--- conflicted
+++ resolved
@@ -39,12 +39,8 @@
     public static final int VERSION_INT_2_3_20 = Configuration.VERSION_2_3_20.intValue();
     public static final int VERSION_INT_2_3_21 = Configuration.VERSION_2_3_21.intValue();
     public static final int VERSION_INT_2_3_22 = Configuration.VERSION_2_3_22.intValue();
-<<<<<<< HEAD
-    public static final int VERSION_INT_2_4_0 = Configuration.VERSION_2_4_0.intValue();
-=======
     public static final int VERSION_INT_2_3_23 = Configuration.VERSION_2_3_23.intValue();
-    public static final int VERSION_INT_2_4_0 = Version.intValueFor(2, 4, 0);
->>>>>>> b8c49773
+    public static final int VERSION_INT_2_4_0 = Configuration.VERSION_2_4_0.intValue();   
     
     public static void checkVersionNotNullAndSupported(Version incompatibleImprovements) {
         NullArgumentException.check("incompatibleImprovements", incompatibleImprovements);
@@ -54,7 +50,7 @@
                     + incompatibleImprovements + ", but the installed FreeMarker version is only "
                     + Configuration.getVersion() + ". You may need to upgrade FreeMarker in your project.");
         }
-        if (iciV > Configuration.VERSION_2_3_22.intValue() && iciV < Configuration.VERSION_2_4_0.intValue()) {
+        if (iciV > Configuration.VERSION_2_3_23.intValue() && iciV < Configuration.VERSION_2_4_0.intValue()) {
             throw new IllegalArgumentException("The FreeMarker version requested by \"incompatibleImprovements\" was "
                     + incompatibleImprovements + ", but the installed FreeMarker version ("
                     + Configuration.getVersion() + ") doesn't know a such high 2.3.x version. "
