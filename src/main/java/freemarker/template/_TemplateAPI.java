--- conflicted
+++ resolved
@@ -50,7 +50,7 @@
                     + incompatibleImprovements + ", but the installed FreeMarker version is only "
                     + Configuration.getVersion() + ". You may need to upgrade FreeMarker in your project.");
         }
-        if (iciV > Configuration.VERSION_2_3_23.intValue() && iciV < Configuration.VERSION_2_4_0.intValue()) {
+        if (iciV > Configuration.VERSION_2_3_24.intValue() && iciV < Configuration.VERSION_2_4_0.intValue()) {
             throw new IllegalArgumentException("The FreeMarker version requested by \"incompatibleImprovements\" was "
                     + incompatibleImprovements + ", but the installed FreeMarker version ("
                     + Configuration.getVersion() + ") doesn't know a such high 2.3.x version. "
@@ -102,7 +102,6 @@
         return cfg.getSettingNames(camelCase);
     }
     
-<<<<<<< HEAD
     /** Eventually, this constructor should become public, and then we don't need this anymore. */
     public static Template unboundTemplateToTemplate(UnboundTemplate unboundTemplate,
             String name, Locale locale, Object customLookupCondition,
@@ -110,10 +109,6 @@
         return new Template(unboundTemplate,
                 name, locale, customLookupCondition,
                 cfg);
-=======
-    public static void setOutputFormat(Template t, String outputFormat) {
-        t.setOutputFormat(outputFormat);
->>>>>>> 3847732a
     }
     
 }