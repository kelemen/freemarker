--- conflicted
+++ resolved
@@ -57,18 +57,9 @@
  * {@link Configuration#getTemplate(String)} does that (caching {@link Template}-s) for you, but the constructor of
  * course doesn't, so it's up to you to solve then.
  * 
-<<<<<<< HEAD
  * <p>Objects of this class meant to be handled as immutable and thus thread-safe. However, it has some setter methods
  * for changing FreeMarker settings. Those must not be used while the template is being processed, or if the
  * template object is already accessible from multiple threads.
-=======
- * <p>
- * Objects of this class meant to be handled as immutable and thus thread-safe. However, it has some setter methods for
- * changing FreeMarker settings. Those must not be used while the template is being processed, or if the template object
- * is already accessible from multiple threads. If some templates need different settings that those coming from the
- * shared {@link Configuration}, and you are using {@link Configuration#getTemplate(String)} (or its overloads), then
- * see {@link Configuration#setTemplateConfigurations(freemarker.cache.TemplateConfigurationFactory)}.
->>>>>>> 41b6f834
  */
 public class Template extends Configurable {
     public static final String DEFAULT_NAMESPACE_PREFIX = UnboundTemplate.DEFAULT_NAMESPACE_PREFIX;
@@ -201,19 +192,19 @@
      * @param customParserCfg
      *            Overrides the parsing related configuration settings of the {@link Configuration} parameter; can be
      *            {@code null}. This is useful as the {@link Configuration} is normally a singleton shared by all
-     *            templates, and so it's not good for specifying template-specific settings. (While {@link Template}
-     *            itself has methods to specify settings just for that template, those don't influence the parsing, and
-     *            you only have opportunity to call them after the parsing anyway.) This objects is often a
-     *            {@link TemplateConfiguration} whose parent is the {@link Configuration} parameter, and then it
+     *            templates, and so it's not good for specifying template-specific settings. (While
+     *            {@link Template} itself has methods to specify settings just for that template, those don't influence
+     *            the parsing, and you only have opportunity to call them after the parsing anyway.) This objects is
+     *            often a {@link TemplateConfiguration} whose parent is the {@link Configuration} parameter, and then it
      *            practically just overrides some of the parser settings, as the others are inherited from the
-     *            {@link Configuration}. Note that if this is a {@link TemplateConfiguration}, you will also want to
-     *            call {@link TemplateConfiguration#apply(Template)} on the resulting {@link Template} so that
+     *            {@link Configuration}. Note that if this is a {@link TemplateConfiguration}, you will also want to call
+     *            {@link TemplateConfiguration#apply(Template)} on the resulting {@link Template} so that
      *            {@link Configurable} settings will be set too, because this constructor only uses it as a
-     *            {@link ParserConfiguration}.
+     *            {@link ParserConfiguration}.  
      * @param encoding
      *            Same as in {@link #Template(String, String, Reader, Configuration, String)}. When it's non-{@code
-     *            null}, it overrides the value coming from the {@link TemplateConfiguration#getEncoding()} method of
-     *            the {@code templateConfiguration} parameter.
+     *            null}, it overrides the value coming from the {@code TemplateConfiguration#getEncoding()} method of the
+     *            {@code templateConfigurer} parameter.
      * 
      * @since 2.3.24
      */
