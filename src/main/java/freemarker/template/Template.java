--- conflicted
+++ resolved
@@ -63,36 +63,17 @@
     
     private final UnboundTemplate unboundTemplate;
     private final String name;
-<<<<<<< HEAD
     private String encoding;
     private Object customLookupCondition;
-=======
-    private final String sourceName;
-    private final ArrayList lines = new ArrayList();
-    private final ParserConfiguration customParserConfiguration;
-    private Map prefixToNamespaceURILookup = new HashMap();
-    private Map namespaceURIToPrefixLookup = new HashMap();
-    private Version templateLanguageVersion;
->>>>>>> 33823e01
 
     /**
      * A prime constructor to which all other constructors should
      * delegate directly or indirectly.
      */
-<<<<<<< HEAD
     private Template(UnboundTemplate unboundTemplate, String name, Configuration cfg) {
-=======
-    private Template(String name, String sourceName, Configuration cfg, ParserConfiguration customParserConfiguration) {
->>>>>>> 33823e01
         super(toNonNull(cfg));
         this.unboundTemplate = unboundTemplate; 
         this.name = name;
-<<<<<<< HEAD
-=======
-        this.sourceName = sourceName;
-        this.templateLanguageVersion = normalizeTemplateLanguageVersion(toNonNull(cfg).getIncompatibleImprovements());
-        this.customParserConfiguration = customParserConfiguration; 
->>>>>>> 33823e01
     }
 
     /**
@@ -204,7 +185,7 @@
      * {@link TemplateConfigurer}. This is mostly meant to be used by FreeMarker internally, but advanced users might
      * still find this useful.
      * 
-     * @param customParserConfiguration
+     * @param customParserCfg
      *            Overrides the parsing related configuration settings of the {@link Configuration} parameter; can be
      *            {@code null}. This is useful as the {@link Configuration} is normally a singleton shared by all
      *            templates, and so it's not good for specifying template-specific settings. (While
@@ -220,65 +201,17 @@
      * @since 2.3.24
      */
     public Template(
-            String name, String sourceName, Reader reader,
-            Configuration cfg, ParserConfiguration customParserConfiguration,
+            String name, String sourceName, Reader reader, Configuration cfg, ParserConfiguration customParserCfg,
             String encoding) throws IOException {
-<<<<<<< HEAD
         this(
                 _CoreAPI.newUnboundTemplate(
                         reader,
                         sourceName != null ? sourceName : name,
                         toNonNull(cfg),
-                        parserConfiguration != null ? parserConfiguration : toNonNull(cfg),
+                        customParserCfg != null ? customParserCfg : toNonNull(cfg),
                         encoding),
                 name, cfg);
         this.encoding = encoding;
-=======
-        this(name, sourceName, cfg, customParserConfiguration);
-        
-        this.encoding = encoding;
-        LineTableBuilder ltbReader;
-        try {
-            if (!(reader instanceof BufferedReader)) {
-                reader = new BufferedReader(reader, 0x1000);
-            }
-            ltbReader = new LineTableBuilder(reader);
-            reader = ltbReader;
-            
-            try {
-                parser = new FMParser(this, reader,
-                        customParserConfiguration != null ? customParserConfiguration : getConfiguration());
-                try {
-                    this.rootElement = parser.Root();
-                } catch (IndexOutOfBoundsException exc) {
-                    // There's a JavaCC bug where the Reader throws a RuntimeExcepton and then JavaCC fails with
-                    // IndexOutOfBoundsException. If that wasn't the case, we just rethrow. Otherwise we suppress the
-                    // IndexOutOfBoundsException and let the real cause to be thrown later. 
-                    if (!ltbReader.hasFailure()) {
-                        throw exc;
-                    }
-                    rootElement = null;
-                }
-                this.actualTagSyntax = parser._getLastTagSyntax();
-                this.actualNamingConvention = parser._getLastNamingConvention();
-            } catch (TokenMgrError exc) {
-                // TokenMgrError VS ParseException is not an interesting difference for the user, so we just convert it
-                // to ParseException
-                throw exc.toParseException(this);
-            } finally {
-                parser = null;
-            }
-        } catch (ParseException e) {
-            e.setTemplateName(getSourceName());
-            throw e;
-        } finally {
-            reader.close();
-        }
-        
-        // Throws any exception that JavaCC has silently treated as EOF:
-        ltbReader.throwFailure();
-        
->>>>>>> 33823e01
         DebuggerService.registerTemplate(this);
     }
     
@@ -296,22 +229,6 @@
     }
 
     /**
-<<<<<<< HEAD
-=======
-     * Only meant to be used internally.
-     * 
-     * @deprecated Has problems setting actualTagSyntax and templateLanguageVersion; will be removed in 2.4.
-     */
-    @Deprecated
-    // [2.4] remove this
-    Template(String name, TemplateElement root, Configuration cfg) {
-        this(name, null, cfg, (ParserConfiguration) null);
-        this.rootElement = root;
-        DebuggerService.registerTemplate(this);
-    }
-    
-    /**
->>>>>>> 33823e01
      * Same as {@link #getPlainTextTemplate(String, String, String, Configuration)} with {@code null} {@code sourceName}
      * argument.
      */
@@ -334,31 +251,11 @@
      * @since 2.3.22
      */
     static public Template getPlainTextTemplate(String name, String sourceName, String content, Configuration config) {
-<<<<<<< HEAD
         Template t = new Template(
                 _CoreAPI.newPlainTextUnboundTemplate(content, sourceName != null ? sourceName : name, config),
                 name, config);
         DebuggerService.registerTemplate(t);
         return t;
-=======
-        Template template = new Template(name, sourceName, config, (ParserConfiguration) null);
-        template.rootElement = new TextBlock(content);
-        template.actualTagSyntax = config.getTagSyntax();
-        DebuggerService.registerTemplate(template);
-        return template;
-    }
-
-    private static Version normalizeTemplateLanguageVersion(Version incompatibleImprovements) {
-        _TemplateAPI.checkVersionNotNullAndSupported(incompatibleImprovements);
-        int v = incompatibleImprovements.intValue();
-        if (v < _TemplateAPI.VERSION_INT_2_3_19) {
-            return Configuration.VERSION_2_3_0;
-        } else if (v > _TemplateAPI.VERSION_INT_2_3_21) {
-            return Configuration.VERSION_2_3_21;
-        } else { // if 2.3.19 or 2.3.20 or 2.3.21
-            return incompatibleImprovements;
-        }
->>>>>>> 33823e01
     }
 
     /**
@@ -582,13 +479,10 @@
     }
     
     /**
-     * Returns the value passed in as the parameter of
-     * {@link #Template(String, String, Reader, Configuration, ParserConfiguration, String)}.
-     * 
-     * @since 2.3.24
+     * See {@link UnboundTemplate#getParserConfiguration()}.
      */
     public ParserConfiguration getCustomParserConfiguration() {
-        return customParserConfiguration;
+        return getUnboundTemplate().getParserConfiguration();
     }
 
     /**
