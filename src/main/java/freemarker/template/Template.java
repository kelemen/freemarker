/*
 * Copyright 2014 Attila Szegedi, Daniel Dekany, Jonathan Revusky
 * 
 * Licensed under the Apache License, Version 2.0 (the "License");
 * you may not use this file except in compliance with the License.
 * You may obtain a copy of the License at
 * 
 * http://www.apache.org/licenses/LICENSE-2.0
 * 
 * Unless required by applicable law or agreed to in writing, software
 * distributed under the License is distributed on an "AS IS" BASIS,
 * WITHOUT WARRANTIES OR CONDITIONS OF ANY KIND, either express or implied.
 * See the License for the specific language governing permissions and
 * limitations under the License.
 */

package freemarker.template;

import java.io.IOException;
import java.io.PrintStream;
import java.io.Reader;
import java.io.StringReader;
import java.io.StringWriter;
import java.io.Writer;
import java.util.List;
import java.util.Locale;
import java.util.Map;

import freemarker.cache.TemplateCache;
import freemarker.cache.TemplateLoader;
import freemarker.cache.TemplateLookupStrategy;
import freemarker.core.Configurable;
import freemarker.core.Environment;
import freemarker.core.LibraryLoad;
import freemarker.core.Macro;
import freemarker.core.ParseException;
import freemarker.core.ParserConfiguration;
import freemarker.core.TemplateConfigurer;
import freemarker.core.TemplateElement;
import freemarker.core.UnboundTemplate;
import freemarker.core._CoreAPI;
import freemarker.debug.impl.DebuggerService;

/**
 * <p>Stores an already parsed template, ready to be processed (rendered) for unlimited times, possibly from
 * multiple threads.
 * 
 * <p>Typically, you will use {@link Configuration#getTemplate(String)} to create/get {@link Template} objects, so
 * you don't construct them directly. But you can also construct a template from a {@link Reader} or a {@link String}
 * that contains the template source code. But then it's
 * important to know that while the resulting {@link Template} is efficient for later processing, creating a new
 * {@link Template} itself is relatively expensive. So try to re-use {@link Template} objects if possible.
 * {@link Configuration#getTemplate(String)} does that (caching {@link Template}-s) for you, but the constructor of
 * course doesn't, so it's up to you to solve then.
 * 
 * <p>Objects of this class meant to be handled as immutable and thus thread-safe. However, it has some setter methods
 * for changing FreeMarker settings. Those must not be used while the template is being processed, or if the
 * template object is already accessible from multiple threads.
 */
public class Template extends Configurable {
    public static final String DEFAULT_NAMESPACE_PREFIX = UnboundTemplate.DEFAULT_NAMESPACE_PREFIX;
    public static final String NO_NS_PREFIX = UnboundTemplate.NO_NS_PREFIX;
    
    private final UnboundTemplate unboundTemplate;
    private final String name;
    private String encoding;
    private Object customLookupCondition;

    /**
     * A prime constructor to which all other constructors should
     * delegate directly or indirectly.
     */
    private Template(UnboundTemplate unboundTemplate, String name, Configuration cfg) {
        super(toNonNull(cfg));
        this.unboundTemplate = unboundTemplate; 
        this.name = name;
    }

    /**
     * To be used internally only!
     */
    Template(UnboundTemplate unboundTemplate,
            String name, Locale locale, Object customLookupCondition,
            Configuration cfg) {
        this(unboundTemplate, name, cfg);
        this.setLocale(locale);
        this.setCustomLookupCondition(customLookupCondition);
    }
    
    private static Configuration toNonNull(Configuration cfg) {
        return cfg != null ? cfg : Configuration.getDefaultConfiguration();
    }

    /**
     * Same as {@link #Template(String, String, Reader, Configuration)} with {@code null} {@code sourceName} parameter.
     */
    public Template(String name, Reader reader, Configuration cfg) throws IOException {
        this(name, null, reader, cfg);
    }

    /**
     * Convenience constructor for {@link #Template(String, Reader, Configuration)
     * Template(name, new StringReader(reader), cfg)}.
     * 
     * @since 2.3.20
     */
    public Template(String name, String sourceCode, Configuration cfg) throws IOException {
        this(name, new StringReader(sourceCode), cfg);
    }

    /**
     * Convenience constructor for {@link #Template(String, String, Reader, Configuration, String) Template(name, null,
     * reader, cfg, encoding)}.
     * 
     * @deprecated In most applications, use {@link #Template(String, Reader, Configuration)} instead, which doesn't
     *             specify the encoding.
     */
    @Deprecated
    public Template(String name, Reader reader, Configuration cfg, String encoding) throws IOException {
        this(name, null, reader, cfg, encoding);
    }

    /**
     * Constructs a template from a character stream. Note that this is a relatively expensive operation; where higher
     * performance matters, you should re-use (cache) {@link Template} instances instead of re-creating them from the
     * same source again and again. ({@link Configuration#getTemplate(String) and its overloads already do such reuse.})
     * 
     * @param name
     *            The path of the template file relatively to the (virtual) directory that you use to store the
     *            templates (except if {@link #Template(String, String, Reader, Configuration, String) sourceName}
     *            differs from it). Shouldn't start with {@code '/'}. Should use {@code '/'}, not {@code '\'}. Check
     *            {@link #getName()} to see how the name will be used. The name should be independent of the actual
     *            storage mechanism and physical location as far as possible. Even when the templates are stored
     *            straightforwardly in real files (they often aren't; see {@link TemplateLoader}), the name shouldn't be
     *            an absolute file path. Like if the template is stored in {@code "/www/templates/forum/main.ftl"}, and
     *            you are using {@code "/www/templates/"} as the template root directory via
     *            {@link Configuration#setDirectoryForTemplateLoading(java.io.File)}, then the template name will be
     *            {@code "forum/main.ftl"}. The name can be {@code null} (should be used for template made on-the-fly
     *            instead of being loaded from somewhere), in which case relative paths in it will be relative to
     *            the template root directory (and here again, it's the {@link TemplateLoader} that knows what that
     *            "physically" means).
     * @param sourceName
     *            See {@link #getSourceName()} for the meaning. Can be {@code null}, in which case
     *            {@link #getSourceName()} will return the same as {@link #getName()}.
     * @param reader
     *            The character stream to read from. It will always be closed ({@link Reader#close()}) by this method.
     * @param cfg
     *            The Configuration object that this Template is associated with. If this is {@code null}, the "default"
     *            {@link Configuration} object is used, which is highly discouraged, because it can easily lead to
     *            erroneous, unpredictable behavior. (See more {@link Configuration#getDefaultConfiguration() here...})
     * 
     * @since 2.3.22
     */
   public Template(
           String name, String sourceName, Reader reader, Configuration cfg) throws IOException {
       this(name, sourceName, reader, cfg, null);
   }
    
    /**
     * Same as {@link #Template(String, String, Reader, Configuration)}, but also specifies the template's encoding (not
     * recommended).
     *
     * @param encoding
     *            This is the encoding that we are supposed to be using. But it's not really necessary because we have a
     *            {@link Reader} which is already decoded, but it's kept as meta-info. It also has an impact when
     *            {@code #include}-ing/{@code #import}-ing another template from this template, as its default encoding
     *            will be this. But this behavior of said directives is considered to be harmful, and will be probably
     *            phased out. Until that, it's better to leave this on {@code null}, so that the encoding will come from
     *            the {@link Configuration}. Note that if this is non-{@code null} and there's an {@code #ftl} header
     *            with encoding, they must match, or else a {@link WrongEncodingException} is thrown.
     * 
     * @deprecated In most applications, use {@link #Template(String, String, Reader, Configuration)} instead, which
     *             doesn't specify the encoding.
     * 
     * @since 2.3.22
     */
   @Deprecated
   public Template(
           String name, String sourceName, Reader reader, Configuration cfg, String encoding) throws IOException {
       this(name, sourceName, reader, cfg, null, encoding);
   }
   
    /**
     * Same as {@link #Template(String, String, Reader, Configuration, String)}, but also specifies a
     * {@link TemplateConfigurer}. This is mostly meant to be used by FreeMarker internally, but advanced users might
     * still find this useful.
     * 
     * @param templateConfigurer
     *            Adjusts the configuration settings compared to that given in the {@link Configuration} parameter. This
     *            is useful as the {@link Configuration} is normally a singleton shared by all templates, and so it's
     *            not good for specifying template-specific settings. Surely {@link Template} itself has methods to
     *            specify settings just for that template, however that doesn't also specifying settings that influence
     *            the parsing, as you can only start setting them after the parsing. Last not least,
     *            {@link TemplateConfigurer}-s can be practical to hold the common settings of a group of templates. Can
     *            be {@code null}.
     * @param encoding
     *            Same as in {@link #Template(String, String, Reader, Configuration, String)}. When it's non-{@code
     *            null}, it overrides the value coming from the {@code TemplateConfigurer#getEncoding()} method of the
     *            {@code templateConfigurer} parameter.
     * 
     * @since 2.3.24
     */
    public Template(
<<<<<<< HEAD
            String name, String sourceName, Reader reader, Configuration cfg, String encoding) throws IOException {
        this(_CoreAPI.newUnboundTemplate(
                reader, sourceName != null ? sourceName : name, toNonNull(cfg), encoding), name, cfg);
        this.encoding = encoding;
=======
            String name, String sourceName, Reader reader, Configuration cfg, TemplateConfigurer templateConfigurer,
            String encoding) throws IOException {
        this(name, sourceName, cfg, true);
        
        this.encoding = encoding;
        LineTableBuilder ltbReader;
        try {
            if (!(reader instanceof BufferedReader)) {
                reader = new BufferedReader(reader, 0x1000);
            }
            ltbReader = new LineTableBuilder(reader);
            reader = ltbReader;
            
            try {
                final ParserConfiguration parserCfg
                        = templateConfigurer != null ? templateConfigurer : getConfiguration();
                parser = new FMParser(this, reader,
                        parserCfg.getStrictSyntaxMode(),
                        parserCfg.getWhitespaceStripping(),
                        parserCfg.getTagSyntax(),
                        parserCfg.getNamingConvention(),
                        parserCfg.getIncompatibleImprovements().intValue());
                try {
                    this.rootElement = parser.Root();
                } catch (IndexOutOfBoundsException exc) {
                    // There's a JavaCC bug where the Reader throws a RuntimeExcepton and then JavaCC fails with
                    // IndexOutOfBoundsException. If that wasn't the case, we just rethrow. Otherwise we suppress the
                    // IndexOutOfBoundsException and let the real cause to be thrown later. 
                    if (!ltbReader.hasFailure()) {
                        throw exc;
                    }
                    rootElement = null;
                }
                this.actualTagSyntax = parser._getLastTagSyntax();
                this.actualNamingConvention = parser._getLastNamingConvention();
            } catch (TokenMgrError exc) {
                // TokenMgrError VS ParseException is not an interesting difference for the user, so we just convert it
                // to ParseException
                throw exc.toParseException(this);
            } finally {
                parser = null;
            }
        } catch (ParseException e) {
            e.setTemplateName(getSourceName());
            throw e;
        } finally {
            reader.close();
        }
        
        // Throws any exception that JavaCC has silently treated as EOF:
        ltbReader.throwFailure();
        
>>>>>>> edf54a03
        DebuggerService.registerTemplate(this);
    }

    /**
     * Equivalent to {@link #Template(String, Reader, Configuration)
     * Template(name, reader, null)}.
     * 
     * @deprecated This constructor uses the "default" {@link Configuration}
     * instance, which can easily lead to erroneous, unpredictable behavior.
     * See more {@link Configuration#getDefaultConfiguration() here...}.
     */
    @Deprecated
    public Template(String name, Reader reader) throws IOException {
        this(name, reader, (Configuration) null);
    }

    /**
     * Same as {@link #getPlainTextTemplate(String, String, String, Configuration)} with {@code null} {@code sourceName}
     * argument.
     */
    static public Template getPlainTextTemplate(String name, String content, Configuration config) {
        return getPlainTextTemplate(name, null, content, config);
    }
    
    /**
     * Creates a {@link Template} that only contains a single block of static text, no dynamic content.
     * 
     * @param name
     *            See {@link #getName} for more details.
     * @param sourceName
     *            See {@link #getSourceName} for more details. If {@code null}, it will be the same as the {@code name}.
     * @param content
     *            the block of text that this template represents
     * @param config
     *            the configuration to which this template belongs
     * 
     * @since 2.3.22
     */
    static public Template getPlainTextTemplate(String name, String sourceName, String content, Configuration config) {
        Template t = new Template(
                _CoreAPI.newPlainTextUnboundTemplate(content, sourceName != null ? sourceName : name, config),
                name, config);
        DebuggerService.registerTemplate(t);
        return t;
    }

    /**
     * Executes template, using the data-model provided, writing the generated output
     * to the supplied {@link Writer}.
     * 
     * <p>For finer control over the runtime environment setup, such as per-HTTP-request configuring of FreeMarker
     * settings, you may need to use {@link #createProcessingEnvironment(Object, Writer)} instead. 
     * 
     * @param dataModel the holder of the variables visible from the template (name-value pairs); usually a
     *     {@code Map<String, Object>} or a JavaBean (where the JavaBean properties will be the variables).
     *     Can be any object that the {@link ObjectWrapper} in use turns into a {@link TemplateHashModel}.
     *     You can also use an object that already implements {@link TemplateHashModel}; in that case it won't be
     *     wrapped. If it's {@code null}, an empty data model is used.
     * @param out The {@link Writer} where the output of the template will go. Note that unless you have used
     *    {@link Configuration#setAutoFlush(boolean)} to disable this, {@link Writer#flush()} will be called at the
     *    when the template processing was finished. {@link Writer#close()} is not called.
     * 
     * @throws TemplateException if an exception occurs during template processing
     * @throws IOException if an I/O exception occurs during writing to the writer.
     */
    public void process(Object dataModel, Writer out)
    throws TemplateException, IOException {
        createProcessingEnvironment(dataModel, out, null).process();
    }

    /**
     * Like {@link #process(Object, Writer)}, but also sets a (XML-)node to be recursively processed by the template.
     * That node is accessed in the template with <tt>.node</tt>, <tt>#recurse</tt>, etc. See the
     * <a href="http://freemarker.org/docs/xgui_declarative.html" target="_blank">Declarative XML Processing</a> as a
     * typical example of recursive node processing.
     * 
     * @param rootNode The root node for recursive processing or {@code null}.
     * 
     * @throws TemplateException if an exception occurs during template processing
     * @throws IOException if an I/O exception occurs during writing to the writer.
     */
    public void process(Object dataModel, Writer out, ObjectWrapper wrapper, TemplateNodeModel rootNode)
    throws TemplateException, IOException {
        Environment env = createProcessingEnvironment(dataModel, out, wrapper);
        if (rootNode != null) {
            env.setCurrentVisitorNode(rootNode);
        }
        env.process();
    }
    
    /**
     * Like {@link #process(Object, Writer)}, but overrides the {@link Configuration#getObjectWrapper()}.
     * 
     * @param wrapper The {@link ObjectWrapper} to be used instead of what {@link Configuration#getObjectWrapper()}
     *      provides, or {@code null} if you don't want to override that. 
     */
    public void process(Object dataModel, Writer out, ObjectWrapper wrapper)
    throws TemplateException, IOException {
        createProcessingEnvironment(dataModel, out, wrapper).process();
    }
    
   /**
    * Creates a {@link freemarker.core.Environment Environment} object, using this template, the data-model provided as
    * parameter. You have to call {@link Environment#process()} on the return value to set off the actual rendering.
    * 
    * <p>Use this method if you want to do some special initialization on the {@link Environment} before template
    * processing, or if you want to read the {@link Environment} after template processing. Otherwise using
    * {@link Template#process(Object, Writer)} is simpler.
    *
    * <p>Example:
    *
    * <pre>
    * Environment env = myTemplate.createProcessingEnvironment(root, out, null);
    * env.process();</pre>
    * 
    * <p>The above is equivalent with this:
    * 
    * <pre>
    * myTemplate.process(root, out);</pre>
    * 
    * <p>But with <tt>createProcessingEnvironment</tt>, you can manipulate the environment
    * before and after the processing:
    * 
    * <pre>
    * Environment env = myTemplate.createProcessingEnvironment(root, out);
    * 
    * env.setLocale(myUsersPreferredLocale);
    * env.setTimeZone(myUsersPreferredTimezone);
    * 
    * env.process();  // output is rendered here
    * 
    * TemplateModel x = env.getVariable("x");  // read back a variable set by the template</pre>
    *
    * @param dataModel the holder of the variables visible from all templates; see {@link #process(Object, Writer)} for
    *     more details.
    * @param wrapper The {@link ObjectWrapper} to use to wrap objects into {@link TemplateModel}
    *     instances. Normally you left it {@code null}, in which case {@link Configurable#getObjectWrapper()} will be
    *     used.
    * @param out The {@link Writer} where the output of the template will go; see {@link #process(Object, Writer)} for
    *     more details.
    *     
    * @return the {@link Environment} object created for processing. Call {@link Environment#process()} to process the
    *    template.
    * 
    * @throws TemplateException if an exception occurs while setting up the Environment object.
    * @throws IOException if an exception occurs doing any auto-imports
    */
    public Environment createProcessingEnvironment(Object dataModel, Writer out, ObjectWrapper wrapper)
    throws TemplateException, IOException {
        final TemplateHashModel dataModelHash;
        if (dataModel instanceof TemplateHashModel) {
            dataModelHash = (TemplateHashModel) dataModel;
        } else {
            if (wrapper == null) {
                wrapper = getObjectWrapper();
            }

            if (dataModel == null) {
                dataModelHash = new SimpleHash(wrapper);
            } else {
                TemplateModel wrappedDataModel = wrapper.wrap(dataModel);
                if (wrappedDataModel instanceof TemplateHashModel) {
                    dataModelHash = (TemplateHashModel) wrappedDataModel;
                } else if (wrappedDataModel == null) {
                    throw new IllegalArgumentException(
                            wrapper.getClass().getName() + " converted " + dataModel.getClass().getName() + " to null.");
                } else {
                    throw new IllegalArgumentException(
                            wrapper.getClass().getName() + " didn't convert " + dataModel.getClass().getName()
                            + " to a TemplateHashModel. Generally, you want to use a Map<String, Object> or a "
                            + "JavaBean as the root-map (aka. data-model) parameter. The Map key-s or JavaBean "
                            + "property names will be the variable names in the template.");
                }
            }
        }
        return new Environment(this, dataModelHash, out);
    }

    /**
     * Same as {@link #createProcessingEnvironment(Object, Writer, ObjectWrapper)
     * createProcessingEnvironment(dataModel, out, null)}.
     */
    public Environment createProcessingEnvironment(Object dataModel, Writer out)
    throws TemplateException, IOException {
        return createProcessingEnvironment(dataModel, out, null);
    }
    
    /**
     * Returns a string representing the raw template
     * text in canonical form.
     */
    @Override
    public String toString() {
        StringWriter sw = new StringWriter();
        try {
            dump(sw);
        } catch (IOException ioe) {
            throw new RuntimeException(ioe.getMessage());
        }
        return sw.toString();
    }

    /**
     * Returns the {@link UnboundTemplate} that this {@link Template} is based on.
     * 
     * @since 2.4.0
     */
    public UnboundTemplate getUnboundTemplate() {
        return unboundTemplate;
    }

    /**
     * The usually path-like (or URL-like) identifier of the template, or possibly {@code null} for non-stored
     * templates. It usually looks like a relative UN*X path; it should use {@code /}, not {@code \}, and shouldn't
     * start with {@code /} (but there are no hard guarantees). It's not a real path in a file-system, it's just a name
     * that a {@link TemplateLoader} used to load the backing resource (in simple cases; actually that name is
     * {@link #getSourceName()}, but see it there). Or, it can also be a name that was never used to load the template
     * (directly created with {@link #Template(String, Reader, Configuration)}). Even if the templates are stored
     * straightforwardly in files, this is relative to the base directory of the {@link TemplateLoader}. So it really
     * could be anything, except that it has importance in these situations:
     * 
     * <p>
     * Relative paths to other templates in this template will be resolved relatively to the directory part of this.
     * Like if the template name is {@code "foo/this.ftl"}, then {@code <#include "other.ftl">} gets the template with
     * name {@code "foo/other.ftl"}.
     * </p>
     * 
     * <p>
     * You should not use this name to indicate error locations, or to find the actual templates in general, because
     * localized lookup, acquisition and other lookup strategies can transform names before they get to the
     * {@link TemplateLoader} (the template storage) mechanism. Use {@link #getSourceName()} for these purposes.
     * </p>
     * 
     * <p>
     * Some frameworks use URL-like template names like {@code "someSchema://foo/bar.ftl"}. FreeMarker understands this
     * notation, so an absolute path like {@code "/baaz.ftl"} in that template will be resolved too
     * {@code "someSchema://baaz.ftl"}.
     */
    public String getName() {
        return name;
    }

    /**
     * The name that was actually used to load this template from the {@link TemplateLoader} (or from other custom
     * storage mechanism). This is what should be shown in error messages as the error location. This is usually the
     * same as {@link #getName()}, except when localized lookup, template acquisition ({@code *} step in the name), or
     * other {@link TemplateLookupStrategy} transforms the requested name ({@link #getName()}) to a different final
     * {@link TemplateLoader}-level name. For example, when you get a template with name {@code "foo.ftl"} then because
     * of localized lookup, it's possible that something like {@code "foo_en.ftl"} will be loaded behind the scenes.
     * While the template name will be still the same as the requested template name ({@code "foo.ftl"}), errors should
     * point to {@code "foo_de.ftl"}. Note that relative paths are always resolved relatively to the {@code name}, not
     * to the {@code sourceName}.
     * 
     * @since 2.3.22
     */
    public String getSourceName() {
        return unboundTemplate.getSourceName();
    }

    /**
     * Returns the Configuration object associated with this template.
     */
    public Configuration getConfiguration() {
        return (Configuration) getParent();
    }
    
    /**
     * Return the template language (FTL) version used by this template.
     * For now (2.4.0) this is the same as {@link Configuration#getIncompatibleImprovements()}, except
     * that it's normalized to the lowest version where the template language was changed.
     * 
     * @since 2.4.0
     */
    public Version getTemplateLanguageVersion() {
        return unboundTemplate.getTemplateLanguageVersion();
    }

    /**
     * @deprecated Should only be used internally, and might will be removed later.
     */
    @Deprecated
    public void setEncoding(String encoding) {
        this.encoding = encoding;
    }

    /**
     * Returns the name of the charset used for reading included/imported template files by default.
     * 
     * <p>
     * At least when FreeMarker is built-in template loading mechanism is used, by default this setting is set to the
     * same value as the {@link UnboundTemplate#getTemplateSpecifiedEncoding()} of the wrapped {@link UnboundTemplate},
     * if that's non-{@code null}.
     * 
     * <p>
     * While "inheriting" charset from the referring template is not seen as a good idea anymore, it's still used by
     * FreeMarker for backward compatibility (at least by default; as of 2.3.22 no setting exists yet to change that).
     */
    public String getEncoding() {
        return this.encoding;
    }
    
    /**
     * Gets the custom lookup condition with which this template was found. See the {@code customLookupCondition}
     * parameter of {@link Configuration#getTemplate(String, java.util.Locale, Object, String, boolean, boolean)} for
     * more explanation.
     * 
     * @since 2.3.22
     */
    public Object getCustomLookupCondition() {
        return customLookupCondition;
    }

    /**
     * Mostly only used internally; setter pair of {@link #getCustomLookupCondition()}. This meant to be called directly
     * after instantiating the template with its constructor, after a successfull lookup that used this condition. So
     * this should only be called from code that deals with creating new {@code Template} objects, like from
     * {@link TemplateCache}.
     * 
     * @since 2.3.22
     */
    public void setCustomLookupCondition(Object customLookupCondition) {
        this.customLookupCondition = customLookupCondition;
    }

    /**
     * Returns the tag syntax the parser has chosen for this template. If the syntax could be determined, it's
     * {@link Configuration#SQUARE_BRACKET_TAG_SYNTAX} or {@link Configuration#ANGLE_BRACKET_TAG_SYNTAX}. If the syntax
     * couldn't be determined (like because there was no tags in the template, or it was a plain text template), this
     * returns whatever the default is in the current configuration, so it's maybe
     * {@link Configuration#AUTO_DETECT_TAG_SYNTAX}.
     * 
     * @since 2.3.20
     */
    public int getActualTagSyntax() {
        return unboundTemplate.getActualTagSyntax();
    }
    
    /**
     * Returns the naming convention the parser has chosen for this template. If it could be determined, it's
     * {@link Configuration#LEGACY_NAMING_CONVENTION} or {@link Configuration#CAMEL_CASE_NAMING_CONVENTION}. If it
     * couldn't be determined (like because there no identifier that's part of the template language was used where
     * the naming convention matters), this returns whatever the default is in the current configuration, so it's maybe
     * {@link Configuration#AUTO_DETECT_TAG_SYNTAX}.
     * 
     * @since 2.3.23
     */
    public int getActualNamingConvention() {
        return unboundTemplate.getActualNamingConvention();
    }

    /**
     * Dump the raw template in canonical form.
     */
    public void dump(PrintStream ps) {
        unboundTemplate.dump(ps);
    }

    /**
     * Dump the raw template in canonical form.
     */
    public void dump(Writer out) throws IOException {
        unboundTemplate.dump(out);
    }

    /**
     * @deprecated Should only be used internally, and might will be removed later.
     */
    @Deprecated
    public void addMacro(Macro macro) {
        _CoreAPI.addMacro(unboundTemplate, macro);
    }

    /**
     * @deprecated Should only be used internally, and might will be removed later.
     */
    @Deprecated
    public void addImport(LibraryLoad libLoad) {
        _CoreAPI.addImport(unboundTemplate, libLoad);
    }

    /**
     * Returns the template source at the location specified by the coordinates given, or {@code null} if unavailable.
     * @param beginColumn the first column of the requested source, 1-based
     * @param beginLine the first line of the requested source, 1-based
     * @param endColumn the last column of the requested source, 1-based
     * @param endLine the last line of the requested source, 1-based
     * @see freemarker.core.TemplateObject#getSource()
     */
    public String getSource(int beginColumn, int beginLine, int endColumn, int endLine) {
        return unboundTemplate.getSource(beginColumn, beginLine, endColumn, endLine);
    }

    /**
     * @deprecated Should only be used internally, and might will be removed later.
     */
    @Deprecated
    public TemplateElement getRootTreeNode() {
        return _CoreAPI.getRootTreeNode(unboundTemplate);
    }
    
    /**
     * For 2.3 backward compatibility. Initialized on demand.
     */
    private volatile Map<String, Macro> legacyMacroMap;
    
    /**
     * Returns the {@link Map} that maps the macro names to the actual macros. This map shouldn't be modified; if you
     * absolutely has to use these deprecated API-s for adding a macro, at least use {@link #addMacro(Macro)}.
     * (Specifying the {@link Map} key has no purpose anyway, as the macro will be always defined with its original
     * name, as returned by {@link Macro#getName()}.) 
     * 
     * @deprecated Should only be used internally, and might will be removed later.
     */
    @Deprecated
    public Map getMacros() {
        Map<String, Macro> legacyMacroMap = this.legacyMacroMap;
        if (legacyMacroMap == null) {
            synchronized (this) {
                legacyMacroMap = this.legacyMacroMap;
                if (legacyMacroMap == null) {
                    legacyMacroMap = _CoreAPI.createAdapterMacroMapForUnboundCallables(unboundTemplate);
                    this.legacyMacroMap = legacyMacroMap;
                }
            }
        }
        return legacyMacroMap;
    }

    /**
     * @deprecated Should only be used internally, and might will be removed later.
     */
    @Deprecated
    public List getImports() {
        return _CoreAPI.getImports(unboundTemplate);
    }

    /**
     * This is used internally.
     * 
     * @deprecated Should only be used internally, and might will be removed later.
     */
    @Deprecated
    public void addPrefixNSMapping(String prefix, String nsURI) {
        _CoreAPI.addPrefixNSMapping(unboundTemplate, prefix, nsURI);
    }
    
    public String getDefaultNS() {
        return unboundTemplate.getDefaultNamespaceURI();
    }
    
    /**
     * @return the NamespaceUri mapped to this prefix in this template. (Or null if there is none.)
     */
    public String getNamespaceForPrefix(String prefix) {
        return unboundTemplate.getNamespaceURIForPrefix(prefix);
    }
    
    /**
     * @return the prefix mapped to this nsURI in this template. (Or null if there is none.)
     */
    public String getPrefixForNamespace(String nsURI) {
        return unboundTemplate.getPrefixForNamespaceURI(nsURI);
    }
    
    /**
     * @return the prefixed name, based on the ns_prefixes defined
     * in this template's header for the local name and node namespace
     * passed in as parameters.
     */
    public String getPrefixedName(String localName, String nsURI) {
        return unboundTemplate.getPrefixedName(localName, nsURI);
    }
    
    /**
     * @return an array of the {@link TemplateElement}s containing the given column and line numbers.
     * @deprecated Should only be used internally, and might will be removed later.
     * 
     * @deprecated The objects building up templates aren't part of the published API, and are subject to change.
     */
    @Deprecated
    public List containingElements(int column, int line) {
        return _CoreAPI.containingElements(unboundTemplate, column, line);
    }

    @Override
    protected Map<String, ?> getInitialCustomAttributes() {
        return _CoreAPI.getCustomAttributes(unboundTemplate);
    }

    /**
     * Thrown by the {@link Template} constructors that specify a non-{@code null} encoding which doesn't match the
     * encoding specified in the {@code #ftl} header of the template.
     */
    static public class WrongEncodingException extends ParseException {
        private static final long serialVersionUID = 1L;

        /** @deprecated Use {@link #getTemplateSpecifiedEncoding()} instead. */
        @Deprecated
        public String specifiedEncoding;
        
        private final String constructorSpecifiedEncoding;

        /**
         * @deprecated Use {@link #WrongEncodingException(String, String)}.
         */
        @Deprecated
        public WrongEncodingException(String templateSpecifiedEncoding) {
            this(templateSpecifiedEncoding, null);
        }

        /**
         * @since 2.3.22
         */
        public WrongEncodingException(String templateSpecifiedEncoding, String constructorSpecifiedEncoding) {
            this.specifiedEncoding = templateSpecifiedEncoding;
            this.constructorSpecifiedEncoding = constructorSpecifiedEncoding;
        }
        
        @Override
        public String getMessage() {
            return "Encoding specified inside the template (" + specifiedEncoding
                    + ") doesn't match the encoding specified for the Template constructor"
                    + (constructorSpecifiedEncoding != null ? " (" + constructorSpecifiedEncoding + ")." : ".");
        }

        /**
         * @since 2.3.22
         */
        public String getTemplateSpecifiedEncoding() {
            return specifiedEncoding;
        }

        /**
         * @since 2.3.22
         */
        public String getConstructorSpecifiedEncoding() {
            return constructorSpecifiedEncoding;
        }

    }
}
<|MERGE_RESOLUTION|>--- conflicted
+++ resolved
@@ -34,7 +34,6 @@
 import freemarker.core.LibraryLoad;
 import freemarker.core.Macro;
 import freemarker.core.ParseException;
-import freemarker.core.ParserConfiguration;
 import freemarker.core.TemplateConfigurer;
 import freemarker.core.TemplateElement;
 import freemarker.core.UnboundTemplate;
@@ -174,12 +173,12 @@
      * 
      * @since 2.3.22
      */
-   @Deprecated
-   public Template(
-           String name, String sourceName, Reader reader, Configuration cfg, String encoding) throws IOException {
-       this(name, sourceName, reader, cfg, null, encoding);
-   }
-   
+    @Deprecated
+    public Template(
+            String name, String sourceName, Reader reader, Configuration cfg, String encoding) throws IOException {
+        this(name, sourceName, reader, cfg, null, encoding);
+    }
+
     /**
      * Same as {@link #Template(String, String, Reader, Configuration, String)}, but also specifies a
      * {@link TemplateConfigurer}. This is mostly meant to be used by FreeMarker internally, but advanced users might
@@ -201,68 +200,20 @@
      * @since 2.3.24
      */
     public Template(
-<<<<<<< HEAD
-            String name, String sourceName, Reader reader, Configuration cfg, String encoding) throws IOException {
-        this(_CoreAPI.newUnboundTemplate(
-                reader, sourceName != null ? sourceName : name, toNonNull(cfg), encoding), name, cfg);
-        this.encoding = encoding;
-=======
             String name, String sourceName, Reader reader, Configuration cfg, TemplateConfigurer templateConfigurer,
             String encoding) throws IOException {
-        this(name, sourceName, cfg, true);
-        
+        this(
+                _CoreAPI.newUnboundTemplate(
+                        reader,
+                        sourceName != null ? sourceName : name,
+                        toNonNull(cfg),
+                        templateConfigurer != null ? templateConfigurer : toNonNull(cfg),
+                        encoding),
+                name, cfg);
         this.encoding = encoding;
-        LineTableBuilder ltbReader;
-        try {
-            if (!(reader instanceof BufferedReader)) {
-                reader = new BufferedReader(reader, 0x1000);
-            }
-            ltbReader = new LineTableBuilder(reader);
-            reader = ltbReader;
-            
-            try {
-                final ParserConfiguration parserCfg
-                        = templateConfigurer != null ? templateConfigurer : getConfiguration();
-                parser = new FMParser(this, reader,
-                        parserCfg.getStrictSyntaxMode(),
-                        parserCfg.getWhitespaceStripping(),
-                        parserCfg.getTagSyntax(),
-                        parserCfg.getNamingConvention(),
-                        parserCfg.getIncompatibleImprovements().intValue());
-                try {
-                    this.rootElement = parser.Root();
-                } catch (IndexOutOfBoundsException exc) {
-                    // There's a JavaCC bug where the Reader throws a RuntimeExcepton and then JavaCC fails with
-                    // IndexOutOfBoundsException. If that wasn't the case, we just rethrow. Otherwise we suppress the
-                    // IndexOutOfBoundsException and let the real cause to be thrown later. 
-                    if (!ltbReader.hasFailure()) {
-                        throw exc;
-                    }
-                    rootElement = null;
-                }
-                this.actualTagSyntax = parser._getLastTagSyntax();
-                this.actualNamingConvention = parser._getLastNamingConvention();
-            } catch (TokenMgrError exc) {
-                // TokenMgrError VS ParseException is not an interesting difference for the user, so we just convert it
-                // to ParseException
-                throw exc.toParseException(this);
-            } finally {
-                parser = null;
-            }
-        } catch (ParseException e) {
-            e.setTemplateName(getSourceName());
-            throw e;
-        } finally {
-            reader.close();
-        }
-        
-        // Throws any exception that JavaCC has silently treated as EOF:
-        ltbReader.throwFailure();
-        
->>>>>>> edf54a03
         DebuggerService.registerTemplate(this);
     }
-
+    
     /**
      * Equivalent to {@link #Template(String, Reader, Configuration)
      * Template(name, reader, null)}.
