--- conflicted
+++ resolved
@@ -794,17 +794,10 @@
     }
     
     /**
-<<<<<<< HEAD
-     * @deprecated This method will return {@link TemplateElement} starting from 2.4, as that doesn't require Swing;
-     * don't use it.
-     * 
-     * @return an array of the elements containing the given column and line numbers.
-     * @param column the column
-     * @param line the line
-=======
      * @return an array of the {@link TemplateElement}s containing the given column and line numbers.
      * @deprecated Should only be used internally, and might will be removed later.
->>>>>>> 5b98505e
+     * 
+     * @return an array of the elements containing the given column and line numbers.
      */
     public TreePath containingElements(int column, int line) {
         final ArrayList elements = new ArrayList();
