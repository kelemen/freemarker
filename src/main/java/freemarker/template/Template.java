/*
 * Copyright 2014 Attila Szegedi, Daniel Dekany, Jonathan Revusky
 * 
 * Licensed under the Apache License, Version 2.0 (the "License");
 * you may not use this file except in compliance with the License.
 * You may obtain a copy of the License at
 * 
 * http://www.apache.org/licenses/LICENSE-2.0
 * 
 * Unless required by applicable law or agreed to in writing, software
 * distributed under the License is distributed on an "AS IS" BASIS,
 * WITHOUT WARRANTIES OR CONDITIONS OF ANY KIND, either express or implied.
 * See the License for the specific language governing permissions and
 * limitations under the License.
 */

package freemarker.template;

import java.io.IOException;
import java.io.PrintStream;
import java.io.Reader;
import java.io.StringReader;
import java.io.StringWriter;
import java.io.Writer;
import java.util.List;
import java.util.Map;

import freemarker.cache.TemplateCache;
import freemarker.cache.TemplateLoader;
import freemarker.cache.TemplateLookupStrategy;
import freemarker.core.Configurable;
import freemarker.core.Environment;
import freemarker.core.FMParser;
import freemarker.core.ParseException;
import freemarker.core.TemplateElement;
import freemarker.core.UnboundTemplate;
import freemarker.core._CoreAPI;

/**
 * <p>Stores an already parsed template, ready to be processed (rendered) for unlimited times, possibly from
 * multiple threads.
 * 
 * <p>Typically, you will use {@link Configuration#getTemplate(String)} to create/get {@link Template} objects, so
 * you don't construct them directly. But you can also construct a template from a {@link Reader} or a {@link String}
 * that contains the template source code. But then it's
 * important to know that while the resulting {@link Template} is efficient for later processing, creating a new
 * {@link Template} itself is relatively expensive. So try to re-use {@link Template} objects if possible.
 * {@link Configuration#getTemplate(String)} does that (caching {@link Template}-s) for you, but the constructor of
 * course doesn't, so it's up to you to solve then.
 * 
 * <p>Objects of this class meant to be handled as immutable and thus thread-safe. However, it has some setter methods
 * for changing FreeMarker settings. Those must not be used while the template is being processed, or if the
 * template object is already accessible from multiple threads.
 */
public class Template extends Configurable {
    public static final String DEFAULT_NAMESPACE_PREFIX = "D";
    public static final String NO_NS_PREFIX = "N";
    
    /** This is only non-null during parsing. It's used internally to make some information available through the
     *  Template API-s earlier than the parsing was finished. */
    private transient FMParser parser;

    private final UnboundTemplate unboundTemplate;
    private final String name;
    private String encoding;
    private Object customLookupCondition;

    /**
     * A prime constructor to which all other constructors should
     * delegate directly or indirectly.
     */
    private Template(UnboundTemplate unboundTemplate, String name, Configuration cfg)
    {
        super(toNonNull(cfg));
        this.unboundTemplate = unboundTemplate; 
        this.name = name;
    }

    private static Configuration toNonNull(Configuration cfg) {
        return cfg != null ? cfg : Configuration.getDefaultConfiguration();
    }

    /**
     * Same as {@link #Template(String, String, Reader, Configuration)} with {@code null} {@code sourceName} parameter.
     */
    public Template(String name, Reader reader, Configuration cfg) throws IOException {
        this(name, null, reader, cfg);
    }

    /**
     * Convenience constructor for {@link #Template(String, Reader, Configuration)
     * Template(name, new StringReader(reader), cfg)}.
     * 
     * @since 2.3.20
     */
    public Template(String name, String sourceCode, Configuration cfg) throws IOException {
        this(name, new StringReader(sourceCode), cfg);
    }

    /**
     * Convenience constructor for {@link #Template(String, String, Reader, Configuration, String) Template(name, null,
     * reader, cfg, encoding)}.
     * 
     * @deprecated In most applications, use {@link #Template(String, Reader, Configuration)} instead, which doesn't
     *             specify the encoding.
     */
    public Template(String name, Reader reader, Configuration cfg, String encoding) throws IOException {
        this(name, null, reader, cfg, encoding);
    }

    /**
     * Constructs a template from a character stream. Note that this is a relatively expensive operation; where higher
     * performance matters, you should re-use (cache) {@link Template} instances instead of re-creating them from the
     * same source again and again. ({@link Configuration#getTemplate(String) and its overloads already do such reuse.})
     * 
     * @param name
     *            The path of the template file relatively to the (virtual) directory that you use to store the
     *            templates (except if {@link #Template(String, String, Reader, Configuration, String) sourceName} is
     *            differs from it). Shouldn't start with {@code '/'}. Should use {@code '/'}, not {@code '\'}. Check
     *            {@link #getName()} to see how the name will be used. The name should be independent of the actual
     *            storage mechanism and physical location as far as possible. Even when the templates are stored
     *            straightforwardly in real files (they often aren't; see {@link TemplateLoader}), the name shouldn't be
     *            an absolute file path. Like if the template is stored in {@code "/www/templates/forum/main.ftl"}, and
     *            you are using {@code "/www/templates/"} as the template root directory via
     *            {@link Configuration#setDirectoryForTemplateLoading(java.io.File)}, then the template name will be
     *            {@code "forum/main.ftl"}.
     * @param sourceName
     *            See {@link #getSourceName()} for the meaning. Can be {@code null}, in which case
     *            {@link #getSourceName()} will return the same as {@link #getName()}.
     * @param reader
     *            The character stream to read from. It will always be closed ({@link Reader#close()}) by this method.
     * @param cfg
     *            The Configuration object that this Template is associated with. If this is {@code null}, the "default"
     *            {@link Configuration} object is used, which is highly discouraged, because it can easily lead to
     *            erroneous, unpredictable behavior. (See more {@link Configuration#getDefaultConfiguration() here...})
     * 
     * @since 2.3.22
     */
   public Template(
           String name, String sourceName, Reader reader, Configuration cfg) throws IOException {
       this(name, sourceName, reader, cfg, null);
   }
    
    /**
     * Same as {@link #Template(String, String, Reader, Configuration)}, but also specifies the template's encoding (not
     * recommended).
     *
     * @param encoding
     *            This is the encoding that we are supposed to be using. But it's not really necessary because we have a
     *            {@link Reader} which is already decoded, but it's kept as meta-info. It also has an impact when
     *            {@code #include}-ing/{@code #import}-ing another template from this template, as its default encoding
     *            will be this. But this behavior of said directives is considered to be harmful, and will be probably
     *            phased out. Until that, it's better to leave this on {@code null}, so that the encoding will come from
     *            the {@link Configuration}. Note that if this is non-{@code null} and there's an {@code #ftl} header
     *            with encoding, they must match, or else a {@link WrongEncodingException} is thrown.
     * 
     * @deprecated In most applications, use {@link #Template(String, String, Reader, Configuration)} instead, which
     *             doesn't specify the encoding.
     * 
     * @since 2.3.22
     */
    public Template(
            String name, String sourceName, Reader reader, Configuration cfg, String encoding) throws IOException {
        this(new UnboundTemplate(reader, sourceName != null ? sourceName : name, toNonNull(cfg), encoding), name, cfg);
        this.encoding = encoding;
    }

    /**
     * Equivalent to {@link #Template(String, Reader, Configuration)
     * Template(name, reader, null)}.
     * 
     * @deprecated This constructor uses the "default" {@link Configuration}
     * instance, which can easily lead to erroneous, unpredictable behavior.
     * See more {@link Configuration#getDefaultConfiguration() here...}.
     */
    public Template(String name, Reader reader) throws IOException {
        this(name, reader, (Configuration) null);
    }

    /**
     * Same as {@link #getPlainTextTemplate(String, String, String, Configuration)} with {@code null} {@code sourceName}
     * argument.
     */
    static public Template getPlainTextTemplate(String name, String content, Configuration config) {
        return getPlainTextTemplate(name, null, content, config);
    }
    
    /**
     * Creates a {@link Template} that only contains a single block of static text, no dynamic content.
     * 
     * @param name
     *            See {@link #getName} for more details.
     * @param sourceName
     *            See {@link #getSourceName} for more details. If {@code null}, it will be the same as the {@code name}.
     * @param content
     *            the block of text that this template represents
     * @param config
     *            the configuration to which this template belongs
     * 
     * @since 2.3.22
     */
    static public Template getPlainTextTemplate(String name, String sourceName, String content, Configuration config) {
        return new Template(UnboundTemplate.createPlainTextTemplate(
                sourceName != null ? sourceName : name,
                content, config), name, config);
    }

    /**
     * Executes template, using the data-model provided, writing the generated output
     * to the supplied {@link Writer}.
     * 
     * <p>For finer control over the runtime environment setup, such as per-HTTP-request configuring of FreeMarker
     * settings, you may need to use {@link #createProcessingEnvironment(Object, Writer)} instead. 
     * 
     * @param dataModel the holder of the variables visible from the template (name-value pairs); usually a
     *     {@code Map<String, Object>} or a JavaBean (where the JavaBean properties will be the variables).
     *     Can be any object that the {@link ObjectWrapper} in use turns into a {@link TemplateHashModel}.
     *     You can also use an object that already implements {@link TemplateHashModel}; in that case it won't be
     *     wrapped. If it's {@code null}, an empty data model is used.
     * @param out The {@link Writer} where the output of the template will go. Note that unless you have used
     *    {@link Configuration#setAutoFlush(boolean)} to disable this, {@link Writer#flush()} will be called at the
     *    when the template processing was finished. {@link Writer#close()} is not called.
     * 
     * @throws TemplateException if an exception occurs during template processing
     * @throws IOException if an I/O exception occurs during writing to the writer.
     */
    public void process(Object dataModel, Writer out)
    throws TemplateException, IOException
    {
        createProcessingEnvironment(dataModel, out, null).process();
    }

    /**
     * Like {@link #process(Object, Writer)}, but also sets a (XML-)node to be recursively processed by the template.
     * That node is accessed in the template with <tt>.node</tt>, <tt>#recurse</tt>, etc. See the
     * <a href="http://freemarker.org/docs/xgui_declarative.html" target="_blank">Declarative XML Processing</a> as a
     * typical example of recursive node processing.
     * 
     * @param rootNode The root node for recursive processing or {@code null}.
     * 
     * @throws TemplateException if an exception occurs during template processing
     * @throws IOException if an I/O exception occurs during writing to the writer.
     */
    public void process(Object dataModel, Writer out, ObjectWrapper wrapper, TemplateNodeModel rootNode)
    throws TemplateException, IOException
    {
        Environment env = createProcessingEnvironment(dataModel, out, wrapper);
        if (rootNode != null) {
            env.setCurrentVisitorNode(rootNode);
        }
        env.process();
    }
    
    /**
     * Like {@link #process(Object, Writer)}, but overrides the {@link Configuration#getObjectWrapper()}.
     * 
     * @param wrapper The {@link ObjectWrapper} to be used instead of what {@link Configuration#getObjectWrapper()}
     *      provides, or {@code null} if you don't want to override that. 
     */
    public void process(Object dataModel, Writer out, ObjectWrapper wrapper)
    throws TemplateException, IOException
    {
        createProcessingEnvironment(dataModel, out, wrapper).process();
    }
    
   /**
    * Creates a {@link freemarker.core.Environment Environment} object, using this template, the data-model provided as
    * parameter. You have to call {@link Environment#process()} on the return value to set off the actual rendering.
    * 
    * <p>Use this method if you want to do some special initialization on the {@link Environment} before template
    * processing, or if you want to read the {@link Environment} after template processing. Otherwise using
    * {@link Template#process(Object, Writer)} is simpler.
    *
    * <p>Example:
    *
    * <pre>
    * Environment env = myTemplate.createProcessingEnvironment(root, out, null);
    * env.process();</pre>
    * 
    * <p>The above is equivalent with this:
    * 
    * <pre>
    * myTemplate.process(root, out);</pre>
    * 
    * <p>But with <tt>createProcessingEnvironment</tt>, you can manipulate the environment
    * before and after the processing:
    * 
    * <pre>
    * Environment env = myTemplate.createProcessingEnvironment(root, out);
    * 
    * env.setLocale(myUsersPreferredLocale);
    * env.setTimeZone(myUsersPreferredTimezone);
    * 
    * env.process();  // output is rendered here
    * 
    * TemplateModel x = env.getVariable("x");  // read back a variable set by the template</pre>
    *
    * @param dataModel the holder of the variables visible from all templates; see {@link #process(Object, Writer)} for
    *     more details.
    * @param wrapper The {@link ObjectWrapper} to use to wrap objects into {@link TemplateModel}
    *     instances. Normally you left it {@code null}, in which case {@link Configurable#getObjectWrapper()} will be
    *     used.
    * @param out The {@link Writer} where the output of the template will go; see {@link #process(Object, Writer)} for
    *     more details.
    *     
    * @return the {@link Environment} object created for processing. Call {@link Environment#process()} to process the
    *    template.
    * 
    * @throws TemplateException if an exception occurs while setting up the Environment object.
    * @throws IOException if an exception occurs doing any auto-imports
    */
    public Environment createProcessingEnvironment(Object dataModel, Writer out, ObjectWrapper wrapper)
    throws TemplateException, IOException {
        final TemplateHashModel dataModelHash;
        if (dataModel instanceof TemplateHashModel) {
            dataModelHash = (TemplateHashModel) dataModel;
        } else {
            if(wrapper == null) {
                wrapper = getObjectWrapper();
            }

            if (dataModel == null) {
                dataModelHash = new SimpleHash(wrapper);
            } else {
                TemplateModel wrappedDataModel = wrapper.wrap(dataModel);
                if (wrappedDataModel instanceof TemplateHashModel) {
                    dataModelHash = (TemplateHashModel) wrappedDataModel;
                } else if (wrappedDataModel == null) {
                    throw new IllegalArgumentException(
                            wrapper.getClass().getName() + " converted " + dataModel.getClass().getName() + " to null.");
                } else {
                    throw new IllegalArgumentException(
                            wrapper.getClass().getName() + " didn't convert " + dataModel.getClass().getName()
                            + " to a TemplateHashModel. Generally, you want to use a Map<String, Object> or a "
                            + "JavaBean as the root-map (aka. data-model) parameter. The Map key-s or JavaBean "
                            + "property names will be the variable names in the template.");
                }
            }
        }
        return new Environment(this, dataModelHash, out);
    }

    /**
     * Same as {@link #createProcessingEnvironment(Object, Writer, ObjectWrapper)
     * createProcessingEnvironment(dataModel, out, null)}.
     */
    public Environment createProcessingEnvironment(Object dataModel, Writer out)
    throws TemplateException, IOException
    {
        return createProcessingEnvironment(dataModel, out, null);
    }
    
    /**
     * Returns a string representing the raw template
     * text in canonical form.
     */
    public String toString() {
        StringWriter sw = new StringWriter();
        try {
            dump(sw);
        } catch (IOException ioe) {
            throw new RuntimeException(ioe.getMessage());
        }
        return sw.toString();
    }

    /**
     * Returns the {@link UnboundTemplate} that this {@link Template} is based on.
     * 
     * @since 2.4.0
     */
    public UnboundTemplate getUnboundTemplate() {
        return unboundTemplate;
    }

    /**
     * The usually path-like (or URL-like) identifier of the template, or possibly {@code null} for non-stored
     * templates. It usually looks like a relative UN*X path; it should use {@code /}, not {@code \}, and shouldn't
     * start with {@code /} (but there are no hard guarantees). It's not a real path in a file-system, it's just a name
     * that a {@link TemplateLoader} used to load the backing resource (in simple cases; actually that name is
     * {@link #getSourceName()}, but see it there). Or, it can also be a name that was never used to load the template
     * (directly created with {@link #Template(String, Reader, Configuration)}). Even if the templates are stored
     * straightforwardly in files, this is relative to the base directory of the {@link TemplateLoader}. So it really
     * could be anything, except that it has importance in these situations:
     * 
     * <p>
     * Relative paths to other templates in this template will be resolved relatively to the directory part of this.
     * Like if the template name is {@code "foo/this.ftl"}, then {@code <#include "other.ftl">} gets the template with
     * name {@code "foo/other.ftl"}.
     * </p>
     * 
     * <p>
     * You should not use this name to indicate error locations, or to find the actual templates in general, because
     * localized lookup, acquisition and other lookup strategies can transform names before they get to the
     * {@link TemplateLoader} (the template storage) mechanism. Use {@link #getSourceName()} for these purposes.
     * </p>
     * 
     * <p>
     * Some frameworks use URL-like template names like {@code "someSchema://foo/bar.ftl"}. FreeMarker understands this
     * notation, so an absolute path like {@code "/baaz.ftl"} in that template will be resolved too
     * {@code "someSchema://baaz.ftl"}.
     */
    public String getName() {
        return name;
    }

    /**
     * The name that was actually used to load this template from the {@link TemplateLoader} (or from other custom
     * storage mechanism). This is what should be shown in error messages as the error location. This is usually the
     * same as {@link #getName()}, except when localized lookup, template acquisition ({@code *} step in the name), or
     * other {@link TemplateLookupStrategy} transforms the requested name ({@link #getName()}) to a different final
     * {@link TemplateLoader}-level name. For example, when you get a template with name {@code "foo.ftl"} then because
     * of localized lookup, it's possible that something like {@code "foo_en.ftl"} will be loaded behind the scenes.
     * While the template name will be still the same as the requested template name ({@code "foo.ftl"}), errors should
     * point to {@code "foo_de.ftl"}. Note that relative paths are always resolved relatively to the {@code name}, not
     * to the {@code sourceName}.
     * 
     * @since 2.3.22
     */
    public String getSourceName() {
        return unboundTemplate.getSourceName();
    }

    /**
     * Returns the Configuration object associated with this template.
     */
    public Configuration getConfiguration() {
        return (Configuration) getParent();
    }
    
    /**
     * Return the template language (FTL) version used by this template.
     * For now (2.4.0) this is the same as {@link Configuration#getIncompatibleImprovements()}, except
     * that it's normalized to the lowest version where the template language was changed.
     * 
     * @since 2.4.0
     */
    public Version getTemplateLanguageVersion() {
        return unboundTemplate.getTemplateLanguageVersion();
    }

    /**
     * @deprecated Should only be used internally, and might will be removed later.
     */
    public void setEncoding(String encoding) {
        this.encoding = encoding;
    }

    /**
     * Returns the default character encoding used for reading included files.
     */
    public String getEncoding() {
        return this.encoding;
    }
    
    /**
     * Gets the custom lookup condition with which this template was found. See the {@code customLookupCondition}
     * parameter of {@link Configuration#getTemplate(String, java.util.Locale, Object, String, boolean, boolean)} for
     * more explanation.
     * 
     * @since 2.3.22
     */
    public Object getCustomLookupCondition() {
        return customLookupCondition;
    }

    /**
     * Mostly only used internally; setter pair of {@link #getCustomLookupCondition()}. This meant to be called directly
     * after instantiating the template with its constructor, after a successfull lookup that used this condition. So
     * this should only be called from code that deals with creating new {@code Template} objects, like from
     * {@link TemplateCache}.
     * 
     * @since 2.3.22
     */
    public void setCustomLookupCondition(Object customLookupCondition) {
        this.customLookupCondition = customLookupCondition;
    }

    /**
     * Returns the tag syntax the parser has chosen for this template. If the syntax could be determined, it's
     * {@link Configuration#SQUARE_BRACKET_TAG_SYNTAX} or {@link Configuration#ANGLE_BRACKET_TAG_SYNTAX}. If the syntax
     * couldn't be determined (like because there was no tags in the template, or it was a plain text template), this
     * returns whatever the default is in the current configuration, so it's maybe
     * {@link Configuration#AUTO_DETECT_TAG_SYNTAX}.
     * 
     * @since 2.3.20
     */
    public int getActualTagSyntax() {
        return unboundTemplate.getActualTagSyntax();
    }

    /**
     * Dump the raw template in canonical form.
     */
    public void dump(PrintStream ps) {
        unboundTemplate.dump(ps);
    }

    /**
     * Dump the raw template in canonical form.
     */
    public void dump(Writer out) throws IOException {
        unboundTemplate.dump(out);
    }

    /**!!T
    /**
     * Called by code internally to maintain a table of macros
     * 
     * @deprecated Should only be used internally, and might will be removed later.
     *x/
    public void addMacro(Macro macro) {
        macros.put(macro.getName(), macro);
    }

    /**
     * Called by code internally to maintain a list of imports
     * 
     * @deprecated Should only be used internally, and might will be removed later.
     *x/
    public void addImport(LibraryLoad ll) {
        imports.add(ll);
    }
    */

    /**
     * Returns the template source at the location specified by the coordinates given, or {@code null} if unavailable.
     * @param beginColumn the first column of the requested source, 1-based
     * @param beginLine the first line of the requested source, 1-based
     * @param endColumn the last column of the requested source, 1-based
     * @param endLine the last line of the requested source, 1-based
     * @see freemarker.core.TemplateObject#getSource()
     */
    public String getSource(int beginColumn, int beginLine, int endColumn, int endLine) {
        return unboundTemplate.getSource(beginColumn, beginLine, endColumn, endLine);
    }

    /**
<<<<<<< HEAD
     * @return the root TemplateElement object.
     * @deprecated The objects building up templates aren't part of the published API, and are subject to change.
=======
     * This is a helper class that builds up the line table
     * info for us.
     */
    private class LineTableBuilder extends FilterReader {

        StringBuffer lineBuf = new StringBuffer();
        int lastChar;

        /**
         * @param r the character stream to wrap
         */
        LineTableBuilder(Reader r) {
            super(r);
        }

        public int read() throws IOException {
            int c = in.read();
            handleChar(c);
            return c;
        }

        public int read(char cbuf[], int off, int len) throws IOException {
            int numchars = in.read(cbuf, off, len);
            for (int i=off; i < off+numchars; i++) {
                char c = cbuf[i];
                handleChar(c);
            }
            return numchars;
        }

        public void close() throws IOException {
            if (lineBuf.length() >0) {
                lines.add(lineBuf.toString());
                lineBuf.setLength(0);
            }
            super.close();
        }

        private void handleChar(int c) {
            if (c == '\n' || c == '\r') {
                if (lastChar == '\r' && c == '\n') { // CRLF under Windoze
                    int lastIndex = lines.size() -1;
                    String lastLine = (String) lines.get(lastIndex);
                    lines.set(lastIndex, lastLine + '\n');
                } else {
                    lineBuf.append((char) c);
                    lines.add(lineBuf.toString());
                    lineBuf.setLength(0);
                }
            }
            else if (c == '\t') {
                int numSpaces = 8 - (lineBuf.length() %8);
                for (int i=0; i<numSpaces; i++) {
                    lineBuf.append(' ');
                }
            }
            else {
                lineBuf.append((char) c);
            }
            lastChar = c;
        }
    }

    /**
     * @deprecated Should only be used internally, and might will be removed later.
>>>>>>> 1891514b
     */
    public TemplateElement getRootTreeNode() {
        return unboundTemplate.getRootTreeNode();
    }
    
    /**
<<<<<<< HEAD
     * @deprecated The objects building up templates aren't part of the published API, and are subject to change.
=======
     * @deprecated Should only be used internally, and might will be removed later.
>>>>>>> 1891514b
     */
    public Map getMacros() {
        return unboundTemplate.getMacros();
    }

    /**
<<<<<<< HEAD
     * @deprecated The objects building up templates aren't part of the published API, and are subject to change.
=======
     * @deprecated Should only be used internally, and might will be removed later.
>>>>>>> 1891514b
     */
    public List getImports() {
        return unboundTemplate.getImports();
    }

    /**
     * This is used internally.
     * 
     * @deprecated Should only be used internally, and might will be removed later.
     */
    public void addPrefixNSMapping(String prefix, String nsURI) {
        unboundTemplate.addPrefixNSMapping(prefix, nsURI);
    }
    
    public String getDefaultNS() {
        return unboundTemplate.getDefaultNS();
    }
    
    /**
     * @return the NamespaceUri mapped to this prefix in this template. (Or null if there is none.)
     */
    public String getNamespaceForPrefix(String prefix) {
        return unboundTemplate.getNamespaceForPrefix(prefix);
    }
    
    /**
     * @return the prefix mapped to this nsURI in this template. (Or null if there is none.)
     */
    public String getPrefixForNamespace(String nsURI) {
        return unboundTemplate.getPrefixForNamespace(nsURI);
    }
    
    /**
     * @return the prefixed name, based on the ns_prefixes defined
     * in this template's header for the local name and node namespace
     * passed in as parameters.
     */
    public String getPrefixedName(String localName, String nsURI) {
        return unboundTemplate.getPrefixedName(localName, nsURI);
    }
    
    /**
<<<<<<< HEAD
     * @return an array of the {@link TemplateElement}s containing the given 
     * column and line numbers.
     * @param column the column     
     * @param line the line
     * 
     * @deprecated The objects building up templates aren't part of the published API, and are subject to change.
=======
     * @return an array of the {@link TemplateElement}s containing the given column and line numbers.
     * @deprecated Should only be used internally, and might will be removed later.
>>>>>>> 1891514b
     */
    public List containingElements(int column, int line) {
        return unboundTemplate.containingElements(column, line);
    }

    @Override
    protected Map<String, ?> getInitialCustomAttributes() {
        return _CoreAPI.getCustomAttributes(unboundTemplate);
    }

    /**
     * Thrown by the {@link Template} constructors that specify a non-{@code null} encoding which doesn't match the
     * encoding specified in the {@code #ftl} header of the template.
     */
    static public class WrongEncodingException extends ParseException {
        private static final long serialVersionUID = 1L;

        /** @deprecated Use {@link #getTemplateSpecifiedEncoding()} instead. */
        public String specifiedEncoding;
        
        private final String constructorSpecifiedEncoding;

        /**
         * @deprecated Use {@link #WrongEncodingException(String, String)}.
         */
        public WrongEncodingException(String templateSpecifiedEncoding) {
            this(templateSpecifiedEncoding, null);
        }

        /**
         * @since 2.3.22
         */
        public WrongEncodingException(String templateSpecifiedEncoding, String constructorSpecifiedEncoding) {
            this.specifiedEncoding = templateSpecifiedEncoding;
            this.constructorSpecifiedEncoding = constructorSpecifiedEncoding;
        }
        
        public String getMessage() {
            return "Encoding specified inside the template (" + specifiedEncoding
                    + ") doesn't match the encoding specified by the Template constructor"
                    + (constructorSpecifiedEncoding != null ? " (" + constructorSpecifiedEncoding + ")." : ".");
        }

        /**
         * @since 2.3.22
         */
        public String getTemplateSpecifiedEncoding() {
            return specifiedEncoding;
        }

        /**
         * @since 2.3.22
         */
        public String getConstructorSpecifiedEncoding() {
            return constructorSpecifiedEncoding;
        }

    }
}
<|MERGE_RESOLUTION|>--- conflicted
+++ resolved
@@ -536,98 +536,21 @@
     }
 
     /**
-<<<<<<< HEAD
-     * @return the root TemplateElement object.
-     * @deprecated The objects building up templates aren't part of the published API, and are subject to change.
-=======
-     * This is a helper class that builds up the line table
-     * info for us.
-     */
-    private class LineTableBuilder extends FilterReader {
-
-        StringBuffer lineBuf = new StringBuffer();
-        int lastChar;
-
-        /**
-         * @param r the character stream to wrap
-         */
-        LineTableBuilder(Reader r) {
-            super(r);
-        }
-
-        public int read() throws IOException {
-            int c = in.read();
-            handleChar(c);
-            return c;
-        }
-
-        public int read(char cbuf[], int off, int len) throws IOException {
-            int numchars = in.read(cbuf, off, len);
-            for (int i=off; i < off+numchars; i++) {
-                char c = cbuf[i];
-                handleChar(c);
-            }
-            return numchars;
-        }
-
-        public void close() throws IOException {
-            if (lineBuf.length() >0) {
-                lines.add(lineBuf.toString());
-                lineBuf.setLength(0);
-            }
-            super.close();
-        }
-
-        private void handleChar(int c) {
-            if (c == '\n' || c == '\r') {
-                if (lastChar == '\r' && c == '\n') { // CRLF under Windoze
-                    int lastIndex = lines.size() -1;
-                    String lastLine = (String) lines.get(lastIndex);
-                    lines.set(lastIndex, lastLine + '\n');
-                } else {
-                    lineBuf.append((char) c);
-                    lines.add(lineBuf.toString());
-                    lineBuf.setLength(0);
-                }
-            }
-            else if (c == '\t') {
-                int numSpaces = 8 - (lineBuf.length() %8);
-                for (int i=0; i<numSpaces; i++) {
-                    lineBuf.append(' ');
-                }
-            }
-            else {
-                lineBuf.append((char) c);
-            }
-            lastChar = c;
-        }
-    }
-
-    /**
-     * @deprecated Should only be used internally, and might will be removed later.
->>>>>>> 1891514b
+     * @deprecated Should only be used internally, and might will be removed later.
      */
     public TemplateElement getRootTreeNode() {
         return unboundTemplate.getRootTreeNode();
     }
     
     /**
-<<<<<<< HEAD
-     * @deprecated The objects building up templates aren't part of the published API, and are subject to change.
-=======
-     * @deprecated Should only be used internally, and might will be removed later.
->>>>>>> 1891514b
+     * @deprecated Should only be used internally, and might will be removed later.
      */
     public Map getMacros() {
         return unboundTemplate.getMacros();
     }
 
     /**
-<<<<<<< HEAD
-     * @deprecated The objects building up templates aren't part of the published API, and are subject to change.
-=======
-     * @deprecated Should only be used internally, and might will be removed later.
->>>>>>> 1891514b
+     * @deprecated Should only be used internally, and might will be removed later.
      */
     public List getImports() {
         return unboundTemplate.getImports();
@@ -670,17 +593,10 @@
     }
     
     /**
-<<<<<<< HEAD
-     * @return an array of the {@link TemplateElement}s containing the given 
-     * column and line numbers.
-     * @param column the column     
-     * @param line the line
+     * @return an array of the {@link TemplateElement}s containing the given column and line numbers.
+     * @deprecated Should only be used internally, and might will be removed later.
      * 
      * @deprecated The objects building up templates aren't part of the published API, and are subject to change.
-=======
-     * @return an array of the {@link TemplateElement}s containing the given column and line numbers.
-     * @deprecated Should only be used internally, and might will be removed later.
->>>>>>> 1891514b
      */
     public List containingElements(int column, int line) {
         return unboundTemplate.containingElements(column, line);
