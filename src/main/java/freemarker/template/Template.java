/*
 * Copyright 2014 Attila Szegedi, Daniel Dekany, Jonathan Revusky
 * 
 * Licensed under the Apache License, Version 2.0 (the "License");
 * you may not use this file except in compliance with the License.
 * You may obtain a copy of the License at
 * 
 * http://www.apache.org/licenses/LICENSE-2.0
 * 
 * Unless required by applicable law or agreed to in writing, software
 * distributed under the License is distributed on an "AS IS" BASIS,
 * WITHOUT WARRANTIES OR CONDITIONS OF ANY KIND, either express or implied.
 * See the License for the specific language governing permissions and
 * limitations under the License.
 */

package freemarker.template;

import java.io.IOException;
import java.io.PrintStream;
import java.io.Reader;
import java.io.StringReader;
import java.io.StringWriter;
import java.io.Writer;
import java.util.List;
import java.util.Locale;
import java.util.Map;

import freemarker.cache.TemplateCache;
import freemarker.cache.TemplateLoader;
import freemarker.cache.TemplateLookupStrategy;
import freemarker.core.Configurable;
import freemarker.core.Environment;
import freemarker.core.LibraryLoad;
import freemarker.core.Macro;
import freemarker.core.ParseException;
import freemarker.core.ParserConfiguration;
import freemarker.core.TemplateConfigurer;
import freemarker.core.TemplateElement;
import freemarker.core.UnboundTemplate;
import freemarker.core._CoreAPI;
import freemarker.debug.impl.DebuggerService;

/**
 * <p>Stores an already parsed template, ready to be processed (rendered) for unlimited times, possibly from
 * multiple threads.
 * 
 * <p>Typically, you will use {@link Configuration#getTemplate(String)} to create/get {@link Template} objects, so
 * you don't construct them directly. But you can also construct a template from a {@link Reader} or a {@link String}
 * that contains the template source code. But then it's
 * important to know that while the resulting {@link Template} is efficient for later processing, creating a new
 * {@link Template} itself is relatively expensive. So try to re-use {@link Template} objects if possible.
 * {@link Configuration#getTemplate(String)} does that (caching {@link Template}-s) for you, but the constructor of
 * course doesn't, so it's up to you to solve then.
 * 
 * <p>Objects of this class meant to be handled as immutable and thus thread-safe. However, it has some setter methods
 * for changing FreeMarker settings. Those must not be used while the template is being processed, or if the
 * template object is already accessible from multiple threads.
 */
public class Template extends Configurable {
    public static final String DEFAULT_NAMESPACE_PREFIX = UnboundTemplate.DEFAULT_NAMESPACE_PREFIX;
    public static final String NO_NS_PREFIX = UnboundTemplate.NO_NS_PREFIX;
    
    private final UnboundTemplate unboundTemplate;
    private final String name;
<<<<<<< HEAD
    private String encoding;
    private Object customLookupCondition;
=======
    private final String sourceName;
    private final ArrayList lines = new ArrayList();
    private final ParserConfiguration parserConfiguration;
    private Map prefixToNamespaceURILookup = new HashMap();
    private Map namespaceURIToPrefixLookup = new HashMap();
    private Version templateLanguageVersion;
>>>>>>> f6de83d8

    /**
     * A prime constructor to which all other constructors should
     * delegate directly or indirectly.
     */
    private Template(UnboundTemplate unboundTemplate, String name, Configuration cfg) {
        super(toNonNull(cfg));
        this.unboundTemplate = unboundTemplate; 
        this.name = name;
<<<<<<< HEAD
=======
        this.sourceName = sourceName;
        this.templateLanguageVersion = normalizeTemplateLanguageVersion(toNonNull(cfg).getIncompatibleImprovements());
        this.parserConfiguration = customParserConfiguration != null ? customParserConfiguration : getConfiguration();
>>>>>>> f6de83d8
    }

    /**
     * To be used internally only!
     */
    Template(UnboundTemplate unboundTemplate,
            String name, Locale locale, Object customLookupCondition,
            Configuration cfg) {
        this(unboundTemplate, name, cfg);
        this.setLocale(locale);
        this.setCustomLookupCondition(customLookupCondition);
    }
    
    private static Configuration toNonNull(Configuration cfg) {
        return cfg != null ? cfg : Configuration.getDefaultConfiguration();
    }

    /**
     * Same as {@link #Template(String, String, Reader, Configuration)} with {@code null} {@code sourceName} parameter.
     */
    public Template(String name, Reader reader, Configuration cfg) throws IOException {
        this(name, null, reader, cfg);
    }

    /**
     * Convenience constructor for {@link #Template(String, Reader, Configuration)
     * Template(name, new StringReader(reader), cfg)}.
     * 
     * @since 2.3.20
     */
    public Template(String name, String sourceCode, Configuration cfg) throws IOException {
        this(name, new StringReader(sourceCode), cfg);
    }

    /**
     * Convenience constructor for {@link #Template(String, String, Reader, Configuration, String) Template(name, null,
     * reader, cfg, encoding)}.
     * 
     * @deprecated In most applications, use {@link #Template(String, Reader, Configuration)} instead, which doesn't
     *             specify the encoding.
     */
    @Deprecated
    public Template(String name, Reader reader, Configuration cfg, String encoding) throws IOException {
        this(name, null, reader, cfg, encoding);
    }

    /**
     * Constructs a template from a character stream. Note that this is a relatively expensive operation; where higher
     * performance matters, you should re-use (cache) {@link Template} instances instead of re-creating them from the
     * same source again and again. ({@link Configuration#getTemplate(String) and its overloads already do such reuse.})
     * 
     * @param name
     *            The path of the template file relatively to the (virtual) directory that you use to store the
     *            templates (except if {@link #Template(String, String, Reader, Configuration, String) sourceName}
     *            differs from it). Shouldn't start with {@code '/'}. Should use {@code '/'}, not {@code '\'}. Check
     *            {@link #getName()} to see how the name will be used. The name should be independent of the actual
     *            storage mechanism and physical location as far as possible. Even when the templates are stored
     *            straightforwardly in real files (they often aren't; see {@link TemplateLoader}), the name shouldn't be
     *            an absolute file path. Like if the template is stored in {@code "/www/templates/forum/main.ftl"}, and
     *            you are using {@code "/www/templates/"} as the template root directory via
     *            {@link Configuration#setDirectoryForTemplateLoading(java.io.File)}, then the template name will be
     *            {@code "forum/main.ftl"}. The name can be {@code null} (should be used for template made on-the-fly
     *            instead of being loaded from somewhere), in which case relative paths in it will be relative to
     *            the template root directory (and here again, it's the {@link TemplateLoader} that knows what that
     *            "physically" means).
     * @param sourceName
     *            See {@link #getSourceName()} for the meaning. Can be {@code null}, in which case
     *            {@link #getSourceName()} will return the same as {@link #getName()}.
     * @param reader
     *            The character stream to read from. It will always be closed ({@link Reader#close()}) by this method.
     * @param cfg
     *            The Configuration object that this Template is associated with. If this is {@code null}, the "default"
     *            {@link Configuration} object is used, which is highly discouraged, because it can easily lead to
     *            erroneous, unpredictable behavior. (See more {@link Configuration#getDefaultConfiguration() here...})
     * 
     * @since 2.3.22
     */
   public Template(
           String name, String sourceName, Reader reader, Configuration cfg) throws IOException {
       this(name, sourceName, reader, cfg, null);
   }
    
    /**
     * Same as {@link #Template(String, String, Reader, Configuration)}, but also specifies the template's encoding (not
     * recommended).
     *
     * @param encoding
     *            This is the encoding that we are supposed to be using. But it's not really necessary because we have a
     *            {@link Reader} which is already decoded, but it's kept as meta-info. It also has an impact when
     *            {@code #include}-ing/{@code #import}-ing another template from this template, as its default encoding
     *            will be this. But this behavior of said directives is considered to be harmful, and will be probably
     *            phased out. Until that, it's better to leave this on {@code null}, so that the encoding will come from
     *            the {@link Configuration}. Note that if this is non-{@code null} and there's an {@code #ftl} header
     *            with encoding, they must match, or else a {@link WrongEncodingException} is thrown.
     * 
     * @deprecated In most applications, use {@link #Template(String, String, Reader, Configuration)} instead, which
     *             doesn't specify the encoding.
     * 
     * @since 2.3.22
     */
    @Deprecated
    public Template(
            String name, String sourceName, Reader reader, Configuration cfg, String encoding) throws IOException {
        this(name, sourceName, reader, cfg, null, encoding);
    }

    /**
     * Same as {@link #Template(String, String, Reader, Configuration, String)}, but also specifies a
     * {@link TemplateConfigurer}. This is mostly meant to be used by FreeMarker internally, but advanced users might
     * still find this useful.
     * 
     * @param customParserCfg
     *            Overrides the parsing related configuration settings of the {@link Configuration} parameter; can be
     *            {@code null}. This is useful as the {@link Configuration} is normally a singleton shared by all
     *            templates, and so it's not good for specifying template-specific settings. (While
     *            {@link Template} itself has methods to specify settings just for that template, those don't influence
     *            the parsing, and you only have opportunity to call them after the parsing anyway.) This objects is
     *            often a {@link TemplateConfigurer} whose parent is the {@link Configuration} parameter, and then it
     *            practically just overrides some of the parser settings, as the others are inherited from the
     *            {@link Configuration}. Note that if this is a {@link TemplateConfigurer}, you will also want to call
     *            {@link TemplateConfigurer#configure(Template)} on the resulting {@link Template} so that
     *            {@link Configurable} settings will be set too, because this constructor only uses it as a
     *            {@link ParserConfiguration}.  
     * @param encoding
     *            Same as in {@link #Template(String, String, Reader, Configuration, String)}. When it's non-{@code
     *            null}, it overrides the value coming from the {@code TemplateConfigurer#getEncoding()} method of the
     *            {@code templateConfigurer} parameter.
     * 
     * @since 2.3.24
     */
    public Template(
            String name, String sourceName, Reader reader, Configuration cfg, ParserConfiguration customParserCfg,
            String encoding) throws IOException {
<<<<<<< HEAD
        this(
                _CoreAPI.newUnboundTemplate(
                        reader,
                        sourceName != null ? sourceName : name,
                        toNonNull(cfg),
                        customParserCfg,
                        encoding),
                name, cfg);
        this.encoding = encoding;
=======
        this(name, sourceName, cfg, customParserConfiguration);
        
        this.setEncoding(encoding);
        LineTableBuilder ltbReader;
        try {
            if (!(reader instanceof BufferedReader)) {
                reader = new BufferedReader(reader, 0x1000);
            }
            ltbReader = new LineTableBuilder(reader);
            reader = ltbReader;
            
            try {
                parser = new FMParser(this, reader, getParserConfiguration());
                try {
                    this.rootElement = parser.Root();
                } catch (IndexOutOfBoundsException exc) {
                    // There's a JavaCC bug where the Reader throws a RuntimeExcepton and then JavaCC fails with
                    // IndexOutOfBoundsException. If that wasn't the case, we just rethrow. Otherwise we suppress the
                    // IndexOutOfBoundsException and let the real cause to be thrown later. 
                    if (!ltbReader.hasFailure()) {
                        throw exc;
                    }
                    rootElement = null;
                }
                this.actualTagSyntax = parser._getLastTagSyntax();
                this.actualNamingConvention = parser._getLastNamingConvention();
            } catch (TokenMgrError exc) {
                // TokenMgrError VS ParseException is not an interesting difference for the user, so we just convert it
                // to ParseException
                throw exc.toParseException(this);
            } finally {
                parser = null;
            }
        } catch (ParseException e) {
            e.setTemplateName(getSourceName());
            throw e;
        } finally {
            reader.close();
        }
        
        // Throws any exception that JavaCC has silently treated as EOF:
        ltbReader.throwFailure();
        
>>>>>>> f6de83d8
        DebuggerService.registerTemplate(this);
    }
    
    /**
     * Equivalent to {@link #Template(String, Reader, Configuration)
     * Template(name, reader, null)}.
     * 
     * @deprecated This constructor uses the "default" {@link Configuration}
     * instance, which can easily lead to erroneous, unpredictable behavior.
     * See more {@link Configuration#getDefaultConfiguration() here...}.
     */
    @Deprecated
    public Template(String name, Reader reader) throws IOException {
        this(name, reader, (Configuration) null);
    }

    /**
     * Same as {@link #getPlainTextTemplate(String, String, String, Configuration)} with {@code null} {@code sourceName}
     * argument.
     */
    static public Template getPlainTextTemplate(String name, String content, Configuration config) {
        return getPlainTextTemplate(name, null, content, config);
    }
    
    /**
     * Creates a {@link Template} that only contains a single block of static text, no dynamic content.
     * 
     * @param name
     *            See {@link #getName} for more details.
     * @param sourceName
     *            See {@link #getSourceName} for more details. If {@code null}, it will be the same as the {@code name}.
     * @param content
     *            the block of text that this template represents
     * @param config
     *            the configuration to which this template belongs
     * 
     * @since 2.3.22
     */
    static public Template getPlainTextTemplate(String name, String sourceName, String content, Configuration config) {
        Template t = new Template(
                _CoreAPI.newPlainTextUnboundTemplate(content, sourceName != null ? sourceName : name, config),
                name, config);
        DebuggerService.registerTemplate(t);
        return t;
    }

    /**
     * Executes template, using the data-model provided, writing the generated output
     * to the supplied {@link Writer}.
     * 
     * <p>For finer control over the runtime environment setup, such as per-HTTP-request configuring of FreeMarker
     * settings, you may need to use {@link #createProcessingEnvironment(Object, Writer)} instead. 
     * 
     * @param dataModel the holder of the variables visible from the template (name-value pairs); usually a
     *     {@code Map<String, Object>} or a JavaBean (where the JavaBean properties will be the variables).
     *     Can be any object that the {@link ObjectWrapper} in use turns into a {@link TemplateHashModel}.
     *     You can also use an object that already implements {@link TemplateHashModel}; in that case it won't be
     *     wrapped. If it's {@code null}, an empty data model is used.
     * @param out The {@link Writer} where the output of the template will go. Note that unless you have used
     *    {@link Configuration#setAutoFlush(boolean)} to disable this, {@link Writer#flush()} will be called at the
     *    when the template processing was finished. {@link Writer#close()} is not called.
     * 
     * @throws TemplateException if an exception occurs during template processing
     * @throws IOException if an I/O exception occurs during writing to the writer.
     */
    public void process(Object dataModel, Writer out)
    throws TemplateException, IOException {
        createProcessingEnvironment(dataModel, out, null).process();
    }

    /**
     * Like {@link #process(Object, Writer)}, but also sets a (XML-)node to be recursively processed by the template.
     * That node is accessed in the template with <tt>.node</tt>, <tt>#recurse</tt>, etc. See the
     * <a href="http://freemarker.org/docs/xgui_declarative.html" target="_blank">Declarative XML Processing</a> as a
     * typical example of recursive node processing.
     * 
     * @param rootNode The root node for recursive processing or {@code null}.
     * 
     * @throws TemplateException if an exception occurs during template processing
     * @throws IOException if an I/O exception occurs during writing to the writer.
     */
    public void process(Object dataModel, Writer out, ObjectWrapper wrapper, TemplateNodeModel rootNode)
    throws TemplateException, IOException {
        Environment env = createProcessingEnvironment(dataModel, out, wrapper);
        if (rootNode != null) {
            env.setCurrentVisitorNode(rootNode);
        }
        env.process();
    }
    
    /**
     * Like {@link #process(Object, Writer)}, but overrides the {@link Configuration#getObjectWrapper()}.
     * 
     * @param wrapper The {@link ObjectWrapper} to be used instead of what {@link Configuration#getObjectWrapper()}
     *      provides, or {@code null} if you don't want to override that. 
     */
    public void process(Object dataModel, Writer out, ObjectWrapper wrapper)
    throws TemplateException, IOException {
        createProcessingEnvironment(dataModel, out, wrapper).process();
    }
    
   /**
    * Creates a {@link freemarker.core.Environment Environment} object, using this template, the data-model provided as
    * parameter. You have to call {@link Environment#process()} on the return value to set off the actual rendering.
    * 
    * <p>Use this method if you want to do some special initialization on the {@link Environment} before template
    * processing, or if you want to read the {@link Environment} after template processing. Otherwise using
    * {@link Template#process(Object, Writer)} is simpler.
    *
    * <p>Example:
    *
    * <pre>
    * Environment env = myTemplate.createProcessingEnvironment(root, out, null);
    * env.process();</pre>
    * 
    * <p>The above is equivalent with this:
    * 
    * <pre>
    * myTemplate.process(root, out);</pre>
    * 
    * <p>But with <tt>createProcessingEnvironment</tt>, you can manipulate the environment
    * before and after the processing:
    * 
    * <pre>
    * Environment env = myTemplate.createProcessingEnvironment(root, out);
    * 
    * env.setLocale(myUsersPreferredLocale);
    * env.setTimeZone(myUsersPreferredTimezone);
    * 
    * env.process();  // output is rendered here
    * 
    * TemplateModel x = env.getVariable("x");  // read back a variable set by the template</pre>
    *
    * @param dataModel the holder of the variables visible from all templates; see {@link #process(Object, Writer)} for
    *     more details.
    * @param wrapper The {@link ObjectWrapper} to use to wrap objects into {@link TemplateModel}
    *     instances. Normally you left it {@code null}, in which case {@link Configurable#getObjectWrapper()} will be
    *     used.
    * @param out The {@link Writer} where the output of the template will go; see {@link #process(Object, Writer)} for
    *     more details.
    *     
    * @return the {@link Environment} object created for processing. Call {@link Environment#process()} to process the
    *    template.
    * 
    * @throws TemplateException if an exception occurs while setting up the Environment object.
    * @throws IOException if an exception occurs doing any auto-imports
    */
    public Environment createProcessingEnvironment(Object dataModel, Writer out, ObjectWrapper wrapper)
    throws TemplateException, IOException {
        final TemplateHashModel dataModelHash;
        if (dataModel instanceof TemplateHashModel) {
            dataModelHash = (TemplateHashModel) dataModel;
        } else {
            if (wrapper == null) {
                wrapper = getObjectWrapper();
            }

            if (dataModel == null) {
                dataModelHash = new SimpleHash(wrapper);
            } else {
                TemplateModel wrappedDataModel = wrapper.wrap(dataModel);
                if (wrappedDataModel instanceof TemplateHashModel) {
                    dataModelHash = (TemplateHashModel) wrappedDataModel;
                } else if (wrappedDataModel == null) {
                    throw new IllegalArgumentException(
                            wrapper.getClass().getName() + " converted " + dataModel.getClass().getName() + " to null.");
                } else {
                    throw new IllegalArgumentException(
                            wrapper.getClass().getName() + " didn't convert " + dataModel.getClass().getName()
                            + " to a TemplateHashModel. Generally, you want to use a Map<String, Object> or a "
                            + "JavaBean as the root-map (aka. data-model) parameter. The Map key-s or JavaBean "
                            + "property names will be the variable names in the template.");
                }
            }
        }
        return new Environment(this, dataModelHash, out);
    }

    /**
     * Same as {@link #createProcessingEnvironment(Object, Writer, ObjectWrapper)
     * createProcessingEnvironment(dataModel, out, null)}.
     */
    public Environment createProcessingEnvironment(Object dataModel, Writer out)
    throws TemplateException, IOException {
        return createProcessingEnvironment(dataModel, out, null);
    }
    
    /**
     * Returns a string representing the raw template
     * text in canonical form.
     */
    @Override
    public String toString() {
        StringWriter sw = new StringWriter();
        try {
            dump(sw);
        } catch (IOException ioe) {
            throw new RuntimeException(ioe.getMessage());
        }
        return sw.toString();
    }

    /**
     * Returns the {@link UnboundTemplate} that this {@link Template} is based on.
     * 
     * @since 2.4.0
     */
    public UnboundTemplate getUnboundTemplate() {
        return unboundTemplate;
    }

    /**
     * The usually path-like (or URL-like) identifier of the template, or possibly {@code null} for non-stored
     * templates. It usually looks like a relative UN*X path; it should use {@code /}, not {@code \}, and shouldn't
     * start with {@code /} (but there are no hard guarantees). It's not a real path in a file-system, it's just a name
     * that a {@link TemplateLoader} used to load the backing resource (in simple cases; actually that name is
     * {@link #getSourceName()}, but see it there). Or, it can also be a name that was never used to load the template
     * (directly created with {@link #Template(String, Reader, Configuration)}). Even if the templates are stored
     * straightforwardly in files, this is relative to the base directory of the {@link TemplateLoader}. So it really
     * could be anything, except that it has importance in these situations:
     * 
     * <p>
     * Relative paths to other templates in this template will be resolved relatively to the directory part of this.
     * Like if the template name is {@code "foo/this.ftl"}, then {@code <#include "other.ftl">} gets the template with
     * name {@code "foo/other.ftl"}.
     * </p>
     * 
     * <p>
     * You should not use this name to indicate error locations, or to find the actual templates in general, because
     * localized lookup, acquisition and other lookup strategies can transform names before they get to the
     * {@link TemplateLoader} (the template storage) mechanism. Use {@link #getSourceName()} for these purposes.
     * </p>
     * 
     * <p>
     * Some frameworks use URL-like template names like {@code "someSchema://foo/bar.ftl"}. FreeMarker understands this
     * notation, so an absolute path like {@code "/baaz.ftl"} in that template will be resolved too
     * {@code "someSchema://baaz.ftl"}.
     */
    public String getName() {
        return name;
    }

    /**
     * The name that was actually used to load this template from the {@link TemplateLoader} (or from other custom
     * storage mechanism). This is what should be shown in error messages as the error location. This is usually the
     * same as {@link #getName()}, except when localized lookup, template acquisition ({@code *} step in the name), or
     * other {@link TemplateLookupStrategy} transforms the requested name ({@link #getName()}) to a different final
     * {@link TemplateLoader}-level name. For example, when you get a template with name {@code "foo.ftl"} then because
     * of localized lookup, it's possible that something like {@code "foo_en.ftl"} will be loaded behind the scenes.
     * While the template name will be still the same as the requested template name ({@code "foo.ftl"}), errors should
     * point to {@code "foo_de.ftl"}. Note that relative paths are always resolved relatively to the {@code name}, not
     * to the {@code sourceName}.
     * 
     * @since 2.3.22
     */
    public String getSourceName() {
        return unboundTemplate.getSourceName();
    }

    /**
     * Returns the Configuration object associated with this template.
     */
    public Configuration getConfiguration() {
        return (Configuration) getParent();
    }
    
    /**
<<<<<<< HEAD
     * Returns the value passed in as the parameter of
     * {@link #Template(String, String, Reader, Configuration, ParserConfiguration, String)}.
     * 
     * @since 2.3.24
     */
    public ParserConfiguration getCustomParserConfiguration() {
        return getUnboundTemplate().getCustomParserConfiguration();
    }

    /**
=======
>>>>>>> f6de83d8
     * Returns the {@link ParserConfiguration} that was used for parsing this template. This is most often the same
     * object as {@link #getConfiguration()}, but sometimes it's a {@link TemplateConfigurer}, or something else. It's
     * never {@code null}.
     * 
     * @since 2.3.24
     */
<<<<<<< HEAD
    public ParserConfiguration getEffectiveParserConfiguration() {
        ParserConfiguration customParserCfg = unboundTemplate.getCustomParserConfiguration();
        return customParserCfg != null ? customParserCfg : getConfiguration();
=======
    public ParserConfiguration getParserConfiguration() {
        return parserConfiguration;
>>>>>>> f6de83d8
    }
    
    /**
     * Return the template language (FTL) version used by this template.
     * For now (2.4.0) this is the same as {@link Configuration#getIncompatibleImprovements()}, except
     * that it's normalized to the lowest version where the template language was changed.
     * 
     * @since 2.4.0
     */
    public Version getTemplateLanguageVersion() {
        return unboundTemplate.getTemplateLanguageVersion();
    }

    /**
     * @param encoding
     *            The encoding that was used to read this template. When this template {@code #include}-s or
     *            {@code #import}-s another template, by default it will use this encoding for those. For backward
     *            compatibility, this can be {@code null}, which will unset this setting.
     * 
     * @deprecated Should only be used internally, and might will be removed later.
     */
    @Deprecated
    public void setEncoding(String encoding) {
        this.encoding = encoding;
    }

    /**
     * Returns the name of the charset used for reading included/imported template files by default.
     * 
     * <p>
     * At least when FreeMarker is built-in template loading mechanism is used, by default this setting is set to the
     * same value as the {@link UnboundTemplate#getTemplateSpecifiedEncoding()} of the wrapped {@link UnboundTemplate},
     * if that's non-{@code null}.
     * 
     * <p>
     * While "inheriting" charset from the referring template is not seen as a good idea anymore, it's still used by
     * FreeMarker for backward compatibility (at least by default; as of 2.3.22 no setting exists yet to change that).
     */
    public String getEncoding() {
        return this.encoding;
    }
    
    /**
     * Gets the custom lookup condition with which this template was found. See the {@code customLookupCondition}
     * parameter of {@link Configuration#getTemplate(String, java.util.Locale, Object, String, boolean, boolean)} for
     * more explanation.
     * 
     * @since 2.3.22
     */
    public Object getCustomLookupCondition() {
        return customLookupCondition;
    }

    /**
     * Mostly only used internally; setter pair of {@link #getCustomLookupCondition()}. This meant to be called directly
     * after instantiating the template with its constructor, after a successfull lookup that used this condition. So
     * this should only be called from code that deals with creating new {@code Template} objects, like from
     * {@link TemplateCache}.
     * 
     * @since 2.3.22
     */
    public void setCustomLookupCondition(Object customLookupCondition) {
        this.customLookupCondition = customLookupCondition;
    }

    /**
     * Returns the tag syntax the parser has chosen for this template. If the syntax could be determined, it's
     * {@link Configuration#SQUARE_BRACKET_TAG_SYNTAX} or {@link Configuration#ANGLE_BRACKET_TAG_SYNTAX}. If the syntax
     * couldn't be determined (like because there was no tags in the template, or it was a plain text template), this
     * returns whatever the default is in the current configuration, so it's maybe
     * {@link Configuration#AUTO_DETECT_TAG_SYNTAX}.
     * 
     * @since 2.3.20
     */
    public int getActualTagSyntax() {
        return unboundTemplate.getActualTagSyntax();
    }
    
    /**
     * Returns the naming convention the parser has chosen for this template. If it could be determined, it's
     * {@link Configuration#LEGACY_NAMING_CONVENTION} or {@link Configuration#CAMEL_CASE_NAMING_CONVENTION}. If it
     * couldn't be determined (like because there no identifier that's part of the template language was used where
     * the naming convention matters), this returns whatever the default is in the current configuration, so it's maybe
     * {@link Configuration#AUTO_DETECT_TAG_SYNTAX}.
     * 
     * @since 2.3.23
     */
    public int getActualNamingConvention() {
        return unboundTemplate.getActualNamingConvention();
    }

    /**
     * Dump the raw template in canonical form.
     */
    public void dump(PrintStream ps) {
        unboundTemplate.dump(ps);
    }

    /**
     * Dump the raw template in canonical form.
     */
    public void dump(Writer out) throws IOException {
        unboundTemplate.dump(out);
    }

    /**
     * @deprecated Should only be used internally, and might will be removed later.
     */
    @Deprecated
    public void addMacro(Macro macro) {
        _CoreAPI.addMacro(unboundTemplate, macro);
    }

    /**
     * @deprecated Should only be used internally, and might will be removed later.
     */
    @Deprecated
    public void addImport(LibraryLoad libLoad) {
        _CoreAPI.addImport(unboundTemplate, libLoad);
    }

    /**
     * Returns the template source at the location specified by the coordinates given, or {@code null} if unavailable.
     * @param beginColumn the first column of the requested source, 1-based
     * @param beginLine the first line of the requested source, 1-based
     * @param endColumn the last column of the requested source, 1-based
     * @param endLine the last line of the requested source, 1-based
     * @see freemarker.core.TemplateObject#getSource()
     */
    public String getSource(int beginColumn, int beginLine, int endColumn, int endLine) {
        return unboundTemplate.getSource(beginColumn, beginLine, endColumn, endLine);
    }

    /**
     * @deprecated Should only be used internally, and might will be removed later.
     */
    @Deprecated
    public TemplateElement getRootTreeNode() {
        return _CoreAPI.getRootTreeNode(unboundTemplate);
    }
    
    /**
     * For 2.3 backward compatibility. Initialized on demand.
     */
    private volatile Map<String, Macro> legacyMacroMap;
    
    /**
     * Returns the {@link Map} that maps the macro names to the actual macros. This map shouldn't be modified; if you
     * absolutely has to use these deprecated API-s for adding a macro, at least use {@link #addMacro(Macro)}.
     * (Specifying the {@link Map} key has no purpose anyway, as the macro will be always defined with its original
     * name, as returned by {@link Macro#getName()}.) 
     * 
     * @deprecated Should only be used internally, and might will be removed later.
     */
    @Deprecated
    public Map getMacros() {
        Map<String, Macro> legacyMacroMap = this.legacyMacroMap;
        if (legacyMacroMap == null) {
            synchronized (this) {
                legacyMacroMap = this.legacyMacroMap;
                if (legacyMacroMap == null) {
                    legacyMacroMap = _CoreAPI.createAdapterMacroMapForUnboundCallables(unboundTemplate);
                    this.legacyMacroMap = legacyMacroMap;
                }
            }
        }
        return legacyMacroMap;
    }

    /**
     * @deprecated Should only be used internally, and might will be removed later.
     */
    @Deprecated
    public List getImports() {
        return _CoreAPI.getImports(unboundTemplate);
    }

    /**
     * This is used internally.
     * 
     * @deprecated Should only be used internally, and might will be removed later.
     */
    @Deprecated
    public void addPrefixNSMapping(String prefix, String nsURI) {
        _CoreAPI.addPrefixNSMapping(unboundTemplate, prefix, nsURI);
    }
    
    public String getDefaultNS() {
        return unboundTemplate.getDefaultNamespaceURI();
    }
    
    /**
     * @return the NamespaceUri mapped to this prefix in this template. (Or null if there is none.)
     */
    public String getNamespaceForPrefix(String prefix) {
        return unboundTemplate.getNamespaceURIForPrefix(prefix);
    }
    
    /**
     * @return the prefix mapped to this nsURI in this template. (Or null if there is none.)
     */
    public String getPrefixForNamespace(String nsURI) {
        return unboundTemplate.getPrefixForNamespaceURI(nsURI);
    }
    
    /**
     * @return the prefixed name, based on the ns_prefixes defined
     * in this template's header for the local name and node namespace
     * passed in as parameters.
     */
    public String getPrefixedName(String localName, String nsURI) {
        return unboundTemplate.getPrefixedName(localName, nsURI);
    }
    
    /**
     * @return an array of the {@link TemplateElement}s containing the given column and line numbers.
     * @deprecated Should only be used internally, and might will be removed later.
     * 
     * @deprecated The objects building up templates aren't part of the published API, and are subject to change.
     */
    @Deprecated
    public List containingElements(int column, int line) {
        return _CoreAPI.containingElements(unboundTemplate, column, line);
    }

    @Override
    protected Map<String, ?> getInitialCustomAttributes() {
        return _CoreAPI.getCustomAttributes(unboundTemplate);
    }

    /**
     * Thrown by the {@link Template} constructors that specify a non-{@code null} encoding which doesn't match the
     * encoding specified in the {@code #ftl} header of the template.
     */
    static public class WrongEncodingException extends ParseException {
        private static final long serialVersionUID = 1L;

        /** @deprecated Use {@link #getTemplateSpecifiedEncoding()} instead. */
        @Deprecated
        public String specifiedEncoding;
        
        private final String constructorSpecifiedEncoding;

        /**
         * @deprecated Use {@link #WrongEncodingException(String, String)}.
         */
        @Deprecated
        public WrongEncodingException(String templateSpecifiedEncoding) {
            this(templateSpecifiedEncoding, null);
        }

        /**
         * @since 2.3.22
         */
        public WrongEncodingException(String templateSpecifiedEncoding, String constructorSpecifiedEncoding) {
            this.specifiedEncoding = templateSpecifiedEncoding;
            this.constructorSpecifiedEncoding = constructorSpecifiedEncoding;
        }
        
        @Override
        public String getMessage() {
            return "Encoding specified inside the template (" + specifiedEncoding
                    + ") doesn't match the encoding specified for the Template constructor"
                    + (constructorSpecifiedEncoding != null ? " (" + constructorSpecifiedEncoding + ")." : ".");
        }

        /**
         * @since 2.3.22
         */
        public String getTemplateSpecifiedEncoding() {
            return specifiedEncoding;
        }

        /**
         * @since 2.3.22
         */
        public String getConstructorSpecifiedEncoding() {
            return constructorSpecifiedEncoding;
        }

    }

}<|MERGE_RESOLUTION|>--- conflicted
+++ resolved
@@ -63,17 +63,8 @@
     
     private final UnboundTemplate unboundTemplate;
     private final String name;
-<<<<<<< HEAD
     private String encoding;
     private Object customLookupCondition;
-=======
-    private final String sourceName;
-    private final ArrayList lines = new ArrayList();
-    private final ParserConfiguration parserConfiguration;
-    private Map prefixToNamespaceURILookup = new HashMap();
-    private Map namespaceURIToPrefixLookup = new HashMap();
-    private Version templateLanguageVersion;
->>>>>>> f6de83d8
 
     /**
      * A prime constructor to which all other constructors should
@@ -83,12 +74,6 @@
         super(toNonNull(cfg));
         this.unboundTemplate = unboundTemplate; 
         this.name = name;
-<<<<<<< HEAD
-=======
-        this.sourceName = sourceName;
-        this.templateLanguageVersion = normalizeTemplateLanguageVersion(toNonNull(cfg).getIncompatibleImprovements());
-        this.parserConfiguration = customParserConfiguration != null ? customParserConfiguration : getConfiguration();
->>>>>>> f6de83d8
     }
 
     /**
@@ -222,7 +207,6 @@
     public Template(
             String name, String sourceName, Reader reader, Configuration cfg, ParserConfiguration customParserCfg,
             String encoding) throws IOException {
-<<<<<<< HEAD
         this(
                 _CoreAPI.newUnboundTemplate(
                         reader,
@@ -232,51 +216,6 @@
                         encoding),
                 name, cfg);
         this.encoding = encoding;
-=======
-        this(name, sourceName, cfg, customParserConfiguration);
-        
-        this.setEncoding(encoding);
-        LineTableBuilder ltbReader;
-        try {
-            if (!(reader instanceof BufferedReader)) {
-                reader = new BufferedReader(reader, 0x1000);
-            }
-            ltbReader = new LineTableBuilder(reader);
-            reader = ltbReader;
-            
-            try {
-                parser = new FMParser(this, reader, getParserConfiguration());
-                try {
-                    this.rootElement = parser.Root();
-                } catch (IndexOutOfBoundsException exc) {
-                    // There's a JavaCC bug where the Reader throws a RuntimeExcepton and then JavaCC fails with
-                    // IndexOutOfBoundsException. If that wasn't the case, we just rethrow. Otherwise we suppress the
-                    // IndexOutOfBoundsException and let the real cause to be thrown later. 
-                    if (!ltbReader.hasFailure()) {
-                        throw exc;
-                    }
-                    rootElement = null;
-                }
-                this.actualTagSyntax = parser._getLastTagSyntax();
-                this.actualNamingConvention = parser._getLastNamingConvention();
-            } catch (TokenMgrError exc) {
-                // TokenMgrError VS ParseException is not an interesting difference for the user, so we just convert it
-                // to ParseException
-                throw exc.toParseException(this);
-            } finally {
-                parser = null;
-            }
-        } catch (ParseException e) {
-            e.setTemplateName(getSourceName());
-            throw e;
-        } finally {
-            reader.close();
-        }
-        
-        // Throws any exception that JavaCC has silently treated as EOF:
-        ltbReader.throwFailure();
-        
->>>>>>> f6de83d8
         DebuggerService.registerTemplate(this);
     }
     
@@ -544,33 +483,14 @@
     }
     
     /**
-<<<<<<< HEAD
-     * Returns the value passed in as the parameter of
-     * {@link #Template(String, String, Reader, Configuration, ParserConfiguration, String)}.
-     * 
-     * @since 2.3.24
-     */
-    public ParserConfiguration getCustomParserConfiguration() {
-        return getUnboundTemplate().getCustomParserConfiguration();
-    }
-
-    /**
-=======
->>>>>>> f6de83d8
      * Returns the {@link ParserConfiguration} that was used for parsing this template. This is most often the same
      * object as {@link #getConfiguration()}, but sometimes it's a {@link TemplateConfigurer}, or something else. It's
      * never {@code null}.
      * 
      * @since 2.3.24
      */
-<<<<<<< HEAD
-    public ParserConfiguration getEffectiveParserConfiguration() {
-        ParserConfiguration customParserCfg = unboundTemplate.getCustomParserConfiguration();
-        return customParserCfg != null ? customParserCfg : getConfiguration();
-=======
     public ParserConfiguration getParserConfiguration() {
-        return parserConfiguration;
->>>>>>> f6de83d8
+        return unboundTemplate.getParserConfiguration();
     }
     
     /**
