--- conflicted
+++ resolved
@@ -29,7 +29,6 @@
 import freemarker.cache.TemplateCache;
 import freemarker.cache.TemplateLoader;
 import freemarker.cache.TemplateLookupStrategy;
-import freemarker.core.BugException;
 import freemarker.core.Configurable;
 import freemarker.core.Environment;
 import freemarker.core.LibraryLoad;
@@ -38,12 +37,7 @@
 import freemarker.core.ParserConfiguration;
 import freemarker.core.TemplateConfigurer;
 import freemarker.core.TemplateElement;
-<<<<<<< HEAD
 import freemarker.core.UnboundTemplate;
-=======
-import freemarker.core.TextBlock;
-import freemarker.core.TokenMgrError;
->>>>>>> 6ad4bf61
 import freemarker.core._CoreAPI;
 import freemarker.debug.impl.DebuggerService;
 
@@ -213,7 +207,6 @@
     public Template(
             String name, String sourceName, Reader reader, Configuration cfg, ParserConfiguration customParserCfg,
             String encoding) throws IOException {
-<<<<<<< HEAD
         this(
                 _CoreAPI.newUnboundTemplate(
                         reader,
@@ -223,51 +216,6 @@
                         encoding),
                 name, cfg);
         this.encoding = encoding;
-=======
-        this(name, sourceName, cfg, customParserConfiguration);
-        
-        this.setEncoding(encoding);
-        LineTableBuilder ltbReader;
-        try {
-            if (!(reader instanceof BufferedReader) && !(reader instanceof StringReader)) {
-                reader = new BufferedReader(reader, 0x1000);
-            }
-            ltbReader = new LineTableBuilder(reader);
-            reader = ltbReader;
-            
-            try {
-                parser = new FMParser(this, reader, getParserConfiguration());
-                try {
-                    this.rootElement = parser.Root();
-                } catch (IndexOutOfBoundsException exc) {
-                    // There's a JavaCC bug where the Reader throws a RuntimeExcepton and then JavaCC fails with
-                    // IndexOutOfBoundsException. If that wasn't the case, we just rethrow. Otherwise we suppress the
-                    // IndexOutOfBoundsException and let the real cause to be thrown later. 
-                    if (!ltbReader.hasFailure()) {
-                        throw exc;
-                    }
-                    rootElement = null;
-                }
-                this.actualTagSyntax = parser._getLastTagSyntax();
-                this.actualNamingConvention = parser._getLastNamingConvention();
-            } catch (TokenMgrError exc) {
-                // TokenMgrError VS ParseException is not an interesting difference for the user, so we just convert it
-                // to ParseException
-                throw exc.toParseException(this);
-            } finally {
-                parser = null;
-            }
-        } catch (ParseException e) {
-            e.setTemplateName(getSourceName());
-            throw e;
-        } finally {
-            reader.close();
-        }
-        
-        // Throws any exception that JavaCC has silently treated as EOF:
-        ltbReader.throwFailure();
-        
->>>>>>> 6ad4bf61
         DebuggerService.registerTemplate(this);
     }
     
@@ -307,35 +255,11 @@
      * @since 2.3.22
      */
     static public Template getPlainTextTemplate(String name, String sourceName, String content, Configuration config) {
-<<<<<<< HEAD
         Template t = new Template(
                 _CoreAPI.newPlainTextUnboundTemplate(content, sourceName != null ? sourceName : name, config),
                 name, config);
         DebuggerService.registerTemplate(t);
         return t;
-=======
-        Template template;
-        try {
-            template = new Template(name, sourceName, new StringReader("X"), config);
-        } catch (IOException e) {
-            throw new BugException("Plain text template creation failed", e);
-        }
-        _CoreAPI.replaceText((TextBlock) template.rootElement, content);
-        DebuggerService.registerTemplate(template);
-        return template;
-    }
-
-    private static Version normalizeTemplateLanguageVersion(Version incompatibleImprovements) {
-        _TemplateAPI.checkVersionNotNullAndSupported(incompatibleImprovements);
-        int v = incompatibleImprovements.intValue();
-        if (v < _TemplateAPI.VERSION_INT_2_3_19) {
-            return Configuration.VERSION_2_3_0;
-        } else if (v > _TemplateAPI.VERSION_INT_2_3_21) {
-            return Configuration.VERSION_2_3_21;
-        } else { // if 2.3.19 or 2.3.20 or 2.3.21
-            return incompatibleImprovements;
-        }
->>>>>>> 6ad4bf61
     }
 
     /**
