--- conflicted
+++ resolved
@@ -59,21 +59,7 @@
     public static final String DEFAULT_NAMESPACE_PREFIX = UnboundTemplate.DEFAULT_NAMESPACE_PREFIX;
     public static final String NO_NS_PREFIX = UnboundTemplate.NO_NS_PREFIX;
     
-<<<<<<< HEAD
     private final UnboundTemplate unboundTemplate;
-=======
-    /** This is only non-null during parsing. It's used internally to make some information available through the
-     *  Template API-s earlier than the parsing was finished. */
-    private transient FMParser parser;
-
-    private Map macros = new HashMap();
-    private List imports = new Vector();
-    private TemplateElement rootElement;
-    private String encoding, defaultNS;
-    private Object customLookupCondition;
-    private int actualTagSyntax;
-    private int actualNamingConvention;
->>>>>>> d0ff377d
     private final String name;
     private String encoding;
     private Object customLookupCondition;
@@ -187,49 +173,6 @@
         this(_CoreAPI.newUnboundTemplate(
                 reader, sourceName != null ? sourceName : name, toNonNull(cfg), encoding), name, cfg);
         this.encoding = encoding;
-<<<<<<< HEAD
-=======
-        LineTableBuilder ltbReader;
-        try {
-            if (!(reader instanceof BufferedReader)) {
-                reader = new BufferedReader(reader, 0x1000);
-            }
-            ltbReader = new LineTableBuilder(reader);
-            reader = ltbReader;
-            
-            try {
-                final Configuration actualCfg = getConfiguration();
-                parser = new FMParser(this, reader,
-                        actualCfg.getStrictSyntaxMode(),
-                        actualCfg.getWhitespaceStripping(),
-                        actualCfg.getTagSyntax(),
-                        actualCfg.getNamingConvention(),
-                        actualCfg.getIncompatibleImprovements().intValue());
-                this.rootElement = parser.Root();
-                this.actualTagSyntax = parser._getLastTagSyntax();
-                this.actualNamingConvention = parser._getLastNamingConvention();
-            }
-            catch (TokenMgrError exc) {
-                // TokenMgrError VS ParseException is not an interesting difference for the user, so we just convert it
-                // to ParseException
-                throw exc.toParseException(this);
-            }
-            finally {
-                parser = null;
-            }
-        }
-        catch(ParseException e) {
-            e.setTemplateName(getSourceName());
-            throw e;
-        }
-        finally {
-            reader.close();
-        }
-        
-        // Throws any exception that JavaCC has silently treated as EOF:
-        ltbReader.throwFailure();
-        
->>>>>>> d0ff377d
         DebuggerService.registerTemplate(this);
     }
 
@@ -578,7 +521,7 @@
      * @since 2.3.23
      */
     public int getActualNamingConvention() {
-        return actualNamingConvention;
+        return unboundTemplate.getActualNamingConvention();
     }
 
     /**
