/*
 * Copyright 2014 Attila Szegedi, Daniel Dekany, Jonathan Revusky
 * 
 * Licensed under the Apache License, Version 2.0 (the "License");
 * you may not use this file except in compliance with the License.
 * You may obtain a copy of the License at
 * 
 * http://www.apache.org/licenses/LICENSE-2.0
 * 
 * Unless required by applicable law or agreed to in writing, software
 * distributed under the License is distributed on an "AS IS" BASIS,
 * WITHOUT WARRANTIES OR CONDITIONS OF ANY KIND, either express or implied.
 * See the License for the specific language governing permissions and
 * limitations under the License.
 */

package freemarker.template;

import java.io.IOException;
import java.io.PrintStream;
import java.io.Reader;
import java.io.StringReader;
import java.io.StringWriter;
import java.io.Writer;
import java.util.List;
import java.util.Locale;
import java.util.Map;

import freemarker.cache.TemplateCache;
import freemarker.cache.TemplateLoader;
import freemarker.cache.TemplateLookupStrategy;
import freemarker.core.Configurable;
import freemarker.core.Environment;
import freemarker.core.LibraryLoad;
import freemarker.core.Macro;
import freemarker.core.ParseException;
import freemarker.core.ParserConfiguration;
import freemarker.core.TemplateConfigurer;
import freemarker.core.TemplateElement;
import freemarker.core.UnboundTemplate;
import freemarker.core._CoreAPI;
import freemarker.debug.impl.DebuggerService;

/**
 * <p>
 * Stores an already parsed template, ready to be processed (rendered) for unlimited times, possibly from multiple
 * threads.
 * 
 * <p>
 * Typically, you will use {@link Configuration#getTemplate(String)} to create/get {@link Template} objects, so you
 * don't construct them directly. But you can also construct a template from a {@link Reader} or a {@link String} that
 * contains the template source code. But then it's important to know that while the resulting {@link Template} is
 * efficient for later processing, creating a new {@link Template} itself is relatively expensive. So try to re-use
 * {@link Template} objects if possible. {@link Configuration#getTemplate(String)} (and its overloads) does that
 * (caching {@link Template}-s) for you, but the constructor of course doesn't, so it's up to you to solve then.
 * 
 * <p>
 * Objects of this class meant to be handled as immutable and thus thread-safe. However, it has some setter methods for
 * changing FreeMarker settings. Those must not be used while the template is being processed, or if the template object
 * is already accessible from multiple threads. If some templates need different settings that those coming from the
 * shared {@link Configuration}, and you are using {@link Configuration#getTemplate(String)} (or its overloads), then
 * see {@link Configuration#setTemplateConfigurers(freemarker.cache.TemplateConfigurerFactory)}.
 */
public class Template extends Configurable {
    public static final String DEFAULT_NAMESPACE_PREFIX = UnboundTemplate.DEFAULT_NAMESPACE_PREFIX;
    public static final String NO_NS_PREFIX = UnboundTemplate.NO_NS_PREFIX;
    
    private final UnboundTemplate unboundTemplate;
    private final String name;
    private String encoding;
    private Object customLookupCondition;

    /**
     * A prime constructor to which all other constructors should
     * delegate directly or indirectly.
     */
    private Template(UnboundTemplate unboundTemplate, String name, Configuration cfg) {
        super(toNonNull(cfg));
        this.unboundTemplate = unboundTemplate; 
        this.name = name;
    }

    /**
     * To be used internally only!
     */
    Template(UnboundTemplate unboundTemplate,
            String name, Locale locale, Object customLookupCondition,
            Configuration cfg) {
        this(unboundTemplate, name, cfg);
        this.setLocale(locale);
        this.setCustomLookupCondition(customLookupCondition);
    }
    
    private static Configuration toNonNull(Configuration cfg) {
        return cfg != null ? cfg : Configuration.getDefaultConfiguration();
    }

    /**
     * Same as {@link #Template(String, String, Reader, Configuration)} with {@code null} {@code sourceName} parameter.
     */
    public Template(String name, Reader reader, Configuration cfg) throws IOException {
        this(name, null, reader, cfg);
    }

    /**
     * Convenience constructor for {@link #Template(String, Reader, Configuration)
     * Template(name, new StringReader(reader), cfg)}.
     * 
     * @since 2.3.20
     */
    public Template(String name, String sourceCode, Configuration cfg) throws IOException {
        this(name, new StringReader(sourceCode), cfg);
    }

    /**
     * Convenience constructor for {@link #Template(String, String, Reader, Configuration, String) Template(name, null,
     * reader, cfg, encoding)}.
     * 
     * @deprecated In most applications, use {@link #Template(String, Reader, Configuration)} instead, which doesn't
     *             specify the encoding.
     */
    @Deprecated
    public Template(String name, Reader reader, Configuration cfg, String encoding) throws IOException {
        this(name, null, reader, cfg, encoding);
    }

    /**
     * Constructs a template from a character stream. Note that this is a relatively expensive operation; where higher
     * performance matters, you should re-use (cache) {@link Template} instances instead of re-creating them from the
     * same source again and again. ({@link Configuration#getTemplate(String) and its overloads already do such reuse.})
     * 
     * @param name
     *            The path of the template file relatively to the (virtual) directory that you use to store the
     *            templates (except if {@link #Template(String, String, Reader, Configuration, String) sourceName}
     *            differs from it). Shouldn't start with {@code '/'}. Should use {@code '/'}, not {@code '\'}. Check
     *            {@link #getName()} to see how the name will be used. The name should be independent of the actual
     *            storage mechanism and physical location as far as possible. Even when the templates are stored
     *            straightforwardly in real files (they often aren't; see {@link TemplateLoader}), the name shouldn't be
     *            an absolute file path. Like if the template is stored in {@code "/www/templates/forum/main.ftl"}, and
     *            you are using {@code "/www/templates/"} as the template root directory via
     *            {@link Configuration#setDirectoryForTemplateLoading(java.io.File)}, then the template name will be
     *            {@code "forum/main.ftl"}. The name can be {@code null} (should be used for template made on-the-fly
     *            instead of being loaded from somewhere), in which case relative paths in it will be relative to
     *            the template root directory (and here again, it's the {@link TemplateLoader} that knows what that
     *            "physically" means).
     * @param sourceName
     *            See {@link #getSourceName()} for the meaning. Can be {@code null}, in which case
     *            {@link #getSourceName()} will return the same as {@link #getName()}.
     * @param reader
     *            The character stream to read from. It will always be closed ({@link Reader#close()}) by this method.
     * @param cfg
     *            The Configuration object that this Template is associated with. If this is {@code null}, the "default"
     *            {@link Configuration} object is used, which is highly discouraged, because it can easily lead to
     *            erroneous, unpredictable behavior. (See more {@link Configuration#getDefaultConfiguration() here...})
     * 
     * @since 2.3.22
     */
   public Template(
           String name, String sourceName, Reader reader, Configuration cfg) throws IOException {
       this(name, sourceName, reader, cfg, null);
   }
    
    /**
     * Same as {@link #Template(String, String, Reader, Configuration)}, but also specifies the template's encoding (not
     * recommended).
     *
     * @param encoding
     *            This is the encoding that we are supposed to be using. But it's not really necessary because we have a
     *            {@link Reader} which is already decoded, but it's kept as meta-info. It also has an impact when
     *            {@code #include}-ing/{@code #import}-ing another template from this template, as its default encoding
     *            will be this. But this behavior of said directives is considered to be harmful, and will be probably
     *            phased out. Until that, it's better to leave this on {@code null}, so that the encoding will come from
     *            the {@link Configuration}. Note that if this is non-{@code null} and there's an {@code #ftl} header
     *            with encoding, they must match, or else a {@link WrongEncodingException} is thrown.
     * 
     * @deprecated In most applications, use {@link #Template(String, String, Reader, Configuration)} instead, which
     *             doesn't specify the encoding.
     * 
     * @since 2.3.22
     */
    @Deprecated
    public Template(
            String name, String sourceName, Reader reader, Configuration cfg, String encoding) throws IOException {
        this(name, sourceName, reader, cfg, null, encoding);
    }

    /**
     * Same as {@link #Template(String, String, Reader, Configuration, String)}, but also specifies a
     * {@link TemplateConfigurer}. This is mostly meant to be used by FreeMarker internally, but advanced users might
     * still find this useful.
     * 
     * @param customParserCfg
     *            Overrides the parsing related configuration settings of the {@link Configuration} parameter; can be
     *            {@code null}. This is useful as the {@link Configuration} is normally a singleton shared by all
     *            templates, and so it's not good for specifying template-specific settings. (While
     *            {@link Template} itself has methods to specify settings just for that template, those don't influence
     *            the parsing, and you only have opportunity to call them after the parsing anyway.) This objects is
     *            often a {@link TemplateConfigurer} whose parent is the {@link Configuration} parameter, and then it
     *            practically just overrides some of the parser settings, as the others are inherited from the
     *            {@link Configuration}. Note that if this is a {@link TemplateConfigurer}, you will also want to call
     *            {@link TemplateConfigurer#configure(Template)} on the resulting {@link Template} so that
     *            {@link Configurable} settings will be set too, because this constructor only uses it as a
     *            {@link ParserConfiguration}.  
     * @param encoding
     *            Same as in {@link #Template(String, String, Reader, Configuration, String)}. When it's non-{@code
     *            null}, it overrides the value coming from the {@code TemplateConfigurer#getEncoding()} method of the
     *            {@code templateConfigurer} parameter.
     * 
     * @since 2.3.24
     */
    public Template(
            String name, String sourceName, Reader reader, Configuration cfg, ParserConfiguration customParserCfg,
            String encoding) throws IOException {
<<<<<<< HEAD
        this(
                _CoreAPI.newUnboundTemplate(
                        reader,
                        sourceName != null ? sourceName : name,
                        toNonNull(cfg),
                        customParserCfg,
                        encoding),
                name, cfg);
        this.encoding = encoding;
=======
        this(name, sourceName, cfg, customParserConfiguration);
        
        this.setEncoding(encoding);
        LineTableBuilder ltbReader;
        try {
            if (!(reader instanceof BufferedReader)) {
                reader = new BufferedReader(reader, 0x1000);
            }
            ltbReader = new LineTableBuilder(reader);
            reader = ltbReader;
            
            try {
                parser = new FMParser(this, reader,
                        customParserConfiguration != null ? customParserConfiguration : getConfiguration());
                try {
                    this.rootElement = parser.Root();
                } catch (IndexOutOfBoundsException exc) {
                    // There's a JavaCC bug where the Reader throws a RuntimeExcepton and then JavaCC fails with
                    // IndexOutOfBoundsException. If that wasn't the case, we just rethrow. Otherwise we suppress the
                    // IndexOutOfBoundsException and let the real cause to be thrown later. 
                    if (!ltbReader.hasFailure()) {
                        throw exc;
                    }
                    rootElement = null;
                }
                this.actualTagSyntax = parser._getLastTagSyntax();
                this.actualNamingConvention = parser._getLastNamingConvention();
            } catch (TokenMgrError exc) {
                // TokenMgrError VS ParseException is not an interesting difference for the user, so we just convert it
                // to ParseException
                throw exc.toParseException(this);
            } finally {
                parser = null;
            }
        } catch (ParseException e) {
            e.setTemplateName(getSourceName());
            throw e;
        } finally {
            reader.close();
        }
        
        // Throws any exception that JavaCC has silently treated as EOF:
        ltbReader.throwFailure();
        
>>>>>>> f8869fd4
        DebuggerService.registerTemplate(this);
    }
    
    /**
     * Equivalent to {@link #Template(String, Reader, Configuration)
     * Template(name, reader, null)}.
     * 
     * @deprecated This constructor uses the "default" {@link Configuration}
     * instance, which can easily lead to erroneous, unpredictable behavior.
     * See more {@link Configuration#getDefaultConfiguration() here...}.
     */
    @Deprecated
    public Template(String name, Reader reader) throws IOException {
        this(name, reader, (Configuration) null);
    }

    /**
     * Same as {@link #getPlainTextTemplate(String, String, String, Configuration)} with {@code null} {@code sourceName}
     * argument.
     */
    static public Template getPlainTextTemplate(String name, String content, Configuration config) {
        return getPlainTextTemplate(name, null, content, config);
    }
    
    /**
     * Creates a {@link Template} that only contains a single block of static text, no dynamic content.
     * 
     * @param name
     *            See {@link #getName} for more details.
     * @param sourceName
     *            See {@link #getSourceName} for more details. If {@code null}, it will be the same as the {@code name}.
     * @param content
     *            the block of text that this template represents
     * @param config
     *            the configuration to which this template belongs
     * 
     * @since 2.3.22
     */
    static public Template getPlainTextTemplate(String name, String sourceName, String content, Configuration config) {
        Template t = new Template(
                _CoreAPI.newPlainTextUnboundTemplate(content, sourceName != null ? sourceName : name, config),
                name, config);
        DebuggerService.registerTemplate(t);
        return t;
    }

    /**
     * Executes template, using the data-model provided, writing the generated output
     * to the supplied {@link Writer}.
     * 
     * <p>For finer control over the runtime environment setup, such as per-HTTP-request configuring of FreeMarker
     * settings, you may need to use {@link #createProcessingEnvironment(Object, Writer)} instead. 
     * 
     * @param dataModel the holder of the variables visible from the template (name-value pairs); usually a
     *     {@code Map<String, Object>} or a JavaBean (where the JavaBean properties will be the variables).
     *     Can be any object that the {@link ObjectWrapper} in use turns into a {@link TemplateHashModel}.
     *     You can also use an object that already implements {@link TemplateHashModel}; in that case it won't be
     *     wrapped. If it's {@code null}, an empty data model is used.
     * @param out The {@link Writer} where the output of the template will go. Note that unless you have used
     *    {@link Configuration#setAutoFlush(boolean)} to disable this, {@link Writer#flush()} will be called at the
     *    when the template processing was finished. {@link Writer#close()} is not called.
     * 
     * @throws TemplateException if an exception occurs during template processing
     * @throws IOException if an I/O exception occurs during writing to the writer.
     */
    public void process(Object dataModel, Writer out)
    throws TemplateException, IOException {
        createProcessingEnvironment(dataModel, out, null).process();
    }

    /**
     * Like {@link #process(Object, Writer)}, but also sets a (XML-)node to be recursively processed by the template.
     * That node is accessed in the template with <tt>.node</tt>, <tt>#recurse</tt>, etc. See the
     * <a href="http://freemarker.org/docs/xgui_declarative.html" target="_blank">Declarative XML Processing</a> as a
     * typical example of recursive node processing.
     * 
     * @param rootNode The root node for recursive processing or {@code null}.
     * 
     * @throws TemplateException if an exception occurs during template processing
     * @throws IOException if an I/O exception occurs during writing to the writer.
     */
    public void process(Object dataModel, Writer out, ObjectWrapper wrapper, TemplateNodeModel rootNode)
    throws TemplateException, IOException {
        Environment env = createProcessingEnvironment(dataModel, out, wrapper);
        if (rootNode != null) {
            env.setCurrentVisitorNode(rootNode);
        }
        env.process();
    }
    
    /**
     * Like {@link #process(Object, Writer)}, but overrides the {@link Configuration#getObjectWrapper()}.
     * 
     * @param wrapper The {@link ObjectWrapper} to be used instead of what {@link Configuration#getObjectWrapper()}
     *      provides, or {@code null} if you don't want to override that. 
     */
    public void process(Object dataModel, Writer out, ObjectWrapper wrapper)
    throws TemplateException, IOException {
        createProcessingEnvironment(dataModel, out, wrapper).process();
    }
    
   /**
    * Creates a {@link freemarker.core.Environment Environment} object, using this template, the data-model provided as
    * parameter. You have to call {@link Environment#process()} on the return value to set off the actual rendering.
    * 
    * <p>Use this method if you want to do some special initialization on the {@link Environment} before template
    * processing, or if you want to read the {@link Environment} after template processing. Otherwise using
    * {@link Template#process(Object, Writer)} is simpler.
    *
    * <p>Example:
    *
    * <pre>
    * Environment env = myTemplate.createProcessingEnvironment(root, out, null);
    * env.process();</pre>
    * 
    * <p>The above is equivalent with this:
    * 
    * <pre>
    * myTemplate.process(root, out);</pre>
    * 
    * <p>But with <tt>createProcessingEnvironment</tt>, you can manipulate the environment
    * before and after the processing:
    * 
    * <pre>
    * Environment env = myTemplate.createProcessingEnvironment(root, out);
    * 
    * env.setLocale(myUsersPreferredLocale);
    * env.setTimeZone(myUsersPreferredTimezone);
    * 
    * env.process();  // output is rendered here
    * 
    * TemplateModel x = env.getVariable("x");  // read back a variable set by the template</pre>
    *
    * @param dataModel the holder of the variables visible from all templates; see {@link #process(Object, Writer)} for
    *     more details.
    * @param wrapper The {@link ObjectWrapper} to use to wrap objects into {@link TemplateModel}
    *     instances. Normally you left it {@code null}, in which case {@link Configurable#getObjectWrapper()} will be
    *     used.
    * @param out The {@link Writer} where the output of the template will go; see {@link #process(Object, Writer)} for
    *     more details.
    *     
    * @return the {@link Environment} object created for processing. Call {@link Environment#process()} to process the
    *    template.
    * 
    * @throws TemplateException if an exception occurs while setting up the Environment object.
    * @throws IOException if an exception occurs doing any auto-imports
    */
    public Environment createProcessingEnvironment(Object dataModel, Writer out, ObjectWrapper wrapper)
    throws TemplateException, IOException {
        final TemplateHashModel dataModelHash;
        if (dataModel instanceof TemplateHashModel) {
            dataModelHash = (TemplateHashModel) dataModel;
        } else {
            if (wrapper == null) {
                wrapper = getObjectWrapper();
            }

            if (dataModel == null) {
                dataModelHash = new SimpleHash(wrapper);
            } else {
                TemplateModel wrappedDataModel = wrapper.wrap(dataModel);
                if (wrappedDataModel instanceof TemplateHashModel) {
                    dataModelHash = (TemplateHashModel) wrappedDataModel;
                } else if (wrappedDataModel == null) {
                    throw new IllegalArgumentException(
                            wrapper.getClass().getName() + " converted " + dataModel.getClass().getName() + " to null.");
                } else {
                    throw new IllegalArgumentException(
                            wrapper.getClass().getName() + " didn't convert " + dataModel.getClass().getName()
                            + " to a TemplateHashModel. Generally, you want to use a Map<String, Object> or a "
                            + "JavaBean as the root-map (aka. data-model) parameter. The Map key-s or JavaBean "
                            + "property names will be the variable names in the template.");
                }
            }
        }
        return new Environment(this, dataModelHash, out);
    }

    /**
     * Same as {@link #createProcessingEnvironment(Object, Writer, ObjectWrapper)
     * createProcessingEnvironment(dataModel, out, null)}.
     */
    public Environment createProcessingEnvironment(Object dataModel, Writer out)
    throws TemplateException, IOException {
        return createProcessingEnvironment(dataModel, out, null);
    }
    
    /**
     * Returns a string representing the raw template
     * text in canonical form.
     */
    @Override
    public String toString() {
        StringWriter sw = new StringWriter();
        try {
            dump(sw);
        } catch (IOException ioe) {
            throw new RuntimeException(ioe.getMessage());
        }
        return sw.toString();
    }

    /**
     * Returns the {@link UnboundTemplate} that this {@link Template} is based on.
     * 
     * @since 2.4.0
     */
    public UnboundTemplate getUnboundTemplate() {
        return unboundTemplate;
    }

    /**
     * The usually path-like (or URL-like) identifier of the template, or possibly {@code null} for non-stored
     * templates. It usually looks like a relative UN*X path; it should use {@code /}, not {@code \}, and shouldn't
     * start with {@code /} (but there are no hard guarantees). It's not a real path in a file-system, it's just a name
     * that a {@link TemplateLoader} used to load the backing resource (in simple cases; actually that name is
     * {@link #getSourceName()}, but see it there). Or, it can also be a name that was never used to load the template
     * (directly created with {@link #Template(String, Reader, Configuration)}). Even if the templates are stored
     * straightforwardly in files, this is relative to the base directory of the {@link TemplateLoader}. So it really
     * could be anything, except that it has importance in these situations:
     * 
     * <p>
     * Relative paths to other templates in this template will be resolved relatively to the directory part of this.
     * Like if the template name is {@code "foo/this.ftl"}, then {@code <#include "other.ftl">} gets the template with
     * name {@code "foo/other.ftl"}.
     * </p>
     * 
     * <p>
     * You should not use this name to indicate error locations, or to find the actual templates in general, because
     * localized lookup, acquisition and other lookup strategies can transform names before they get to the
     * {@link TemplateLoader} (the template storage) mechanism. Use {@link #getSourceName()} for these purposes.
     * </p>
     * 
     * <p>
     * Some frameworks use URL-like template names like {@code "someSchema://foo/bar.ftl"}. FreeMarker understands this
     * notation, so an absolute path like {@code "/baaz.ftl"} in that template will be resolved too
     * {@code "someSchema://baaz.ftl"}.
     */
    public String getName() {
        return name;
    }

    /**
     * The name that was actually used to load this template from the {@link TemplateLoader} (or from other custom
     * storage mechanism). This is what should be shown in error messages as the error location. This is usually the
     * same as {@link #getName()}, except when localized lookup, template acquisition ({@code *} step in the name), or
     * other {@link TemplateLookupStrategy} transforms the requested name ({@link #getName()}) to a different final
     * {@link TemplateLoader}-level name. For example, when you get a template with name {@code "foo.ftl"} then because
     * of localized lookup, it's possible that something like {@code "foo_en.ftl"} will be loaded behind the scenes.
     * While the template name will be still the same as the requested template name ({@code "foo.ftl"}), errors should
     * point to {@code "foo_de.ftl"}. Note that relative paths are always resolved relatively to the {@code name}, not
     * to the {@code sourceName}.
     * 
     * @since 2.3.22
     */
    public String getSourceName() {
        return unboundTemplate.getSourceName();
    }

    /**
     * Returns the Configuration object associated with this template.
     */
    public Configuration getConfiguration() {
        return (Configuration) getParent();
    }
    
    /**
     * Returns the value passed in as the parameter of
     * {@link #Template(String, String, Reader, Configuration, ParserConfiguration, String)}.
     * 
     * @since 2.3.24
     */
    public ParserConfiguration getCustomParserConfiguration() {
        return getUnboundTemplate().getCustomParserConfiguration();
    }

    /**
     * Returns the {@link ParserConfiguration} that was used for parsing this template. This is most often the same
     * object as {@link #getConfiguration()}, but sometimes it's a {@link TemplateConfigurer}, or something else. It's
     * never {@code null}.
     * 
     * @since 2.3.24
     */
    public ParserConfiguration getEffectiveParserConfiguration() {
        ParserConfiguration customParserCfg = unboundTemplate.getCustomParserConfiguration();
        return customParserCfg != null ? customParserCfg : getConfiguration();
    }
    
    /**
     * Return the template language (FTL) version used by this template.
     * For now (2.4.0) this is the same as {@link Configuration#getIncompatibleImprovements()}, except
     * that it's normalized to the lowest version where the template language was changed.
     * 
     * @since 2.4.0
     */
    public Version getTemplateLanguageVersion() {
        return unboundTemplate.getTemplateLanguageVersion();
    }

    /**
     * @param encoding
     *            The encoding that was used to read this template. When this template {@code #include}-s or
     *            {@code #import}-s another template, by default it will use this encoding for those. For backward
     *            compatibility, this can be {@code null}, which will unset this setting.
     * 
     * @deprecated Should only be used internally, and might will be removed later.
     */
    @Deprecated
    public void setEncoding(String encoding) {
        this.encoding = encoding;
    }

    /**
     * Returns the name of the charset used for reading included/imported template files by default.
     * 
     * <p>
     * At least when FreeMarker is built-in template loading mechanism is used, by default this setting is set to the
     * same value as the {@link UnboundTemplate#getTemplateSpecifiedEncoding()} of the wrapped {@link UnboundTemplate},
     * if that's non-{@code null}.
     * 
     * <p>
     * While "inheriting" charset from the referring template is not seen as a good idea anymore, it's still used by
     * FreeMarker for backward compatibility (at least by default; as of 2.3.22 no setting exists yet to change that).
     */
    public String getEncoding() {
        return this.encoding;
    }
    
    /**
     * Gets the custom lookup condition with which this template was found. See the {@code customLookupCondition}
     * parameter of {@link Configuration#getTemplate(String, java.util.Locale, Object, String, boolean, boolean)} for
     * more explanation.
     * 
     * @since 2.3.22
     */
    public Object getCustomLookupCondition() {
        return customLookupCondition;
    }

    /**
     * Mostly only used internally; setter pair of {@link #getCustomLookupCondition()}. This meant to be called directly
     * after instantiating the template with its constructor, after a successfull lookup that used this condition. So
     * this should only be called from code that deals with creating new {@code Template} objects, like from
     * {@link TemplateCache}.
     * 
     * @since 2.3.22
     */
    public void setCustomLookupCondition(Object customLookupCondition) {
        this.customLookupCondition = customLookupCondition;
    }

    /**
     * Returns the tag syntax the parser has chosen for this template. If the syntax could be determined, it's
     * {@link Configuration#SQUARE_BRACKET_TAG_SYNTAX} or {@link Configuration#ANGLE_BRACKET_TAG_SYNTAX}. If the syntax
     * couldn't be determined (like because there was no tags in the template, or it was a plain text template), this
     * returns whatever the default is in the current configuration, so it's maybe
     * {@link Configuration#AUTO_DETECT_TAG_SYNTAX}.
     * 
     * @since 2.3.20
     */
    public int getActualTagSyntax() {
        return unboundTemplate.getActualTagSyntax();
    }
    
    /**
     * Returns the naming convention the parser has chosen for this template. If it could be determined, it's
     * {@link Configuration#LEGACY_NAMING_CONVENTION} or {@link Configuration#CAMEL_CASE_NAMING_CONVENTION}. If it
     * couldn't be determined (like because there no identifier that's part of the template language was used where
     * the naming convention matters), this returns whatever the default is in the current configuration, so it's maybe
     * {@link Configuration#AUTO_DETECT_TAG_SYNTAX}.
     * 
     * @since 2.3.23
     */
    public int getActualNamingConvention() {
        return unboundTemplate.getActualNamingConvention();
    }

    /**
     * Dump the raw template in canonical form.
     */
    public void dump(PrintStream ps) {
        unboundTemplate.dump(ps);
    }

    /**
     * Dump the raw template in canonical form.
     */
    public void dump(Writer out) throws IOException {
        unboundTemplate.dump(out);
    }

    /**
     * @deprecated Should only be used internally, and might will be removed later.
     */
    @Deprecated
    public void addMacro(Macro macro) {
        _CoreAPI.addMacro(unboundTemplate, macro);
    }

    /**
     * @deprecated Should only be used internally, and might will be removed later.
     */
    @Deprecated
    public void addImport(LibraryLoad libLoad) {
        _CoreAPI.addImport(unboundTemplate, libLoad);
    }

    /**
     * Returns the template source at the location specified by the coordinates given, or {@code null} if unavailable.
     * @param beginColumn the first column of the requested source, 1-based
     * @param beginLine the first line of the requested source, 1-based
     * @param endColumn the last column of the requested source, 1-based
     * @param endLine the last line of the requested source, 1-based
     * @see freemarker.core.TemplateObject#getSource()
     */
    public String getSource(int beginColumn, int beginLine, int endColumn, int endLine) {
        return unboundTemplate.getSource(beginColumn, beginLine, endColumn, endLine);
    }

    /**
     * @deprecated Should only be used internally, and might will be removed later.
     */
    @Deprecated
    public TemplateElement getRootTreeNode() {
        return _CoreAPI.getRootTreeNode(unboundTemplate);
    }
    
    /**
     * For 2.3 backward compatibility. Initialized on demand.
     */
    private volatile Map<String, Macro> legacyMacroMap;
    
    /**
     * Returns the {@link Map} that maps the macro names to the actual macros. This map shouldn't be modified; if you
     * absolutely has to use these deprecated API-s for adding a macro, at least use {@link #addMacro(Macro)}.
     * (Specifying the {@link Map} key has no purpose anyway, as the macro will be always defined with its original
     * name, as returned by {@link Macro#getName()}.) 
     * 
     * @deprecated Should only be used internally, and might will be removed later.
     */
    @Deprecated
    public Map getMacros() {
        Map<String, Macro> legacyMacroMap = this.legacyMacroMap;
        if (legacyMacroMap == null) {
            synchronized (this) {
                legacyMacroMap = this.legacyMacroMap;
                if (legacyMacroMap == null) {
                    legacyMacroMap = _CoreAPI.createAdapterMacroMapForUnboundCallables(unboundTemplate);
                    this.legacyMacroMap = legacyMacroMap;
                }
            }
        }
        return legacyMacroMap;
    }

    /**
     * @deprecated Should only be used internally, and might will be removed later.
     */
    @Deprecated
    public List getImports() {
        return _CoreAPI.getImports(unboundTemplate);
    }

    /**
     * This is used internally.
     * 
     * @deprecated Should only be used internally, and might will be removed later.
     */
    @Deprecated
    public void addPrefixNSMapping(String prefix, String nsURI) {
        _CoreAPI.addPrefixNSMapping(unboundTemplate, prefix, nsURI);
    }
    
    public String getDefaultNS() {
        return unboundTemplate.getDefaultNamespaceURI();
    }
    
    /**
     * @return the NamespaceUri mapped to this prefix in this template. (Or null if there is none.)
     */
    public String getNamespaceForPrefix(String prefix) {
        return unboundTemplate.getNamespaceURIForPrefix(prefix);
    }
    
    /**
     * @return the prefix mapped to this nsURI in this template. (Or null if there is none.)
     */
    public String getPrefixForNamespace(String nsURI) {
        return unboundTemplate.getPrefixForNamespaceURI(nsURI);
    }
    
    /**
     * @return the prefixed name, based on the ns_prefixes defined
     * in this template's header for the local name and node namespace
     * passed in as parameters.
     */
    public String getPrefixedName(String localName, String nsURI) {
        return unboundTemplate.getPrefixedName(localName, nsURI);
    }
    
    /**
     * @return an array of the {@link TemplateElement}s containing the given column and line numbers.
     * @deprecated Should only be used internally, and might will be removed later.
     * 
     * @deprecated The objects building up templates aren't part of the published API, and are subject to change.
     */
    @Deprecated
    public List containingElements(int column, int line) {
        return _CoreAPI.containingElements(unboundTemplate, column, line);
    }

    @Override
    protected Map<String, ?> getInitialCustomAttributes() {
        return _CoreAPI.getCustomAttributes(unboundTemplate);
    }

    /**
     * Thrown by the {@link Template} constructors that specify a non-{@code null} encoding which doesn't match the
     * encoding specified in the {@code #ftl} header of the template.
     */
    static public class WrongEncodingException extends ParseException {
        private static final long serialVersionUID = 1L;

        /** @deprecated Use {@link #getTemplateSpecifiedEncoding()} instead. */
        @Deprecated
        public String specifiedEncoding;
        
        private final String constructorSpecifiedEncoding;

        /**
         * @deprecated Use {@link #WrongEncodingException(String, String)}.
         */
        @Deprecated
        public WrongEncodingException(String templateSpecifiedEncoding) {
            this(templateSpecifiedEncoding, null);
        }

        /**
         * @since 2.3.22
         */
        public WrongEncodingException(String templateSpecifiedEncoding, String constructorSpecifiedEncoding) {
            this.specifiedEncoding = templateSpecifiedEncoding;
            this.constructorSpecifiedEncoding = constructorSpecifiedEncoding;
        }
        
        @Override
        public String getMessage() {
            return "Encoding specified inside the template (" + specifiedEncoding
                    + ") doesn't match the encoding specified for the Template constructor"
                    + (constructorSpecifiedEncoding != null ? " (" + constructorSpecifiedEncoding + ")." : ".");
        }

        /**
         * @since 2.3.22
         */
        public String getTemplateSpecifiedEncoding() {
            return specifiedEncoding;
        }

        /**
         * @since 2.3.22
         */
        public String getConstructorSpecifiedEncoding() {
            return constructorSpecifiedEncoding;
        }

    }

}<|MERGE_RESOLUTION|>--- conflicted
+++ resolved
@@ -42,24 +42,20 @@
 import freemarker.debug.impl.DebuggerService;
 
 /**
- * <p>
- * Stores an already parsed template, ready to be processed (rendered) for unlimited times, possibly from multiple
- * threads.
+ * <p>Stores an already parsed template, ready to be processed (rendered) for unlimited times, possibly from
+ * multiple threads.
  * 
- * <p>
- * Typically, you will use {@link Configuration#getTemplate(String)} to create/get {@link Template} objects, so you
- * don't construct them directly. But you can also construct a template from a {@link Reader} or a {@link String} that
- * contains the template source code. But then it's important to know that while the resulting {@link Template} is
- * efficient for later processing, creating a new {@link Template} itself is relatively expensive. So try to re-use
- * {@link Template} objects if possible. {@link Configuration#getTemplate(String)} (and its overloads) does that
- * (caching {@link Template}-s) for you, but the constructor of course doesn't, so it's up to you to solve then.
+ * <p>Typically, you will use {@link Configuration#getTemplate(String)} to create/get {@link Template} objects, so
+ * you don't construct them directly. But you can also construct a template from a {@link Reader} or a {@link String}
+ * that contains the template source code. But then it's
+ * important to know that while the resulting {@link Template} is efficient for later processing, creating a new
+ * {@link Template} itself is relatively expensive. So try to re-use {@link Template} objects if possible.
+ * {@link Configuration#getTemplate(String)} does that (caching {@link Template}-s) for you, but the constructor of
+ * course doesn't, so it's up to you to solve then.
  * 
- * <p>
- * Objects of this class meant to be handled as immutable and thus thread-safe. However, it has some setter methods for
- * changing FreeMarker settings. Those must not be used while the template is being processed, or if the template object
- * is already accessible from multiple threads. If some templates need different settings that those coming from the
- * shared {@link Configuration}, and you are using {@link Configuration#getTemplate(String)} (or its overloads), then
- * see {@link Configuration#setTemplateConfigurers(freemarker.cache.TemplateConfigurerFactory)}.
+ * <p>Objects of this class meant to be handled as immutable and thus thread-safe. However, it has some setter methods
+ * for changing FreeMarker settings. Those must not be used while the template is being processed, or if the
+ * template object is already accessible from multiple threads.
  */
 public class Template extends Configurable {
     public static final String DEFAULT_NAMESPACE_PREFIX = UnboundTemplate.DEFAULT_NAMESPACE_PREFIX;
@@ -211,7 +207,6 @@
     public Template(
             String name, String sourceName, Reader reader, Configuration cfg, ParserConfiguration customParserCfg,
             String encoding) throws IOException {
-<<<<<<< HEAD
         this(
                 _CoreAPI.newUnboundTemplate(
                         reader,
@@ -221,52 +216,6 @@
                         encoding),
                 name, cfg);
         this.encoding = encoding;
-=======
-        this(name, sourceName, cfg, customParserConfiguration);
-        
-        this.setEncoding(encoding);
-        LineTableBuilder ltbReader;
-        try {
-            if (!(reader instanceof BufferedReader)) {
-                reader = new BufferedReader(reader, 0x1000);
-            }
-            ltbReader = new LineTableBuilder(reader);
-            reader = ltbReader;
-            
-            try {
-                parser = new FMParser(this, reader,
-                        customParserConfiguration != null ? customParserConfiguration : getConfiguration());
-                try {
-                    this.rootElement = parser.Root();
-                } catch (IndexOutOfBoundsException exc) {
-                    // There's a JavaCC bug where the Reader throws a RuntimeExcepton and then JavaCC fails with
-                    // IndexOutOfBoundsException. If that wasn't the case, we just rethrow. Otherwise we suppress the
-                    // IndexOutOfBoundsException and let the real cause to be thrown later. 
-                    if (!ltbReader.hasFailure()) {
-                        throw exc;
-                    }
-                    rootElement = null;
-                }
-                this.actualTagSyntax = parser._getLastTagSyntax();
-                this.actualNamingConvention = parser._getLastNamingConvention();
-            } catch (TokenMgrError exc) {
-                // TokenMgrError VS ParseException is not an interesting difference for the user, so we just convert it
-                // to ParseException
-                throw exc.toParseException(this);
-            } finally {
-                parser = null;
-            }
-        } catch (ParseException e) {
-            e.setTemplateName(getSourceName());
-            throw e;
-        } finally {
-            reader.close();
-        }
-        
-        // Throws any exception that JavaCC has silently treated as EOF:
-        ltbReader.throwFailure();
-        
->>>>>>> f8869fd4
         DebuggerService.registerTemplate(this);
     }
     
