/*
 * Copyright 2014 Attila Szegedi, Daniel Dekany, Jonathan Revusky
 * 
 * Licensed under the Apache License, Version 2.0 (the "License");
 * you may not use this file except in compliance with the License.
 * You may obtain a copy of the License at
 * 
 * http://www.apache.org/licenses/LICENSE-2.0
 * 
 * Unless required by applicable law or agreed to in writing, software
 * distributed under the License is distributed on an "AS IS" BASIS,
 * WITHOUT WARRANTIES OR CONDITIONS OF ANY KIND, either express or implied.
 * See the License for the specific language governing permissions and
 * limitations under the License.
 */

package freemarker.template;

import java.io.IOException;
import java.io.PrintStream;
import java.io.Reader;
import java.io.StringReader;
import java.io.StringWriter;
import java.io.Writer;
import java.util.List;
import java.util.Map;

import freemarker.cache.TemplateCache;
import freemarker.cache.TemplateLoader;
import freemarker.cache.TemplateLookupStrategy;
import freemarker.core.Configurable;
import freemarker.core.Environment;
import freemarker.core.FMParser;
import freemarker.core.ParseException;
import freemarker.core.TemplateElement;
import freemarker.core.UnboundTemplate;

/**
 * <p>Stores an already parsed template, ready to be processed (rendered) for unlimited times, possibly from
 * multiple threads.
 * 
 * <p>Typically, you will use {@link Configuration#getTemplate(String)} to create/get {@link Template} objects, so
 * you don't construct them directly. But you can also construct a template from a {@link Reader} or a {@link String}
 * that contains the template source code. But then it's
 * important to know that while the resulting {@link Template} is efficient for later processing, creating a new
 * {@link Template} itself is relatively expensive. So try to re-use {@link Template} objects if possible.
 * {@link Configuration#getTemplate(String)} does that (caching {@link Template}-s) for you, but the constructor of
 * course doesn't, so it's up to you to solve then.
 * 
 * <p>Objects of this class meant to be handled as immutable and thus thread-safe. However, it has some setter methods
 * for changing FreeMarker settings. Those must not be used while the template is being processed, or if the
 * template object is already accessible from multiple threads.
 */
public class Template extends Configurable {
    public static final String DEFAULT_NAMESPACE_PREFIX = "D";
    public static final String NO_NS_PREFIX = "N";
    
    /** This is only non-null during parsing. It's used internally to make some information available through the
     *  Template API-s earlier than the parsing was finished. */
    private transient FMParser parser;

    private final UnboundTemplate unboundTemplate;
    private final String name;
    private String encoding;
    private Object customLookupCondition;

    /**
     * A prime constructor to which all other constructors should
     * delegate directly or indirectly.
     */
    private Template(UnboundTemplate unboundTemplate, String name, Configuration cfg)
    {
        super(toNonNull(cfg));
        this.unboundTemplate = unboundTemplate; 
        this.name = name;
    }

    private static Configuration toNonNull(Configuration cfg) {
        return cfg != null ? cfg : Configuration.getDefaultConfiguration();
    }

    /**
     * Same as {@link #Template(String, String, Reader, Configuration)} with {@code null} {@code sourceName} parameter.
     */
    public Template(String name, Reader reader, Configuration cfg) throws IOException {
        this(name, null, reader, cfg);
    }

    /**
     * Convenience constructor for {@link #Template(String, Reader, Configuration)
     * Template(name, new StringReader(reader), cfg)}.
     * 
     * @since 2.3.20
     */
    public Template(String name, String sourceCode, Configuration cfg) throws IOException {
        this(name, new StringReader(sourceCode), cfg);
    }

    /**
     * Convenience constructor for {@link #Template(String, String, Reader, Configuration, String) Template(name, null,
     * reader, cfg, encoding)}.
     * 
     * @deprecated In most applications, use {@link #Template(String, Reader, Configuration)} instead, which doesn't
     *             specify the encoding.
     */
    public Template(String name, Reader reader, Configuration cfg, String encoding) throws IOException {
        this(name, null, reader, cfg, encoding);
    }

    /**
     * Constructs a template from a character stream. Note that this is a relatively expensive operation; where higher
     * performance matters, you should re-use (cache) {@link Template} instances instead of re-creating them from the
     * same source again and again. ({@link Configuration#getTemplate(String) and its overloads already do such reuse.})
     * 
     * @param name
     *            The path of the template file relatively to the (virtual) directory that you use to store the
     *            templates (except if {@link #Template(String, String, Reader, Configuration, String) sourceName} is
     *            differs from it). Shouldn't start with {@code '/'}. Should use {@code '/'}, not {@code '\'}. Check
     *            {@link #getName()} to see how the name will be used. The name should be independent of the actual
     *            storage mechanism and physical location as far as possible. Even when the templates are stored
     *            straightforwardly in real files (they often aren't; see {@link TemplateLoader}), the name shouldn't be
     *            an absolute file path. Like if the template is stored in {@code "/www/templates/forum/main.ftl"}, and
     *            you are using {@code "/www/templates/"} as the template root directory via
     *            {@link Configuration#setDirectoryForTemplateLoading(java.io.File)}, then the template name will be
     *            {@code "forum/main.ftl"}.
     * @param sourceName
     *            See {@link #getSourceName()} for the meaning. Can be {@code null}, in which case
     *            {@link #getSourceName()} will return the same as {@link #getName()}.
     * @param reader
     *            The character stream to read from. It will always be closed ({@link Reader#close()}) by this method.
     * @param cfg
     *            The Configuration object that this Template is associated with. If this is {@code null}, the "default"
     *            {@link Configuration} object is used, which is highly discouraged, because it can easily lead to
     *            erroneous, unpredictable behavior. (See more {@link Configuration#getDefaultConfiguration() here...})
     * 
     * @since 2.3.22
     */
   public Template(
           String name, String sourceName, Reader reader, Configuration cfg) throws IOException {
       this(name, sourceName, reader, cfg, null);
   }
    
    /**
     * Same as {@link #Template(String, String, Reader, Configuration)}, but also specifies the template's encoding (not
     * recommended).
     *
     * @param encoding
     *            This is the encoding that we are supposed to be using. But it's not really necessary because we have a
     *            {@link Reader} which is already decoded, but it's kept as meta-info. It also has an impact when
     *            {@code #include}-ing/{@code #import}-ing another template from this template, as its default encoding
     *            will be this. But this behavior of said directives is considered to be harmful, and will be probably
     *            phased out. Until that, it's better to leave this on {@code null}, so that the encoding will come from
     *            the {@link Configuration}. Note that if this is non-{@code null} and there's an {@code #ftl} header
     *            with encoding, they must match, or else a {@link WrongEncodingException} is thrown.
     * 
     * @deprecated In most applications, use {@link #Template(String, String, Reader, Configuration)} instead, which
     *             doesn't specify the encoding.
     * 
     * @since 2.3.22
     */
    public Template(
            String name, String sourceName, Reader reader, Configuration cfg, String encoding) throws IOException {
        this(new UnboundTemplate(reader, toNonNull(cfg), sourceName, encoding), name, cfg);
        this.encoding = encoding;
    }

    /**
     * Equivalent to {@link #Template(String, Reader, Configuration)
     * Template(name, reader, null)}.
     * 
     * @deprecated This constructor uses the "default" {@link Configuration}
     * instance, which can easily lead to erroneous, unpredictable behavior.
     * See more {@link Configuration#getDefaultConfiguration() here...}.
     */
    public Template(String name, Reader reader) throws IOException {
        this(name, reader, (Configuration) null);
    }

    /**
<<<<<<< HEAD
     * Returns a trivial template, one that is just a single block of
     * plain text, no dynamic content. (Used by the cache module to create
     * unparsed templates.)
     * @param name the path of the template file relative to the directory what you use to store
     *        the templates. See {@link #getName} for more details.
     * @param content the block of text that this template represents
     * @param config the configuration to which this template belongs
     */
    static public Template getPlainTextTemplate(String name, String content, Configuration config) {
        return new Template(UnboundTemplate.getPlainTextTemplate(name, content, config), name, config);
=======
     * Only meant to be used internally.
     * 
     * @deprecated Has problems setting actualTagSyntax and templateLanguageVersion; will be removed in 2.4.
     */
    // [2.4] remove this
    Template(String name, TemplateElement root, Configuration cfg) {
        this(name, null, cfg, true);
        this.rootElement = root;
        DebuggerService.registerTemplate(this);
    }
    
    /**
     * Same as {@link #getPlainTextTemplate(String, String, String, Configuration)} with {@code null} {@code sourceName}
     * argument.
     */
    static public Template getPlainTextTemplate(String name, String content, Configuration config) {
        return getPlainTextTemplate(name, null, content, config);
    }
    
    /**
     * Creates a {@link Template} that only contains a single block of static text, no dynamic content.
     * 
     * @param name
     *            See {@link #getName} for more details.
     * @param sourceName
     *            See {@link #getSourceName} for more details. If {@code null}, it will be the same as the {@code name}.
     * @param content
     *            the block of text that this template represents
     * @param config
     *            the configuration to which this template belongs
     * 
     * @since 2.3.22
     */
    static public Template getPlainTextTemplate(String name, String sourceName, String content, Configuration config) {
        Template template = new Template(name, sourceName, config, true);
        template.rootElement = new TextBlock(content);
        template.actualTagSyntax = config.getTagSyntax();
        DebuggerService.registerTemplate(template);
        return template;
    }

    private static Version normalizeTemplateLanguageVersion(Version incompatibleImprovements) {
        _TemplateAPI.checkVersionNotNullAndSupported(incompatibleImprovements);
        int v = incompatibleImprovements.intValue();
        if (v < _TemplateAPI.VERSION_INT_2_3_19) {
            return Configuration.VERSION_2_3_0;
        } else if (v > _TemplateAPI.VERSION_INT_2_3_21) {
            return Configuration.VERSION_2_3_21;
        } else { // if 2.3.19 or 2.3.20 or 2.3.21
            return incompatibleImprovements;
        }
>>>>>>> 09350f30
    }

    /**
     * Executes template, using the data-model provided, writing the generated output
     * to the supplied {@link Writer}.
     * 
     * <p>For finer control over the runtime environment setup, such as per-HTTP-request configuring of FreeMarker
     * settings, you may need to use {@link #createProcessingEnvironment(Object, Writer)} instead. 
     * 
     * @param dataModel the holder of the variables visible from the template (name-value pairs); usually a
     *     {@code Map<String, Object>} or a JavaBean (where the JavaBean properties will be the variables).
     *     Can be any object that the {@link ObjectWrapper} in use turns into a {@link TemplateHashModel}.
     *     You can also use an object that already implements {@link TemplateHashModel}; in that case it won't be
     *     wrapped. If it's {@code null}, an empty data model is used.
     * @param out The {@link Writer} where the output of the template will go. Note that unless you have used
     *    {@link Configuration#setAutoFlush(boolean)} to disable this, {@link Writer#flush()} will be called at the
     *    when the template processing was finished. {@link Writer#close()} is not called.
     * 
     * @throws TemplateException if an exception occurs during template processing
     * @throws IOException if an I/O exception occurs during writing to the writer.
     */
    public void process(Object dataModel, Writer out)
    throws TemplateException, IOException
    {
        createProcessingEnvironment(dataModel, out, null).process();
    }

    /**
     * Like {@link #process(Object, Writer)}, but also sets a (XML-)node to be recursively processed by the template.
     * That node is accessed in the template with <tt>.node</tt>, <tt>#recurse</tt>, etc. See the
     * <a href="http://freemarker.org/docs/xgui_declarative.html" target="_blank">Declarative XML Processing</a> as a
     * typical example of recursive node processing.
     * 
     * @param rootNode The root node for recursive processing or {@code null}.
     * 
     * @throws TemplateException if an exception occurs during template processing
     * @throws IOException if an I/O exception occurs during writing to the writer.
     */
    public void process(Object dataModel, Writer out, ObjectWrapper wrapper, TemplateNodeModel rootNode)
    throws TemplateException, IOException
    {
        Environment env = createProcessingEnvironment(dataModel, out, wrapper);
        if (rootNode != null) {
            env.setCurrentVisitorNode(rootNode);
        }
        env.process();
    }
    
    /**
     * Like {@link #process(Object, Writer)}, but overrides the {@link Configuration#getObjectWrapper()}.
     * 
     * @param wrapper The {@link ObjectWrapper} to be used instead of what {@link Configuration#getObjectWrapper()}
     *      provides, or {@code null} if you don't want to override that. 
     */
    public void process(Object dataModel, Writer out, ObjectWrapper wrapper)
    throws TemplateException, IOException
    {
        createProcessingEnvironment(dataModel, out, wrapper).process();
    }
    
   /**
    * Creates a {@link freemarker.core.Environment Environment} object, using this template, the data-model provided as
    * parameter. You have to call {@link Environment#process()} on the return value to set off the actual rendering.
    * 
    * <p>Use this method if you want to do some special initialization on the {@link Environment} before template
    * processing, or if you want to read the {@link Environment} after template processing. Otherwise using
    * {@link Template#process(Object, Writer)} is simpler.
    *
    * <p>Example:
    *
    * <pre>
    * Environment env = myTemplate.createProcessingEnvironment(root, out, null);
    * env.process();</pre>
    * 
    * <p>The above is equivalent with this:
    * 
    * <pre>
    * myTemplate.process(root, out);</pre>
    * 
    * <p>But with <tt>createProcessingEnvironment</tt>, you can manipulate the environment
    * before and after the processing:
    * 
    * <pre>
    * Environment env = myTemplate.createProcessingEnvironment(root, out);
    * 
    * env.setLocale(myUsersPreferredLocale);
    * env.setTimeZone(myUsersPreferredTimezone);
    * 
    * env.process();  // output is rendered here
    * 
    * TemplateModel x = env.getVariable("x");  // read back a variable set by the template</pre>
    *
    * @param dataModel the holder of the variables visible from all templates; see {@link #process(Object, Writer)} for
    *     more details.
    * @param wrapper The {@link ObjectWrapper} to use to wrap objects into {@link TemplateModel}
    *     instances. Normally you left it {@code null}, in which case {@link Configurable#getObjectWrapper()} will be
    *     used.
    * @param out The {@link Writer} where the output of the template will go; see {@link #process(Object, Writer)} for
    *     more details.
    *     
    * @return the {@link Environment} object created for processing. Call {@link Environment#process()} to process the
    *    template.
    * 
    * @throws TemplateException if an exception occurs while setting up the Environment object.
    * @throws IOException if an exception occurs doing any auto-imports
    */
    public Environment createProcessingEnvironment(Object dataModel, Writer out, ObjectWrapper wrapper)
    throws TemplateException, IOException {
        final TemplateHashModel dataModelHash;
        if (dataModel instanceof TemplateHashModel) {
            dataModelHash = (TemplateHashModel) dataModel;
        } else {
            if(wrapper == null) {
                wrapper = getObjectWrapper();
            }

            if (dataModel == null) {
                dataModelHash = new SimpleHash(wrapper);
            } else {
                TemplateModel wrappedDataModel = wrapper.wrap(dataModel);
                if (wrappedDataModel instanceof TemplateHashModel) {
                    dataModelHash = (TemplateHashModel) wrappedDataModel;
                } else if (wrappedDataModel == null) {
                    throw new IllegalArgumentException(
                            wrapper.getClass().getName() + " converted " + dataModel.getClass().getName() + " to null.");
                } else {
                    throw new IllegalArgumentException(
                            wrapper.getClass().getName() + " didn't convert " + dataModel.getClass().getName()
                            + " to a TemplateHashModel. Generally, you want to use a Map<String, Object> or a "
                            + "JavaBean as the root-map (aka. data-model) parameter. The Map key-s or JavaBean "
                            + "property names will be the variable names in the template.");
                }
            }
        }
        return new Environment(this, dataModelHash, out);
    }

    /**
     * Same as {@link #createProcessingEnvironment(Object, Writer, ObjectWrapper)
     * createProcessingEnvironment(dataModel, out, null)}.
     */
    public Environment createProcessingEnvironment(Object dataModel, Writer out)
    throws TemplateException, IOException
    {
        return createProcessingEnvironment(dataModel, out, null);
    }
    
    /**
     * Returns a string representing the raw template
     * text in canonical form.
     */
    public String toString() {
        StringWriter sw = new StringWriter();
        try {
            dump(sw);
        } catch (IOException ioe) {
            throw new RuntimeException(ioe.getMessage());
        }
        return sw.toString();
    }

    /**
     * Returns the {@link UnboundTemplate} that this {@link Template} is based on.
     * 
     * @since 2.4.0
     */
    public UnboundTemplate getUnboundTemplate() {
        return unboundTemplate;
    }

    /**
     * The usually path-like (or URL-like) identifier of the template, or possibly {@code null} for non-stored
     * templates. It usually looks like a relative UN*X path; it should use {@code /}, not {@code \}, and shouldn't
     * start with {@code /} (but there are no hard guarantees). It's not a real path in a file-system, it's just a name
     * that a {@link TemplateLoader} used to load the backing resource (in simple cases; actually that name is
     * {@link #getSourceName()}, but see it there). Or, it can also be a name that was never used to load the template
     * (directly created with {@link #Template(String, Reader, Configuration)}). Even if the templates are stored
     * straightforwardly in files, this is relative to the base directory of the {@link TemplateLoader}. So it really
     * could be anything, except that it has importance in these situations:
     * 
     * <p>
     * Relative paths to other templates in this template will be resolved relatively to the directory part of this.
     * Like if the template name is {@code "foo/this.ftl"}, then {@code <#include "other.ftl">} gets the template with
     * name {@code "foo/other.ftl"}.
     * </p>
     * 
     * <p>
     * You should not use this name to indicate error locations, or to find the actual templates in general, because
     * localized lookup, acquisition and other lookup strategies can transform names before they get to the
     * {@link TemplateLoader} (the template storage) mechanism. Use {@link #getSourceName()} for these purposes.
     * </p>
     * 
     * <p>
     * Some frameworks use URL-like template names like {@code "someSchema://foo/bar.ftl"}. FreeMarker understands this
     * notation, so an absolute path like {@code "/baaz.ftl"} in that template will be resolved too
     * {@code "someSchema://baaz.ftl"}.
     */
    public String getName() {
        return name;
    }

    /**
     * The name that was actually used to load this template from the {@link TemplateLoader} (or from other custom
     * storage mechanism). This is what should be shown in error messages as the error location. This is usually the
     * same as {@link #getName()}, except when localized lookup, template acquisition ({@code *} step in the name), or
     * other {@link TemplateLookupStrategy} transforms the requested name ({@link #getName()}) to a different final
     * {@link TemplateLoader}-level name. For example, when you get a template with name {@code "foo.ftl"} then because
     * of localized lookup, it's possible that something like {@code "foo_en.ftl"} will be loaded behind the scenes.
     * While the template name will be still the same as the requested template name ({@code "foo.ftl"}), errors should
     * point to {@code "foo_de.ftl"}. Note that relative paths are always resolved relatively to the {@code name}, not
     * to the {@code sourceName}.
     * 
     * @since 2.3.22
     */
    public String getSourceName() {
        return unboundTemplate.getSourceName();
    }

    /**
     * Returns the Configuration object associated with this template.
     */
    public Configuration getConfiguration() {
        return (Configuration) getParent();
    }
    
    /**
     * Return the template language (FTL) version used by this template.
     * For now (2.4.0) this is the same as {@link Configuration#getIncompatibleImprovements()}, except
     * that it's normalized to the lowest version where the template language was changed.
     * 
     * @since 2.4.0
     */
    public Version getTemplateLanguageVersion() {
        return unboundTemplate.getTemplateLanguageVersion();
    }

    /**
     * Sets the character encoding to use for
     * included files. Usually you don't set this value manually,
     * instead it's assigned to the template upon loading.
     */
    public void setEncoding(String encoding) {
        this.encoding = encoding;
    }

    /**
     * Returns the character encoding used for reading included files.
     */
    public String getEncoding() {
        return this.encoding;
    }
    
    /**
     * Gets the custom lookup condition with which this template was found. See the {@code customLookupCondition}
     * parameter of {@link Configuration#getTemplate(String, java.util.Locale, Object, String, boolean, boolean)} for
     * more explanation.
     * 
     * @since 2.3.22
     */
    public Object getCustomLookupCondition() {
        return customLookupCondition;
    }

    /**
     * Mostly only used internally; setter pair of {@link #getCustomLookupCondition()}. This meant to be called directly
     * after instantiating the template with its constructor, after a successfull lookup that used this condition. So
     * this should only be called from code that deals with creating new {@code Template} objects, like from
     * {@link TemplateCache}.
     * 
     * @since 2.3.22
     */
    public void setCustomLookupCondition(Object customLookupCondition) {
        this.customLookupCondition = customLookupCondition;
    }

    /**
     * Returns the tag syntax the parser has chosen for this template. If the syntax could be determined, it's
     * {@link Configuration#SQUARE_BRACKET_TAG_SYNTAX} or {@link Configuration#ANGLE_BRACKET_TAG_SYNTAX}. If the syntax
     * couldn't be determined (like because there was no tags in the template, or it was a plain text template), this
     * returns whatever the default is in the current configuration, so it's maybe
     * {@link Configuration#AUTO_DETECT_TAG_SYNTAX}.
     * 
     * @since 2.3.20
     */
    public int getActualTagSyntax() {
        return unboundTemplate.getActualTagSyntax();
    }

    /**
     * Dump the raw template in canonical form.
     */
    public void dump(PrintStream ps) {
        unboundTemplate.dump(ps);
    }

    /**
     * Dump the raw template in canonical form.
     */
    public void dump(Writer out) throws IOException {
        unboundTemplate.dump(out);
    }

    /**!!T
    /**
<<<<<<< HEAD
     * Called by code internally to maintain
     * a table of macros.
     * 
     * @deprecated Modifying already created template is dangerous and might won't be supported.
     *x/
=======
     * Called by code internally to maintain a table of macros
     * 
     * @deprecated Should only be used internally, and might will be removed later.
     */
>>>>>>> 09350f30
    public void addMacro(Macro macro) {
        macros.put(macro.getName(), macro);
    }

    /**
<<<<<<< HEAD
     * Called by code internally to maintain
     * a list of imports.
     * 
     * @deprecated Modifying already created template is dangerous and might won't be supported.
     *x/
=======
     * Called by code internally to maintain a list of imports
     * 
     * @deprecated Should only be used internally, and might will be removed later.
     */
>>>>>>> 09350f30
    public void addImport(LibraryLoad ll) {
        imports.add(ll);
    }
    */

    /**
     * Returns the template source at the location specified by the coordinates given, or {@code null} if unavailable.
     * @param beginColumn the first column of the requested source, 1-based
     * @param beginLine the first line of the requested source, 1-based
     * @param endColumn the last column of the requested source, 1-based
     * @param endLine the last line of the requested source, 1-based
     * @see freemarker.core.TemplateObject#getSource()
     */
    public String getSource(int beginColumn, int beginLine, int endColumn, int endLine) {
        return unboundTemplate.getSource(beginColumn, beginLine, endColumn, endLine);
    }

    /**
     * @return the root TemplateElement object.
     * @deprecated The objects building up templates aren't part of the published API, and are subject to change.
     */
    public TemplateElement getRootTreeNode() {
        return unboundTemplate.getRootTreeNode();
    }
    
    /**
     * @deprecated The objects building up templates aren't part of the published API, and are subject to change.
     */
    public Map getMacros() {
        return unboundTemplate.getMacros();
    }

    /**
     * @deprecated The objects building up templates aren't part of the published API, and are subject to change.
     */
    public List getImports() {
        return unboundTemplate.getImports();
    }

    /**
     * This is used internally.
<<<<<<< HEAD
     * @deprecated Modifying already created template is dangerous and might won't be supported.
=======
     * 
     * @deprecated Should only be used internally, and might will be removed later.
>>>>>>> 09350f30
     */
    public void addPrefixNSMapping(String prefix, String nsURI) {
        unboundTemplate.addPrefixNSMapping(prefix, nsURI);
    }
    
    public String getDefaultNS() {
        return unboundTemplate.getDefaultNS();
    }
    
    /**
     * @return the NamespaceUri mapped to this prefix in this template. (Or null if there is none.)
     */
    public String getNamespaceForPrefix(String prefix) {
        return unboundTemplate.getNamespaceForPrefix(prefix);
    }
    
    /**
     * @return the prefix mapped to this nsURI in this template. (Or null if there is none.)
     */
    public String getPrefixForNamespace(String nsURI) {
        return unboundTemplate.getPrefixForNamespace(nsURI);
    }
    
    /**
     * @return the prefixed name, based on the ns_prefixes defined
     * in this template's header for the local name and node namespace
     * passed in as parameters.
     */
    public String getPrefixedName(String localName, String nsURI) {
        return unboundTemplate.getPrefixedName(localName, nsURI);
    }
    
    /**
     * @return an array of the {@link TemplateElement}s containing the given 
     * column and line numbers.
     * @param column the column     
     * @param line the line
     * 
     * @deprecated The objects building up templates aren't part of the published API, and are subject to change.
     */
    public List containingElements(int column, int line) {
        return unboundTemplate.containingElements(column, line);
    }

    /**
     * Thrown by the {@link Template} constructors that specify a non-{@code null} encoding which doesn't match the
     * encoding specified in the {@code #ftl} header of the template.
     */
    static public class WrongEncodingException extends ParseException {
        private static final long serialVersionUID = 1L;

        /** @deprecated Use {@link #getTemplateSpecifiedEncoding()} instead. */
        public String specifiedEncoding;
        
        private final String constructorSpecifiedEncoding;

        /**
         * @deprecated Use {@link #WrongEncodingException(String, String)}.
         */
        public WrongEncodingException(String templateSpecifiedEncoding) {
            this(templateSpecifiedEncoding, null);
        }

        /**
         * @since 2.3.22
         */
        public WrongEncodingException(String templateSpecifiedEncoding, String constructorSpecifiedEncoding) {
            this.specifiedEncoding = templateSpecifiedEncoding;
            this.constructorSpecifiedEncoding = constructorSpecifiedEncoding;
        }
        
        public String getMessage() {
            return "Encoding specified inside the template (" + specifiedEncoding
                    + ") doesn't match the encoding specified by the Template constructor"
                    + (constructorSpecifiedEncoding != null ? " (" + constructorSpecifiedEncoding + ")." : ".");
        }

        /**
         * @since 2.3.22
         */
        public String getTemplateSpecifiedEncoding() {
            return specifiedEncoding;
        }

        /**
         * @since 2.3.22
         */
        public String getConstructorSpecifiedEncoding() {
            return constructorSpecifiedEncoding;
        }

    }
}
<|MERGE_RESOLUTION|>--- conflicted
+++ resolved
@@ -177,35 +177,11 @@
     }
 
     /**
-<<<<<<< HEAD
-     * Returns a trivial template, one that is just a single block of
-     * plain text, no dynamic content. (Used by the cache module to create
-     * unparsed templates.)
-     * @param name the path of the template file relative to the directory what you use to store
-     *        the templates. See {@link #getName} for more details.
-     * @param content the block of text that this template represents
-     * @param config the configuration to which this template belongs
+     * Same as {@link #getPlainTextTemplate(String, String, String, Configuration)} with {@code null} {@code sourceName}
+     * argument.
      */
     static public Template getPlainTextTemplate(String name, String content, Configuration config) {
         return new Template(UnboundTemplate.getPlainTextTemplate(name, content, config), name, config);
-=======
-     * Only meant to be used internally.
-     * 
-     * @deprecated Has problems setting actualTagSyntax and templateLanguageVersion; will be removed in 2.4.
-     */
-    // [2.4] remove this
-    Template(String name, TemplateElement root, Configuration cfg) {
-        this(name, null, cfg, true);
-        this.rootElement = root;
-        DebuggerService.registerTemplate(this);
-    }
-    
-    /**
-     * Same as {@link #getPlainTextTemplate(String, String, String, Configuration)} with {@code null} {@code sourceName}
-     * argument.
-     */
-    static public Template getPlainTextTemplate(String name, String content, Configuration config) {
-        return getPlainTextTemplate(name, null, content, config);
     }
     
     /**
@@ -224,23 +200,6 @@
      */
     static public Template getPlainTextTemplate(String name, String sourceName, String content, Configuration config) {
         Template template = new Template(name, sourceName, config, true);
-        template.rootElement = new TextBlock(content);
-        template.actualTagSyntax = config.getTagSyntax();
-        DebuggerService.registerTemplate(template);
-        return template;
-    }
-
-    private static Version normalizeTemplateLanguageVersion(Version incompatibleImprovements) {
-        _TemplateAPI.checkVersionNotNullAndSupported(incompatibleImprovements);
-        int v = incompatibleImprovements.intValue();
-        if (v < _TemplateAPI.VERSION_INT_2_3_19) {
-            return Configuration.VERSION_2_3_0;
-        } else if (v > _TemplateAPI.VERSION_INT_2_3_21) {
-            return Configuration.VERSION_2_3_21;
-        } else { // if 2.3.19 or 2.3.20 or 2.3.21
-            return incompatibleImprovements;
-        }
->>>>>>> 09350f30
     }
 
     /**
@@ -545,35 +504,21 @@
 
     /**!!T
     /**
-<<<<<<< HEAD
-     * Called by code internally to maintain
-     * a table of macros.
-     * 
+     * Called by code internally to maintain a table of macros
+     * 
+     * @deprecated Should only be used internally, and might will be removed later.
      * @deprecated Modifying already created template is dangerous and might won't be supported.
      *x/
-=======
-     * Called by code internally to maintain a table of macros
-     * 
-     * @deprecated Should only be used internally, and might will be removed later.
-     */
->>>>>>> 09350f30
     public void addMacro(Macro macro) {
         macros.put(macro.getName(), macro);
     }
 
     /**
-<<<<<<< HEAD
-     * Called by code internally to maintain
-     * a list of imports.
-     * 
+     * Called by code internally to maintain a list of imports
+     * 
+     * @deprecated Should only be used internally, and might will be removed later.
      * @deprecated Modifying already created template is dangerous and might won't be supported.
      *x/
-=======
-     * Called by code internally to maintain a list of imports
-     * 
-     * @deprecated Should only be used internally, and might will be removed later.
-     */
->>>>>>> 09350f30
     public void addImport(LibraryLoad ll) {
         imports.add(ll);
     }
@@ -615,12 +560,9 @@
 
     /**
      * This is used internally.
-<<<<<<< HEAD
+     * 
      * @deprecated Modifying already created template is dangerous and might won't be supported.
-=======
-     * 
      * @deprecated Should only be used internally, and might will be removed later.
->>>>>>> 09350f30
      */
     public void addPrefixNSMapping(String prefix, String nsURI) {
         unboundTemplate.addPrefixNSMapping(prefix, nsURI);
