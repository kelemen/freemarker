/*
 * Copyright 2014 Attila Szegedi, Daniel Dekany, Jonathan Revusky
 * 
 * Licensed under the Apache License, Version 2.0 (the "License");
 * you may not use this file except in compliance with the License.
 * You may obtain a copy of the License at
 * 
 * http://www.apache.org/licenses/LICENSE-2.0
 * 
 * Unless required by applicable law or agreed to in writing, software
 * distributed under the License is distributed on an "AS IS" BASIS,
 * WITHOUT WARRANTIES OR CONDITIONS OF ANY KIND, either express or implied.
 * See the License for the specific language governing permissions and
 * limitations under the License.
 */

package freemarker.template;

import java.io.File;
import java.io.IOException;
import java.io.InputStream;
import java.net.URLConnection;
import java.text.DecimalFormat;
import java.text.SimpleDateFormat;
import java.util.ArrayList;
import java.util.Date;
import java.util.HashMap;
import java.util.HashSet;
import java.util.Iterator;
import java.util.List;
import java.util.Locale;
import java.util.Map;
import java.util.Map.Entry;
import java.util.Properties;
import java.util.Set;
import java.util.SortedMap;
import java.util.TreeMap;

import javax.servlet.ServletContext;

import freemarker.cache.CacheStorage;
import freemarker.cache.ClassTemplateLoader;
import freemarker.cache.FileTemplateLoader;
import freemarker.cache.MruCacheStorage;
import freemarker.cache.MultiTemplateLoader;
import freemarker.cache.SoftCacheStorage;
import freemarker.cache.TemplateCache;
import freemarker.cache.TemplateCache.MaybeMissingTemplate;
import freemarker.cache.TemplateLoader;
import freemarker.cache.TemplateLookupContext;
import freemarker.cache.TemplateLookupStrategy;
import freemarker.cache.TemplateNameFormat;
import freemarker.cache.URLTemplateLoader;
import freemarker.cache.WebappTemplateLoader;
import freemarker.core.BugException;
import freemarker.core.Configurable;
import freemarker.core.Environment;
import freemarker.core.ParseException;
import freemarker.core._ConcurrentMapFactory;
import freemarker.core._CoreAPI;
import freemarker.core._ObjectBuilderSettingEvaluator;
import freemarker.core._SettingEvaluationEnvironment;
import freemarker.core._SortedArraySet;
import freemarker.core._UnmodifiableCompositeSet;
import freemarker.ext.beans.BeansWrapper;
import freemarker.ext.beans.BeansWrapperBuilder;
import freemarker.ext.servlet.FreemarkerServlet;
import freemarker.log.Logger;
import freemarker.template.utility.CaptureOutput;
import freemarker.template.utility.ClassUtil;
import freemarker.template.utility.Constants;
import freemarker.template.utility.HtmlEscape;
import freemarker.template.utility.NormalizeNewlines;
import freemarker.template.utility.NullArgumentException;
import freemarker.template.utility.SecurityUtilities;
import freemarker.template.utility.StandardCompress;
import freemarker.template.utility.StringUtil;
import freemarker.template.utility.XmlEscape;

/**
 * <b>The main entry point into the FreeMarker API</b>; encapsulates the configuration settings of FreeMarker,
 * also serves as a central template-loading and caching service.
 *
 * <p>This class is meant to be used in a singleton pattern. That is, you create an instance of this at the beginning of
 * the application life-cycle, set its {@link #setSetting(String, String) configuration settings} there (either with the
 * setter methods like {@link #setTemplateLoader(TemplateLoader)} or by loading a {@code .properties} file), and then
 * use that single instance everywhere in your application. Frequently re-creating {@link Configuration} is a typical
 * and grave mistake from performance standpoint, as the {@link Configuration} holds the template cache, and often also
 * the class introspection cache, which then will be lost. (Note that, naturally, having multiple long-lived instances,
 * like one per component that internally uses FreeMarker is fine.)  
 * 
 * <p>The basic usage pattern is like:
 * 
 * <pre>
 *  // Where the application is initialized; in general you do this ONLY ONCE in the application life-cycle!
 *  Configuration cfg = new Configuration(VERSION_<i>X</i>_<i>Y</i>_<i>Z</i>));
 *  // Where X, Y, Z enables the not-100%-backward-compatible fixes introduced in
 *  // FreeMarker version X.Y.Z  and earlier (see {@link #Configuration(Version)}).
 *  cfg.set<i>SomeSetting</i>(...);
 *  cfg.set<i>OtherSetting</i>(...);
 *  ...
 *  
 *  // Later, whenever the application needs a template (so you may do this a lot, and from multiple threads):
 *  {@link Template Template} myTemplate = cfg.{@link #getTemplate(String) getTemplate}("myTemplate.html");
 *  myTemplate.{@link Template#process(Object, java.io.Writer) process}(dataModel, out);</pre>
 * 
 * <p>A couple of settings that you should not leave on its default value are:
 * <ul>
 *   <li>{@link #setTemplateLoader(TemplateLoader) template_loader}: The default value is deprecated and in fact quite
 *       useless. (For the most common cases you can use the convenience methods,
 *       {@link #setDirectoryForTemplateLoading(File)} and {@link #setClassForTemplateLoading(Class, String)} and
 *       {@link #setClassLoaderForTemplateLoading(ClassLoader, String)} too.)
 *   <li>{@link #setDefaultEncoding(String) default_encoding}: The default value is system dependent, which makes it
 *       fragile on servers, so it should be set explicitly, like to "UTF-8" nowadays. 
 *   <li>{@link #setTemplateExceptionHandler(TemplateExceptionHandler) template_exception_handler}: For developing
 *       HTML pages, the most convenient value is {@link TemplateExceptionHandler#HTML_DEBUG_HANDLER}. For production,
 *       {@link TemplateExceptionHandler#RETHROW_HANDLER} is safer to use.
 *   <!-- 2.4: recommend the new object wrapper here -->
 * </ul>
 * 
 * <p>A {@link Configuration} object is thread-safe only after you have stopped modifying the configuration settings,
 * and you have <b>safely published</b> it (see JSR 133 and related literature) to other threads. Generally, you set
 * everything directly after you have instantiated the {@link Configuration} object, then you don't change the settings
 * anymore, so then it's safe to make it accessible (again, via a "safe publication" technique) from multiple threads.
 * The methods that aren't for modifying settings, like {@link #getTemplate(String)}, are thread-safe.
 */
public class Configuration extends Configurable implements Cloneable {
    
    private static final Logger CACHE_LOG = Logger.getLogger("freemarker.cache");
    
    private static final String VERSION_PROPERTIES_PATH = "freemarker/version.properties";
    
    public static final String DEFAULT_ENCODING_KEY = "default_encoding"; 
    public static final String LOCALIZED_LOOKUP_KEY = "localized_lookup";
    public static final String STRICT_SYNTAX_KEY = "strict_syntax";
    public static final String WHITESPACE_STRIPPING_KEY = "whitespace_stripping";
    public static final String CACHE_STORAGE_KEY = "cache_storage";
    public static final String TEMPLATE_UPDATE_DELAY_KEY = "template_update_delay";
    public static final String AUTO_IMPORT_KEY = "auto_import";
    public static final String AUTO_INCLUDE_KEY = "auto_include";
    public static final String TAG_SYNTAX_KEY = "tag_syntax";
    public static final String TEMPLATE_LOADER_KEY = "template_loader";
    public static final String TEMPLATE_LOOKUP_STRATEGY_KEY = "template_lookup_strategy";
    public static final String TEMPLATE_NAME_FORMAT_KEY = "template_name_format";
    public static final String INCOMPATIBLE_IMPROVEMENTS_KEY = "incompatible_improvements";
    /** @deprecated Use {@link #INCOMPATIBLE_IMPROVEMENTS_KEY} instead. */
    public static final String INCOMPATIBLE_IMPROVEMENTS = "incompatible_improvements";
    /** @deprecated Use {@link #INCOMPATIBLE_IMPROVEMENTS_KEY} instead. */
    public static final String INCOMPATIBLE_ENHANCEMENTS = "incompatible_enhancements";
    
    private static final String[] SETTING_NAMES = new String[] {
        // Must be sorted alphabetically!
        AUTO_IMPORT_KEY,
        AUTO_INCLUDE_KEY,
        CACHE_STORAGE_KEY,
        DEFAULT_ENCODING_KEY,
        INCOMPATIBLE_IMPROVEMENTS_KEY,
        LOCALIZED_LOOKUP_KEY,
        STRICT_SYNTAX_KEY,
        TAG_SYNTAX_KEY,
        TEMPLATE_LOADER_KEY,
        TEMPLATE_LOOKUP_STRATEGY_KEY,
        TEMPLATE_NAME_FORMAT_KEY,
        TEMPLATE_UPDATE_DELAY_KEY,
        WHITESPACE_STRIPPING_KEY
    };
    
    public static final int AUTO_DETECT_TAG_SYNTAX = 0;
    public static final int ANGLE_BRACKET_TAG_SYNTAX = 1;
    public static final int SQUARE_BRACKET_TAG_SYNTAX = 2;

    /** FreeMarker version 2.3.0 (an {@link #Configuration(Version) incompatible improvements break-point}) */
    public static final Version VERSION_2_3_0 = new Version(2, 3, 0);
    
    /** FreeMarker version 2.3.19 (an {@link #Configuration(Version) incompatible improvements break-point}) */
    public static final Version VERSION_2_3_19 = new Version(2, 3, 19);
    
    /** FreeMarker version 2.3.20 (an {@link #Configuration(Version) incompatible improvements break-point}) */
    public static final Version VERSION_2_3_20 = new Version(2, 3, 20);
    
    /** FreeMarker version 2.3.21 (an {@link #Configuration(Version) incompatible improvements break-point}) */
    public static final Version VERSION_2_3_21 = new Version(2, 3, 21);

    /** FreeMarker version 2.3.22 (an {@link #Configuration(Version) incompatible improvements break-point}) */
    public static final Version VERSION_2_3_22 = new Version(2, 3, 22);

    /** FreeMarker version 2.4.0 (an {@link #Configuration(Version) incompatible improvements break-point}) */
    public static final Version VERSION_2_4_0 = new Version(2, 4, 0);
    
    /** The default of {@link #getIncompatibleImprovements()}, currently {@link #VERSION_2_3_0}. */
    public static final Version DEFAULT_INCOMPATIBLE_IMPROVEMENTS = Configuration.VERSION_2_3_0;
    /** @deprecated Use {@link #DEFAULT_INCOMPATIBLE_IMPROVEMENTS} instead. */
    public static final String DEFAULT_INCOMPATIBLE_ENHANCEMENTS = DEFAULT_INCOMPATIBLE_IMPROVEMENTS.toString();
    /** @deprecated Use {@link #DEFAULT_INCOMPATIBLE_IMPROVEMENTS} instead. */
    public static final int PARSED_DEFAULT_INCOMPATIBLE_ENHANCEMENTS = DEFAULT_INCOMPATIBLE_IMPROVEMENTS.intValue(); 
    
    private static final String DEFAULT = "default";
    
    private static final Version VERSION;
    static {
        try {
            Properties vp = new Properties();
            InputStream ins = Configuration.class.getClassLoader()
                    .getResourceAsStream(VERSION_PROPERTIES_PATH);
            if (ins == null) {
                throw new RuntimeException("Version file is missing.");
            } else {
                try {
                    vp.load(ins);
                } finally {
                    ins.close();
                }
                
                String versionString  = getRequiredVersionProperty(vp, "version");
                
                Date buildDate;
                {
                    String buildDateStr = getRequiredVersionProperty(vp, "buildTimestamp");
                    if (buildDateStr.endsWith("Z")) {
                        buildDateStr = buildDateStr.substring(0, buildDateStr.length() - 1) + "+0000";
                    }
                    try {
                        buildDate = new SimpleDateFormat("yyyy-MM-dd'T'HH:mm:ssZ", Locale.US).parse(buildDateStr);
                    } catch (java.text.ParseException e) {
                        buildDate = null;
                    }
                }
                
                final Boolean gaeCompliant = Boolean.valueOf(getRequiredVersionProperty(vp, "isGAECompliant"));
                
                VERSION = new Version(versionString, gaeCompliant, buildDate);
            }
        } catch (IOException e) {
            throw new RuntimeException("Failed to load and parse " + VERSION_PROPERTIES_PATH, e);
        }
    }
    
<<<<<<< HEAD
    private static final String FM_23_DETECTION_CLASS_NAME = "freemarker.core.CommandLine";
    private static final boolean FM_23_DETECTED;
    static {
        boolean fm23detected;
        try {
            Class.forName(FM_23_DETECTION_CLASS_NAME);
            fm23detected = true;
        } catch (ClassNotFoundException e) {
            fm23detected = false;
        } catch (LinkageError e) {
            fm23detected = true;
        } catch (Throwable e) {
            // Unexpected. We assume that there's no clash.
            fm23detected = false;
        }
        FM_23_DETECTED = fm23detected;
=======
    private static final String FM_24_DETECTION_CLASS_NAME = "freemarker.core._2_4_OrLaterMarker";
    private static final boolean FM_24_DETECTED;
    static {
        boolean fm24detected;
        try {
            Class.forName(FM_24_DETECTION_CLASS_NAME);
            fm24detected = true;
        } catch (ClassNotFoundException e) {
            fm24detected = false;
        } catch (LinkageError e) {
            fm24detected = true;
        } catch (Throwable e) {
            // Unexpected. We assume that there's no clash.
            fm24detected = false;
        }
        FM_24_DETECTED = fm24detected;
>>>>>>> 91adffa9
    }
    
    private final static Object defaultConfigLock = new Object();
    private static Configuration defaultConfig;

    private boolean strictSyntax = true;
    private volatile boolean localizedLookup = true;
    private boolean whitespaceStripping = true;
    private Version incompatibleImprovements;
    private int tagSyntax = ANGLE_BRACKET_TAG_SYNTAX;

    private TemplateCache cache;
    
    private boolean templateLoaderExplicitlySet;
    private boolean templateLookupStrategyExplicitlySet;
    private boolean templateNameFormatExplicitlySet;
    private boolean cacheStorageExplicitlySet;
    
    private boolean objectWrapperExplicitlySet;
    private boolean templateExceptionHandlerExplicitlySet;
    private boolean logTemplateExceptionsExplicitlySet;
    
    private HashMap/*<String, TemplateModel>*/ sharedVariables = new HashMap();

    /**
     * Needed so that it doesn't mater in what order do you call {@link #setSharedVaribles(Map)}
     * and {@link #setObjectWrapper(ObjectWrapper)}. When the user configures FreeMarker from Spring XML, he has no
     * control over the order, so it has to work on both ways.
     */
    private HashMap/*<String, Object>*/ rewrappableSharedVariables = null;
    
    private String defaultEncoding = SecurityUtilities.getSystemProperty("file.encoding", "utf-8");
    private Map localeToCharsetMap = _ConcurrentMapFactory.newThreadSafeMap();
    
    private ArrayList autoImports = new ArrayList(), autoIncludes = new ArrayList(); 
    private Map autoImportNsToTmpMap = new HashMap();   // TODO No need for this, instead use List<NamespaceToTemplate> below.

    /**
     * @deprecated Use {@link #Configuration(Version)} instead. Note that the version can be still modified later with
     *     {@link Configuration#setIncompatibleImprovements(Version)} (or
     *     {@link Configuration#setSettings(Properties)}).  
     */
    public Configuration() {
        this(DEFAULT_INCOMPATIBLE_IMPROVEMENTS);
    }

    /**
     * Creates a new instance and sets which of the non-backward-compatible bugfixes/improvements should be enabled.
     * Note that the specified versions corresponds to the {@code incompatible_improvements} configuration setting, and
     * can be changed later, with {@link #setIncompatibleImprovements(Version)} for example. 
     *
     * <p><b>About the "incompatible improvements" setting</b>
     *
     * <p>This setting value is the FreeMarker version number where the not 100% backward compatible bug fixes and
     * improvements that you want to enable were already implemented. In new projects you should set this to the
     * FreeMarker version that you are actually using. In older projects it's also usually better to keep this high,
     * however you better check the changes activated (find them below), at least if not only the 3rd version number
     * (the micro version) of {@code incompatibleImprovements} is increased. Generally, as far as you only increase the
     * last version number of this setting, the changes are always low risk. The default value is 2.3.0 to maximize
     * backward compatibility, but that value isn't recommended.
     * 
     * <p>Bugfixes and improvements that are fully backward compatible, also those that are important security fixes,
     * are enabled regardless of the incompatible improvements setting.
     * 
     * <p>An important consequence of setting this setting is that now your application will check if the stated minimum
     * FreeMarker version requirement is met. Like if you set this setting to 2.3.22, but accidentally the application
     * is deployed with FreeMarker 2.3.21, then FreeMarker will fail, telling that a higher version is required. After
     * all, the fixes/improvements you have requested aren't available on a lower version.
     * 
     * <p>Note that as FreeMarker's minor (2nd) or major (1st) version number increments, it's possible that emulating
     * some of the old bugs will become unsupported, that is, even if you set this setting to a low value, it silently
     * wont bring back the old behavior anymore. Information about that will be present here.
     * 
     * <p>Currently the effects of this setting are:
     * <ul>
     *   <li><p>
     *     2.3.0: This is the lowest supported value, the version used in older projects. This is the default in the
     *     FreeMarker 2.3.x series.
     *   </li>
     *   <li><p>
     *     2.3.19 (or higher): Bug fix: Wrong {@code #} tags were printed as static text instead of
     *     causing parsing error when there was no correct {@code #} or {@code @} tag earlier in the
     *     same template.
     *   </li>
     *   <li><p>
     *     2.3.20 (or higher): {@code ?html} will escape apostrophe-quotes just like {@code ?xhtml} does. Utilizing
     *     this is highly recommended, because otherwise if interpolations are used inside attribute values that use
     *     apostrophe-quotation (<tt>&lt;foo bar='${val}'&gt;</tt>) instead of plain quotation mark
     *     (<tt>&lt;foo bar="${val}"&gt;</tt>), they might produce HTML/XML that's not well-formed. Note that
     *     {@code ?html} didn't do this because long ago there was no cross-browser way of doing this, but it's not a
     *     concern anymore.
     *   </li>
     *   <li><p>
     *     2.3.21 (or higher):
     *     <ul>
     *       <li><p>
     *         The <em>default</em> of the {@code object_wrapper} setting ({@link #getObjectWrapper()}) changes from
     *         {@link ObjectWrapper#DEFAULT_WRAPPER} to another almost identical {@link DefaultObjectWrapper} singleton,
     *         returned by {@link DefaultObjectWrapperBuilder#build()}. The new default object wrapper's
     *         "incompatible improvements" version is set to the same as of the {@link Configuration}.
     *         See {@link BeansWrapper#BeansWrapper(Version)} for further details. Furthermore, the new default
     *         object wrapper doesn't allow changing its settings; setter methods throw {@link IllegalStateException}).
     *         (If anything tries to call setters on the old default in your application, that's a dangerous bug that
     *         won't remain hidden now. As the old default is a singleton too, potentially shared by independently
     *         developed components, most of them expects the out-of-the-box behavior from it (and the others are
     *         necessarily buggy). Also, then concurrency glitches can occur (and even pollute the class introspection
     *         cache) because the singleton is modified after publishing to other threads.)
     *         Furthermore the new default object wrapper shares class introspection cache with other
     *         {@link BeansWrapper}-s created with {@link BeansWrapperBuilder}, which has an impact as
     *         {@link BeansWrapper#clearClassIntrospecitonCache()} will be disallowed; see more about it there.
     *       </li>
     *       <li><p>
     *          The {@code ?iso_...} built-ins won't show the time zone offset for {@link java.sql.Time} values anymore,
     *          because most databases store time values that aren't in any time zone, but just store hour, minute,
     *          second, and decimal second field values. If you still want to show the offset (like for PostgreSQL
     *          "time with time zone" columns you should), you can force showing the time zone offset by using
     *          {@code myTime?string.iso_fz} (and its other variants).
     *       </li>
     *       <li><p>{@code ?is_enumerable} correctly returns {@code false} for Java methods get from Java objects that
     *         are wrapped with {@link BeansWrapper} and its subclasses, like {@link DefaultObjectWrapper}. Although
     *         method values implement {@link TemplateSequenceModel} (because of a historical design quirk in
     *         {@link BeansWrapper}), trying to {@code #list} them will cause error, hence they aren't enumerable.
     *       </li>
     *       <li><p>
     *          {@code ?c} will return {@code "INF"}, {@code "-INF"} and {@code "NaN"} for positive/negative infinity
     *          and IEEE floating point Not-a-Number, respectively. These are the XML Schema compatible representations
     *          of these special values. Earlier it has returned what {@link DecimalFormat} did with US locale, none of
     *          which was understood by any (common) computer language.
     *       </li>
     *       <li><p>
     *          FTL hash literals that repeat keys now only have the key once with {@code ?keys}, and only has the last
     *          value associated to that key with {@code ?values}. This is consistent with the behavior of
     *          {@code hash[key]} and how maps work in Java.       
     *       </li>
     *       <li><p>In most cases (where FreeMarker is able to do that), for {@link TemplateLoader}-s that use
     *         {@link URLConnection}, {@code URLConnection#setUseCaches(boolean)} will called with {@code false},
     *         so that only FreeMarker will do caching, not the URL scheme's handler.
     *         See {@link URLTemplateLoader#setURLConnectionUsesCaches(Boolean)} for more details.
     *       </li>
     *       <li><p>
     *         The default of the {@code template_loader} setting ({@link Configuration#getTemplateLoader()}) changes
     *         to {@code null}, which means that FreeMarker will not find any templates. Earlier
     *         the default was a {@link FileTemplateLoader} that used the current directory as the root. This was
     *         dangerous and fragile as you usually don't have good control over what the current directory will be.
     *         Luckily, the old default almost never looked for the templates at the right place
     *         anyway, so pretty much all applications had to set the {@code template_loader} setting, so it's unlikely
     *         that changing the default breaks your application.
     *       </li>
     *       <li><p>
     *          Right-unlimited ranges become readable (like listable), so {@code <#list 1.. as i>...</#list>} works.
     *          Earlier they were only usable for slicing (like {@code hits[10..]}).
     *       </li>
     *       <li><p>
     *          Empty ranges return {@link Constants#EMPTY_SEQUENCE} instead of an empty {@link SimpleSequence}. This
     *          is in theory backward compatible, as the API only promises to give something that implements
     *          {@link TemplateSequenceModel}.
     *       </li>
     *       <li><p>
     *          Unclosed comments ({@code <#-- ...}) and {@code #noparse}-s won't be silently closed at the end of
     *          template anymore, but cause a parsing error instead.
     *       </li>
     *     </ul>
     *   </li>
     *   <li><p>
     *     2.3.22 (or higher):
     *     <ul>
     *       <li><p>
     *          {@link DefaultObjectWrapper} has some substantial changes with {@code incompatibleImprovements} 2.3.22;
     *          check them out at {@link DefaultObjectWrapper#DefaultObjectWrapper(Version)}. It's important to know
     *          that if you set the {@code object_wrapper} setting (to an other value than {@code "default"}), rather
     *          than leaving it on its default value, the {@code object_wrapper} won't inherit the
     *          {@code incompatibleImprovements} of the {@link Configuration}. In that case, if you want the 2.3.22
     *          improvements of {@link DefaultObjectWrapper}, you have to set it in the {@link DefaultObjectWrapper}
     *          object itself too! (Note that it's OK to use a {@link DefaultObjectWrapper} with a different
     *          {@code incompatibleImprovements} version number than that of the {@link Configuration}, if that's
     *          really what you want.)
     *       </li>
     *       <li><p>
     *          {@code #include} and {@code #nested} doesn't change the parent {@link Template} (see
     *          {@link Configurable#getParent()}) of the {@link Environment} anymore to the {@link Template} that's
     *          included or where {@code #nested} "returns" to. Thus, the parent of {@link Environment} will be now
     *          always the main {@link Template}. (The main {@link Template} is the {@link Template} whose
     *          {@code process} or {@code createProcessingEnvironment} method was called to initiate the output
     *          generation.)
     *                  Note all this only matters if you have set settings directly on {@link Template} objects, and almost
     *          nobody does that. Also note that macro calls have never changed the {@link Environment} parent to the
     *          {@link Template} that contains the macro definition, so there's no change there.   
     *       </li>
     *       <li><p>
     *          When using {@link FreemarkerServlet}:
     *          <ul>
     *             <li>
     *               <p>When using custom JSP tag libraries: Fixes bug where some kind of
     *               values, when put into the JSP <em>page</em> scope (via {@code #global} or via the JSP
     *               {@code PageContext} API) and later read back with the JSP {@code PageContext} API (typically in a
     *               custom JSP tag), might come back as FreeMarker {@link TemplateModel} objects instead of as objects
     *               with a standard Java type. Other Servlet scopes aren't affected. It's highly unlikely that
     *               something expects the presence of this bug. The affected values are of the FTL types listed below,
     *               and to trigger the bug, they either had to be created directly in the template (like as an FTL
     *               literal or with {@code ?date}/{@code time}/{@code datetime}), or you had to use
     *               {@link DefaultObjectWrapper} or {@link SimpleObjectWrapper} (or a subclass of them):
     *               
     *               <ul>
     *                 <li>FTL date/time/date-time values may came back as {@link SimpleDate}-s, now they come back as
     *                 {@link java.util.Date java.util.Date}-s instead.</li>
     *             
     *                 <li>FTL sequence values may came back as {@link SimpleSequence}-s, now they come back as
     *                 {@link java.util.List}-s as expected. This at least stands assuming that the
     *                 {@link Configuration#setSetting(String, String) object_wrapper} configuration setting is a
     *                 subclass of {@link BeansWrapper} (such as {@link DefaultObjectWrapper}, which is the default),
     *                 but that's practically always the case in applications that use FreeMarker's JSP extension
     *                 (otherwise it can still work, but it depends on the quality and capabilities of the
     *                 {@link ObjectWrapper} implementation).</li>
     *             
     *                 <li>FTL hash values may came back as {@link SimpleHash}-es, now they come back as
     *                 {@link java.util.Map}-s as expected (again, assuming that the object wrapper is a subclass of
     *                 {@link BeansWrapper}, like preferably {@link DefaultObjectWrapper}, which is also the default).
     *                 </li>
     *             
     *                 <li>FTL collection values may came back as {@link SimpleCollection}-s, now they come back as
     *                 {@link java.util.Collection}-s as expected (again, assuming that the object wrapper is a subclass
     *                 of {@link BeansWrapper}, like preferably {@link DefaultObjectWrapper}).</li>
     *               </ul>
     *             </li>
     *             <li><p>
     *               Initial {@code "["} in the {@code TemplatePath} init-param
     *               has special meaning; it's used for specifying multiple comma separated locations, like in
     *               {@code <param-value>[ WEB-INF/templates, classpath:com/example/myapp/templates ]</param-value>}
     *             </li>
     *             <li><p>
     *               Initial <tt>"{"</tt> in the {@code TemplatePath} init-param is reserved for future purposes, and
     *               thus will throw exception.
     *             </li>
     *          </ul>
     *       </li>
     *     </ul>
     *   </li>
     * </ul>
     * 
     * @throws IllegalArgumentException
     *             If {@code incompatibleImmprovements} refers to a version that wasn't released yet when the currently
     *             used FreeMarker version was released, or is less than 2.3.0, or is {@code null}.
     * 
     * @since 2.3.21
     */
    public Configuration(Version incompatibleImprovements) {
        super(incompatibleImprovements);
        
        // We postpone this until here (rather that doing this in static initializer) for two reason:
        // - Class initialization errors are often not reported very well
        // - This way we avoid the error if FM isn't actually used
        checkFreeMarkerVersionClash();
        
        NullArgumentException.check("incompatibleImprovements", incompatibleImprovements);
        this.incompatibleImprovements = incompatibleImprovements;
        
        createTemplateCache();
        loadBuiltInSharedVariables();
    }

    private static void checkFreeMarkerVersionClash() {
<<<<<<< HEAD
        if (FM_23_DETECTED) {
            throw new RuntimeException("Clashing FreeMarker versions (" + VERSION + " and some pre-2.4) detected: "
                    + "found pre-2.4 class " + FM_23_DETECTION_CLASS_NAME + ". You probably have two different "
                    + "freemarker.jar-s in the classpath.");
        }
    }

=======
        if (FM_24_DETECTED) {
            throw new RuntimeException("Clashing FreeMarker versions (" + VERSION + " and some post-2.3.x) detected: "
                    + "found post-2.3.x class " + FM_24_DETECTION_CLASS_NAME + ". You probably have two different "
                    + "freemarker.jar-s in the classpath.");
        }
    }
    
>>>>>>> 91adffa9
    private void createTemplateCache() {
        cache = new TemplateCache(
                getDefaultTemplateLoader(),
                getDefaultCacheStorage(),
                getDefaultTemplateLookupStrategy(),
                getDefaultTemplateNameFormat(),
                this);
        cache.clear(); // for fully BC behavior
        cache.setDelay(5000);
    }
    
    private void recreateTemplateCacheWith(
            TemplateLoader loader, CacheStorage storage, TemplateLookupStrategy templateLookupStrategy,
            TemplateNameFormat templateNameFormat) {
        TemplateCache oldCache = cache;
        cache = new TemplateCache(loader, storage, templateLookupStrategy, templateNameFormat, this);
        cache.clear(); // for fully BC behavior
        cache.setDelay(oldCache.getDelay());
        cache.setLocalizedLookup(localizedLookup);
    }
    
    private TemplateLoader getDefaultTemplateLoader() {
        return createDefaultTemplateLoader(getIncompatibleImprovements(), getTemplateLoader());
    }

    static TemplateLoader createDefaultTemplateLoader(Version incompatibleImprovements) {
        return createDefaultTemplateLoader(incompatibleImprovements, null);
    }
    
    private static TemplateLoader createDefaultTemplateLoader(
            Version incompatibleImprovements, TemplateLoader existingTemplateLoader) {
        if (incompatibleImprovements.intValue() < _TemplateAPI.VERSION_INT_2_3_21) {
            if (existingTemplateLoader instanceof LegacyDefaultFileTemplateLoader) {
                return existingTemplateLoader;
            }
            try {
                return new LegacyDefaultFileTemplateLoader();
            } catch(Exception e) {
                CACHE_LOG.warn("Couldn't create legacy default TemplateLoader which accesses the current directory. "
                        + "(Use new Configuration(Configuration.VERSION_2_3_21) or higher to avoid this.)", e);
                return null;
            }
        } else {
            return null;
        }
    }
    
    private static class LegacyDefaultFileTemplateLoader extends FileTemplateLoader {

        public LegacyDefaultFileTemplateLoader() throws IOException {
            super();
        }
        
    }
    
    private TemplateLookupStrategy getDefaultTemplateLookupStrategy() {
        return getDefaultTemplateLookupStrategy(getIncompatibleImprovements());
    }
    
    static TemplateLookupStrategy getDefaultTemplateLookupStrategy(Version incompatibleImprovements) {
        return TemplateLookupStrategy.DEFAULT_2_3_0;
    }
    
    private TemplateNameFormat getDefaultTemplateNameFormat() {
        return getDefaultTemplateNameFormat(getIncompatibleImprovements());
    }
    
    static TemplateNameFormat getDefaultTemplateNameFormat(Version incompatibleImprovements) {
        return TemplateNameFormat.DEFAULT_2_3_0;
    }
    
    private CacheStorage getDefaultCacheStorage() {
        return createDefaultCacheStorage(getIncompatibleImprovements(), getCacheStorage()); 
    }
    
    static CacheStorage createDefaultCacheStorage(Version incompatibleImprovements, CacheStorage existingCacheStorage) {
        if (existingCacheStorage instanceof DefaultSoftCacheStorage) {
            return existingCacheStorage;
        }
        return new DefaultSoftCacheStorage(); 
    }
    
    static CacheStorage createDefaultCacheStorage(Version incompatibleImprovements) {
        return createDefaultCacheStorage(incompatibleImprovements, null); 
    }
    
    private static class DefaultSoftCacheStorage extends SoftCacheStorage {
        // Nothing to override
    }

    private TemplateExceptionHandler getDefaultTemplateExceptionHandler() {
        return getDefaultTemplateExceptionHandler(getIncompatibleImprovements());
    }
    
    private boolean getDefaultLogTemplateExceptions() {
        return getDefaultLogTemplateExceptions(getIncompatibleImprovements());
    }
    
    private ObjectWrapper getDefaultObjectWrapper() {
        return getDefaultObjectWrapper(getIncompatibleImprovements());
    }
    
    // Package visible as Configurable needs this to initialize the field defaults.
    final static TemplateExceptionHandler getDefaultTemplateExceptionHandler(Version incompatibleImprovements) {
        return TemplateExceptionHandler.DEBUG_HANDLER;
    }

    // Package visible as Configurable needs this to initialize the field defaults.
    final static boolean getDefaultLogTemplateExceptions(Version incompatibleImprovements) {
        return true;
    }
    
    public Object clone() {
        try {
            Configuration copy = (Configuration)super.clone();
            copy.sharedVariables = new HashMap(sharedVariables);
            copy.localeToCharsetMap = new HashMap(localeToCharsetMap);
            copy.autoImportNsToTmpMap = new HashMap(autoImportNsToTmpMap);
            copy.autoImports = (ArrayList) autoImports.clone();
            copy.autoIncludes = (ArrayList) autoIncludes.clone();
            copy.recreateTemplateCacheWith(
                    cache.getTemplateLoader(), cache.getCacheStorage(),
                    cache.getTemplateLookupStrategy(), cache.getTemplateNameFormat());
            return copy;
        } catch (CloneNotSupportedException e) {
            throw new BugException(e.getMessage());  // Java 5: use cause exc.
        }
    }
    
    private void loadBuiltInSharedVariables() {
        sharedVariables.put("capture_output", new CaptureOutput());
        sharedVariables.put("compress", StandardCompress.INSTANCE);
        sharedVariables.put("html_escape", new HtmlEscape());
        sharedVariables.put("normalize_newlines", new NormalizeNewlines());
        sharedVariables.put("xml_escape", new XmlEscape());
    }
    
    /**
     * Loads a preset language-to-encoding map, similarly as if you have called
     * {@link #clearEncodingMap()} and then did multiple {@link #setEncoding(Locale, String)} calls.
     * It assumes the usual character encodings for most languages.
     * The previous content of the encoding map will be lost.
     * This default map currently contains the following mappings:
     * 
     * <table style="width: auto; border-collapse: collapse" border="1" summary="preset language to encoding mapping">
     *   <tr><td>ar</td><td>ISO-8859-6</td></tr>
     *   <tr><td>be</td><td>ISO-8859-5</td></tr>
     *   <tr><td>bg</td><td>ISO-8859-5</td></tr>
     *   <tr><td>ca</td><td>ISO-8859-1</td></tr>
     *   <tr><td>cs</td><td>ISO-8859-2</td></tr>
     *   <tr><td>da</td><td>ISO-8859-1</td></tr>
     *   <tr><td>de</td><td>ISO-8859-1</td></tr>
     *   <tr><td>el</td><td>ISO-8859-7</td></tr>
     *   <tr><td>en</td><td>ISO-8859-1</td></tr>
     *   <tr><td>es</td><td>ISO-8859-1</td></tr>
     *   <tr><td>et</td><td>ISO-8859-1</td></tr>
     *   <tr><td>fi</td><td>ISO-8859-1</td></tr>
     *   <tr><td>fr</td><td>ISO-8859-1</td></tr>
     *   <tr><td>hr</td><td>ISO-8859-2</td></tr>
     *   <tr><td>hu</td><td>ISO-8859-2</td></tr>
     *   <tr><td>is</td><td>ISO-8859-1</td></tr>
     *   <tr><td>it</td><td>ISO-8859-1</td></tr>
     *   <tr><td>iw</td><td>ISO-8859-8</td></tr>
     *   <tr><td>ja</td><td>Shift_JIS</td></tr>
     *   <tr><td>ko</td><td>EUC-KR</td></tr>    
     *   <tr><td>lt</td><td>ISO-8859-2</td></tr>
     *   <tr><td>lv</td><td>ISO-8859-2</td></tr>
     *   <tr><td>mk</td><td>ISO-8859-5</td></tr>
     *   <tr><td>nl</td><td>ISO-8859-1</td></tr>
     *   <tr><td>no</td><td>ISO-8859-1</td></tr>
     *   <tr><td>pl</td><td>ISO-8859-2</td></tr>
     *   <tr><td>pt</td><td>ISO-8859-1</td></tr>
     *   <tr><td>ro</td><td>ISO-8859-2</td></tr>
     *   <tr><td>ru</td><td>ISO-8859-5</td></tr>
     *   <tr><td>sh</td><td>ISO-8859-5</td></tr>
     *   <tr><td>sk</td><td>ISO-8859-2</td></tr>
     *   <tr><td>sl</td><td>ISO-8859-2</td></tr>
     *   <tr><td>sq</td><td>ISO-8859-2</td></tr>
     *   <tr><td>sr</td><td>ISO-8859-5</td></tr>
     *   <tr><td>sv</td><td>ISO-8859-1</td></tr>
     *   <tr><td>tr</td><td>ISO-8859-9</td></tr>
     *   <tr><td>uk</td><td>ISO-8859-5</td></tr>
     *   <tr><td>zh</td><td>GB2312</td></tr>
     *   <tr><td>zh_TW</td><td>Big5</td></tr>
     * </table>
     * 
     * @see #clearEncodingMap()
     * @see #setEncoding(Locale, String)
     * @see #setDefaultEncoding(String)
     */
    public void loadBuiltInEncodingMap() {
        localeToCharsetMap.clear();
        localeToCharsetMap.put("ar", "ISO-8859-6");
        localeToCharsetMap.put("be", "ISO-8859-5");
        localeToCharsetMap.put("bg", "ISO-8859-5");
        localeToCharsetMap.put("ca", "ISO-8859-1");
        localeToCharsetMap.put("cs", "ISO-8859-2");
        localeToCharsetMap.put("da", "ISO-8859-1");
        localeToCharsetMap.put("de", "ISO-8859-1");
        localeToCharsetMap.put("el", "ISO-8859-7");
        localeToCharsetMap.put("en", "ISO-8859-1");
        localeToCharsetMap.put("es", "ISO-8859-1");
        localeToCharsetMap.put("et", "ISO-8859-1");
        localeToCharsetMap.put("fi", "ISO-8859-1");
        localeToCharsetMap.put("fr", "ISO-8859-1");
        localeToCharsetMap.put("hr", "ISO-8859-2");
        localeToCharsetMap.put("hu", "ISO-8859-2");
        localeToCharsetMap.put("is", "ISO-8859-1");
        localeToCharsetMap.put("it", "ISO-8859-1");
        localeToCharsetMap.put("iw", "ISO-8859-8");
        localeToCharsetMap.put("ja", "Shift_JIS");
        localeToCharsetMap.put("ko", "EUC-KR");    
        localeToCharsetMap.put("lt", "ISO-8859-2");
        localeToCharsetMap.put("lv", "ISO-8859-2");
        localeToCharsetMap.put("mk", "ISO-8859-5");
        localeToCharsetMap.put("nl", "ISO-8859-1");
        localeToCharsetMap.put("no", "ISO-8859-1");
        localeToCharsetMap.put("pl", "ISO-8859-2");
        localeToCharsetMap.put("pt", "ISO-8859-1");
        localeToCharsetMap.put("ro", "ISO-8859-2");
        localeToCharsetMap.put("ru", "ISO-8859-5");
        localeToCharsetMap.put("sh", "ISO-8859-5");
        localeToCharsetMap.put("sk", "ISO-8859-2");
        localeToCharsetMap.put("sl", "ISO-8859-2");
        localeToCharsetMap.put("sq", "ISO-8859-2");
        localeToCharsetMap.put("sr", "ISO-8859-5");
        localeToCharsetMap.put("sv", "ISO-8859-1");
        localeToCharsetMap.put("tr", "ISO-8859-9");
        localeToCharsetMap.put("uk", "ISO-8859-5");
        localeToCharsetMap.put("zh", "GB2312");
        localeToCharsetMap.put("zh_TW", "Big5");
    }

    /**
     * Clears language-to-encoding map.
     * @see #loadBuiltInEncodingMap
     * @see #setEncoding
     */
    public void clearEncodingMap() {
        localeToCharsetMap.clear();
    }

    /**
     * Returns the default (singleton) Configuration object. Note that you can
     * create as many separate configurations as you wish; this global instance
     * is provided for convenience, or when you have no reason to use a separate
     * instance.
     * 
     * @deprecated The usage of the static singleton (the "default")
     * {@link Configuration} instance can easily cause erroneous, unpredictable
     * behavior. This is because multiple independent software components may use
     * FreeMarker internally inside the same application, so they will interfere
     * because of the common {@link Configuration} instance. Each such component
     * should use its own private {@link Configuration} object instead, that it
     * typically creates with <code>new Configuration()</code> when the component
     * is initialized.
     */
    static public Configuration getDefaultConfiguration() {
        // Java 5: use volatile + double check
        synchronized (defaultConfigLock) {
            if (defaultConfig == null) {
                defaultConfig = new Configuration();
            }
            return defaultConfig;
        }
    }

    /**
     * Sets the Configuration object that will be retrieved from future calls
     * to {@link #getDefaultConfiguration()}.
     * 
     * @deprecated Using the "default" {@link Configuration} instance can
     * easily lead to erroneous, unpredictable behaviour.
     * See more {@link Configuration#getDefaultConfiguration() here...}.
     */
    static public void setDefaultConfiguration(Configuration config) {
        synchronized (defaultConfigLock) {
            defaultConfig = config;
        }
    }
    
    /**
     * Sets a {@link TemplateLoader} that is used to look up and load templates;
     * as a side effect the template cache will be emptied.
     * By providing your own {@link TemplateLoader} implementation, you can load templates from whatever kind of
     * storages, like from relational databases, NoSQL-storages, etc.
     * 
     * <p>Convenience methods exists to install commonly used loaders, instead of using this method:
     * {@link #setClassForTemplateLoading(Class, String)}, 
     * {@link #setClassLoaderForTemplateLoading(ClassLoader, String)}, 
     * {@link #setDirectoryForTemplateLoading(File)}, and
     * {@link #setServletContextForTemplateLoading(Object, String)}.
     * 
     * <p>You can chain several {@link TemplateLoader}-s together with {@link MultiTemplateLoader}.
     * 
     * <p>Default value: You should always set the template loader instead of relying on the default value.
     * (But if you still care what it is, before "incompatible improvements" 2.3.21 it's a {@link FileTemplateLoader}
     * that uses the current directory as its root; as it's hard tell what that directory will be, it's not very useful
     * and dangerous. Starting with "incompatible improvements" 2.3.21 the default is {@code null}.)   
     */
    public void setTemplateLoader(TemplateLoader templateLoader) {
        // "synchronized" is removed from the API as it's not safe to set anything after publishing the Configuration
        synchronized (this) {
            if (cache.getTemplateLoader() != templateLoader) {
                recreateTemplateCacheWith(templateLoader, cache.getCacheStorage(),
                        cache.getTemplateLookupStrategy(), cache.getTemplateNameFormat());
            }
            templateLoaderExplicitlySet = true;
        }
    }
    
    /**
     * Resets the setting to its default, as it was never set. This means that when you change the
     * {@code incompatibe_improvements} setting later, the default will also change as appropriate. Also 
     * {@link #isTemplateLoaderExplicitlySet()} will return {@code false}.
     * 
     * @since 2.3.22
     */
    public void unsetTemplateLoader() {
        if (templateLoaderExplicitlySet) {
            setTemplateLoader(getDefaultTemplateLoader());
            templateLoaderExplicitlySet = false;
        }
    }

    /**
     * Tells if {@link #setTemplateLoader(TemplateLoader)} (or equivalent) was already called on this instance.
     * 
     * @since 2.3.22
     */
    public boolean isTemplateLoaderExplicitlySet() {
        return templateLoaderExplicitlySet;
    }

    /**
     * The getter pair of {@link #setTemplateLoader(TemplateLoader)}.
     */
    public TemplateLoader getTemplateLoader() {
        if (cache == null) {
            return null;
        }
        return cache.getTemplateLoader();
    }
    
    /**
     * Sets a {@link TemplateLookupStrategy} that is used to look up templates based on the requested name; as a side
     * effect the template cache will be emptied. The default value is {@link TemplateLookupStrategy#DEFAULT_2_3_0}.
     * 
     * @since 2.3.22
     */
    public void setTemplateLookupStrategy(TemplateLookupStrategy templateLookupStrategy) {
        if (cache.getTemplateLookupStrategy() != templateLookupStrategy) {
            recreateTemplateCacheWith(cache.getTemplateLoader(), cache.getCacheStorage(),
                    templateLookupStrategy, cache.getTemplateNameFormat());
        }
        templateLookupStrategyExplicitlySet = true;
    }

    /**
     * Resets the setting to its default, as it was never set. This means that when you change the
     * {@code incompatibe_improvements} setting later, the default will also change as appropriate. Also 
     * {@link #isTemplateLookupStrategyExplicitlySet()} will return {@code false}.
     * 
     * @since 2.3.22
     */
    public void unsetTemplateLookupStrategy() {
        if (templateLookupStrategyExplicitlySet) {
            setTemplateLookupStrategy(getDefaultTemplateLookupStrategy());
            templateLookupStrategyExplicitlySet = false;
        }
    }
    
    /**
     * Tells if {@link #setTemplateLookupStrategy(TemplateLookupStrategy)} (or equivalent) was already called on this
     * instance.
     * 
     * @since 2.3.22
     */
    public boolean isTemplateLookupStrategyExplicitlySet() {
        return templateLookupStrategyExplicitlySet;
    }
    
    /**
     * The getter pair of {@link #setTemplateLookupStrategy(TemplateLookupStrategy)}.
     */
    public TemplateLookupStrategy getTemplateLookupStrategy() {
        if (cache == null) {
            return null;
        }
        return cache.getTemplateLookupStrategy();
    }
    
    /**
     * Sets the template name format used. The default is {@link TemplateNameFormat#DEFAULT_2_3_0}, while the
     * recommended value for new projects is {@link TemplateNameFormat#DEFAULT_2_4_0}.
     * 
     * @since 2.3.22
     */
    public void setTemplateNameFormat(TemplateNameFormat templateNameFormat) {
        if (cache.getTemplateNameFormat() != templateNameFormat) {
            recreateTemplateCacheWith(cache.getTemplateLoader(), cache.getCacheStorage(),
                    cache.getTemplateLookupStrategy(), templateNameFormat);
        }
        templateNameFormatExplicitlySet = true;
    }

    /**
     * Resets the setting to its default, as it was never set. This means that when you change the
     * {@code incompatibe_improvements} setting later, the default will also change as appropriate. Also 
     * {@link #isTemplateNameFormatExplicitlySet()} will return {@code false}.
     * 
     * @since 2.3.22
     */
    public void unsetTemplateNameFormat() {
        if (templateNameFormatExplicitlySet) {
            setTemplateNameFormat(getDefaultTemplateNameFormat());
            templateNameFormatExplicitlySet = false;
        }
    }
    
    /**
     * Tells if {@link #setTemplateNameFormat(TemplateNameFormat)} (or equivalent) was already called on this instance.
     * 
     * @since 2.3.22
     */
    public boolean isTemplateNameFormatExplicitlySet() {
        return templateNameFormatExplicitlySet;
    }

    /**
     * The getter pair of {@link #setTemplateNameFormat(TemplateNameFormat)}.
     */
    public TemplateNameFormat getTemplateNameFormat() {
        if (cache == null) {
            return null;
        }
        return cache.getTemplateNameFormat();
    }

    /**
     * Sets the {@link CacheStorage} used for caching {@link Template}-s;
     * the earlier content of the template cache will be dropt.
     * 
     * The default is a {@link SoftCacheStorage}. If the total size of the {@link Template}
     * objects is significant but most templates are used rarely, using a
     * {@link MruCacheStorage} instead might be advisable. If you don't want caching at
     * all, use {@link freemarker.cache.NullCacheStorage} (you can't use {@code null}).
     * 
     * <p>Note that setting the cache storage will re-create the template cache, so
     * all its content will be lost.
     */
    public void setCacheStorage(CacheStorage cacheStorage) {
        // "synchronized" is removed from the API as it's not safe to set anything after publishing the Configuration
        synchronized (this) {
            if (getCacheStorage() != cacheStorage) {
                recreateTemplateCacheWith(cache.getTemplateLoader(), cacheStorage,
                        cache.getTemplateLookupStrategy(), cache.getTemplateNameFormat());
            }
            cacheStorageExplicitlySet = true;
        }
    }
    
    /**
     * Resets the setting to its default, as it was never set. This means that when you change the
     * {@code incompatibe_improvements} setting later, the default will also change as appropriate. Also 
     * {@link #isCacheStorageExplicitlySet()} will return {@code false}.
     * 
     * @since 2.3.22
     */
    public void unsetCacheStorage() {
        if (cacheStorageExplicitlySet) {
            setCacheStorage(getDefaultCacheStorage());
            cacheStorageExplicitlySet = false;
        }
    }
    
    /**
     * Tells if {@link #setCacheStorage(CacheStorage)} (or equivalent) was already called on this instance.
     * 
     * @since 2.3.22
     */
    public boolean isCacheStorageExplicitlySet() {
        return cacheStorageExplicitlySet;
    }
    
    /**
     * The getter pair of {@link #setCacheStorage(CacheStorage)}.
     * 
     * @since 2.3.20
     */
    public CacheStorage getCacheStorage() {
        // "synchronized" is removed from the API as it's not safe to set anything after publishing the Configuration
        synchronized (this) {
            if (cache == null) {
                return null;
            }
            return cache.getCacheStorage();
        }
    }

    /**
     * Sets the file system directory from which to load templates.
     * This is equivalent to {@code setTemplateLoader(new FileTemplateLoader(dir))},
     * so see {@link FileTemplateLoader#FileTemplateLoader(File)} for more details.
     * 
     * Note that FreeMarker can load templates from non-file-system sources too. 
     * See {@link #setTemplateLoader(TemplateLoader)} from more details.
     */
    public void setDirectoryForTemplateLoading(File dir) throws IOException {
        TemplateLoader tl = getTemplateLoader();
        if (tl instanceof FileTemplateLoader) {
            String path = ((FileTemplateLoader) tl).baseDir.getCanonicalPath();
            if (path.equals(dir.getCanonicalPath()))
                return;
        }
        setTemplateLoader(new FileTemplateLoader(dir));
    }

    /**
     * Sets the servlet context from which to load templates.
     * This is equivalent to {@code setTemplateLoader(new WebappTemplateLoader(sctxt, path))}
     * or {@code setTemplateLoader(new WebappTemplateLoader(sctxt))} if {@code path} was
     * {@code null}, so see {@link WebappTemplateLoader} for more details.
     * 
     * @param servletContext the {@link ServletContext} object. (The declared type is {@link Object}
     *        to prevent class loading error when using FreeMarker in an environment where
     *        there's no servlet classes available.)
     * @param path the path relative to the ServletContext.
     *
     * @see #setTemplateLoader(TemplateLoader)
     */
    public void setServletContextForTemplateLoading(Object servletContext, String path) {
        try {
            // Don't introduce linking-time dependency on servlets
            final Class webappTemplateLoaderClass = ClassUtil.forName("freemarker.cache.WebappTemplateLoader");
            
            // Don't introduce linking-time dependency on servlets
            final Class servletContextClass = ClassUtil.forName("javax.servlet.ServletContext");
            
            final Class[] constructorParamTypes;
            final Object[] constructorParams;
            if (path == null) {
                constructorParamTypes = new Class[] { servletContextClass };
                constructorParams = new Object[] { servletContext };
            } else {
                constructorParamTypes = new Class[] { servletContextClass, String.class };
                constructorParams = new Object[] { servletContext, path };
            }
            
            setTemplateLoader( (TemplateLoader)
                    webappTemplateLoaderClass
                            .getConstructor(constructorParamTypes)
                                    .newInstance(constructorParams));
        } catch (Exception e) {
            throw new BugException(e);
        }
    }

    /**
     * Sets the class whose {@link Class#getResource(String)} method will be used to load templates, from the inside the
     * package specified. See {@link ClassTemplateLoader#ClassTemplateLoader(Class, String)} for more details.
     * 
     * @param basePackagePath
     *            Separate steps with {@code "/"}, not {@code "."}, and note that it matters if this starts with
     *            {@code /} or not. See {@link ClassTemplateLoader#ClassTemplateLoader(Class, String)} for more details.
     * 
     * @see #setClassLoaderForTemplateLoading(ClassLoader, String)
     * @see #setTemplateLoader(TemplateLoader)
     */
    public void setClassForTemplateLoading(Class resourceLoaderClass, String basePackagePath) {
        setTemplateLoader(new ClassTemplateLoader(resourceLoaderClass, basePackagePath));
    }
    
    /**
     * Sets the {@link ClassLoader} whose {@link ClassLoader#getResource(String)} method will be used to load templates,
     * from the inside the package specified. See {@link ClassTemplateLoader#ClassTemplateLoader(Class, String)} for
     * more details.
     * 
     * @param basePackagePath
     *            Separate steps with {@code "/"}, not {@code "."}. See
     *            {@link ClassTemplateLoader#ClassTemplateLoader(Class, String)} for more details.
     * 
     * @see #setClassForTemplateLoading(Class, String)
     * @see #setTemplateLoader(TemplateLoader)
     * 
     * @since 2.3.22
     */
    public void setClassLoaderForTemplateLoading(ClassLoader classLoader, String basePackagePath) {
        setTemplateLoader(new ClassTemplateLoader(classLoader, basePackagePath));
    }

    /**
     * Sets the time in seconds that must elapse before checking whether there is a newer version of a template file
     * than the cached one.
     * 
     * <p>Historical note: Despite what the API documentation said earlier, this method is <em>not</em> thread-safe.
     * While it works well on most hardware, it's not guaranteed that FreeMarker will see the update in all threads,
     * and theoretically it's also possible that it will see a value that's a binary mixture of the new and the old one.
     */
    public void setTemplateUpdateDelay(int seconds) {
        cache.setDelay(1000L * seconds);
    }
    
    /**
     * Sets whether directives such as {@code if}, {@code else}, etc must be written as {@code #if}, {@code #else}, etc.
     * Defaults to {@code true}.
     * 
     * <p>When this is {@code true},
     * any tag not starting with &lt;# or &lt;/# or &lt;@ or &lt;/@ is considered as plain text
     * and will go to the output as is. Tag starting with &lt;# or &lt;/# must
     * be valid FTL tag, or else the template is invalid (i.e. &lt;#noSuchDirective&gt;
     * is an error).
     * 
     * @deprecated Only {@code true} (the default) value will be supported sometimes in the future.
     */
    public void setStrictSyntaxMode(boolean b) {
        strictSyntax = b;
    }

    public void setObjectWrapper(ObjectWrapper objectWrapper) {
        ObjectWrapper prevObjectWrapper = getObjectWrapper();
        super.setObjectWrapper(objectWrapper);
        objectWrapperExplicitlySet = true;
        if (objectWrapper != prevObjectWrapper) {
            try {
                setSharedVariablesFromRewrappableSharedVariables();
            } catch (TemplateModelException e) {
                throw new RuntimeException(
                        "Failed to re-wrap earliearly set shared variables with the newly set object wrapper",
                        e);
            }
        }
    }
    
    /**
     * Resets the setting to its default, as it was never set. This means that when you change the
     * {@code incompatibe_improvements} setting later, the default will also change as appropriate. Also 
     * {@link #isObjectWrapperExplicitlySet()} will return {@code false}.
     * 
     * @since 2.3.22
     */
    public void unsetObjectWrapper() {
        if (objectWrapperExplicitlySet) {
            setObjectWrapper(getDefaultObjectWrapper());
            objectWrapperExplicitlySet = false;
        }
    }
    
    /**
     * Tells if {@link #setObjectWrapper(ObjectWrapper)} (or equivalent) was already called on this instance.
     * 
     * @since 2.3.22
     */
    public boolean isObjectWrapperExplicitlySet() {
        return objectWrapperExplicitlySet;
    }
    
    public void setTemplateExceptionHandler(TemplateExceptionHandler templateExceptionHandler) {
        super.setTemplateExceptionHandler(templateExceptionHandler);
        templateExceptionHandlerExplicitlySet = true;
    }

    /**
     * Resets the setting to its default, as it was never set. This means that when you change the
     * {@code incompatibe_improvements} setting later, the default will also change as appropriate. Also 
     * {@link #isTemplateExceptionHandlerExplicitlySet()} will return {@code false}.
     * 
     * @since 2.3.22
     */
    public void unsetTemplateExceptionHandler() {
        if (templateExceptionHandlerExplicitlySet) {
            setTemplateExceptionHandler(getDefaultTemplateExceptionHandler());
            templateExceptionHandlerExplicitlySet = false;
        }
    }
    
    /**
     * Tells if {@link #setTemplateExceptionHandler(TemplateExceptionHandler)} (or equivalent) was already called on
     * this instance.
     * 
     * @since 2.3.22
     */
    public boolean isTemplateExceptionHandlerExplicitlySet() {
        return templateExceptionHandlerExplicitlySet;
    }    
    
    /**
     * @since 2.3.22
     */
    public void setLogTemplateExceptions(boolean value) {
        super.setLogTemplateExceptions(value);
        logTemplateExceptionsExplicitlySet = true;
    }

    /**
     * Resets the setting to its default, as it was never set. This means that when you change the
     * {@code incompatibe_improvements} setting later, the default will also change as appropriate. Also 
     * {@link #isTemplateExceptionHandlerExplicitlySet()} will return {@code false}.
     * 
     * @since 2.3.22
     */
    public void unsetLogTemplateExceptions() {
        if (logTemplateExceptionsExplicitlySet) {
            setLogTemplateExceptions(getDefaultLogTemplateExceptions());
            logTemplateExceptionsExplicitlySet = false;
        }
    }
    
    /**
     * Tells if {@link #setLogTemplateExceptions(boolean)} (or equivalent) was already called on this instance.
     * 
     * @since 2.3.22
     */
    public boolean isLogTemplateExceptionsExplicitlySet() {
        return logTemplateExceptionsExplicitlySet;
    }

    /**
     * The getter pair of {@link #setStrictSyntaxMode}.
     */
    public boolean getStrictSyntaxMode() {
        return strictSyntax;
    }

    /**
     * Use {@link #Configuration(Version)} instead if possible; see the meaning of the parameter there.
     * If the default value of a setting depends on the {@code incompatibleImprovements} and the value of that setting
     * was never set in this {@link Configuration} object through the public API, its value will be set to the default
     * value appropriate for the new {@code incompatibleImprovements}. (This adjustment of a setting value doesn't
     * count as setting that setting, so setting {@code incompatibleImprovements} for multiple times also works as
     * expected.) Note that if the {@code template_loader} have to be changed because of this, the template cache will
     * be emptied.
     * 
     * @throws IllegalArgumentException
     *             If {@code incompatibleImmprovements} refers to a version that wasn't released yet when the currently
     *             used FreeMarker version was released, or is less than 2.3.0, or is {@code null}.
     * 
     * @since 2.3.20
     */
    public void setIncompatibleImprovements(Version incompatibleImprovements) {
        _TemplateAPI.checkVersionNotNullAndSupported(incompatibleImprovements);
        
        if (!this.incompatibleImprovements.equals(incompatibleImprovements)) {
            this.incompatibleImprovements = incompatibleImprovements;
            
            if (!templateLoaderExplicitlySet) {
                templateLoaderExplicitlySet = true; 
                unsetTemplateLoader();
            }

            if (!templateLookupStrategyExplicitlySet) {
                templateLookupStrategyExplicitlySet = true;
                unsetTemplateLookupStrategy();
            }
            
            if (!templateNameFormatExplicitlySet) {
                templateNameFormatExplicitlySet = true;
                unsetTemplateNameFormat();
            }
            
            if (!cacheStorageExplicitlySet) {
                cacheStorageExplicitlySet = true;
                unsetCacheStorage();
            }
            
            if (!templateExceptionHandlerExplicitlySet) {
                templateExceptionHandlerExplicitlySet = true;
                unsetTemplateExceptionHandler();
            }
            
            if (!logTemplateExceptionsExplicitlySet) {
                logTemplateExceptionsExplicitlySet = true;
                unsetLogTemplateExceptions();
            }
            
            if (!objectWrapperExplicitlySet) {
                objectWrapperExplicitlySet = true;
                unsetObjectWrapper();
            }
        }
    }

    /**
     * @see #setIncompatibleImprovements(Version)
     * @return Never {@code null}. 
     * @since 2.3.20
     */
    public Version getIncompatibleImprovements() {
        return incompatibleImprovements;
    }
    
    /**
     * @deprecated Use {@link #Configuration(Version)}, or
     *    as last chance, {@link #setIncompatibleImprovements(Version)} instead.
     */
    public void setIncompatibleEnhancements(String version) {
        setIncompatibleImprovements(new Version(version));
    }
    
    /**
     * @deprecated Use {@link #getIncompatibleImprovements()} instead.
     */
    public String getIncompatibleEnhancements() {
        return incompatibleImprovements.toString();
    }
    
    /**
     * @deprecated Use {@link #getIncompatibleImprovements()} instead.
     */
    public int getParsedIncompatibleEnhancements() {
        return getIncompatibleImprovements().intValue();
    }
    
    /**
     * Sets whether the FTL parser will try to remove
     * superfluous white-space around certain FTL tags.
     */
    public void setWhitespaceStripping(boolean b) {
        whitespaceStripping = b;
    }

    /**
     * Gets whether the FTL parser will try to remove
     * superfluous white-space around certain FTL tags.
     *
     * @see #setWhitespaceStripping
     */
    public boolean getWhitespaceStripping() {
        return whitespaceStripping;
    }
    
    /**
     * Determines the syntax of the template files (angle bracket VS square bracket)
     * that has no {@code #ftl} in it. The {@code tagSyntax}
     * parameter must be one of:
     * <ul>
     *   <li>{@link Configuration#AUTO_DETECT_TAG_SYNTAX}:
     *     use the syntax of the first FreeMarker tag (can be anything, like <tt>#list</tt>,
     *     <tt>#include</tt>, user defined, etc.)
     *   <li>{@link Configuration#ANGLE_BRACKET_TAG_SYNTAX}:
     *     use the angle bracket syntax (the normal syntax)
     *   <li>{@link Configuration#SQUARE_BRACKET_TAG_SYNTAX}:
     *     use the square bracket syntax
     * </ul>
     *
     * <p>In FreeMarker 2.3.x {@link Configuration#ANGLE_BRACKET_TAG_SYNTAX} is the
     * default for better backward compatibility. Starting from 2.4.x {@link
     * Configuration#AUTO_DETECT_TAG_SYNTAX} is the default, so it's recommended to use
     * that even for 2.3.x.
     * 
     * <p>This setting is ignored for the templates that have {@code ftl} directive in
     * it. For those templates the syntax used for the {@code ftl} directive determines
     * the syntax.
     */
    public void setTagSyntax(int tagSyntax) {
        if (tagSyntax != AUTO_DETECT_TAG_SYNTAX
            && tagSyntax != SQUARE_BRACKET_TAG_SYNTAX
            && tagSyntax != ANGLE_BRACKET_TAG_SYNTAX)
        {
            throw new IllegalArgumentException("\"tag_syntax\" can only be set to one of these: "
                    + "Configuration.AUTO_DETECT_TAG_SYNTAX, Configuration.ANGLE_BRACKET_SYNTAX, "
                    + "or Configuration.SQAUARE_BRACKET_SYNTAX");
        }
        this.tagSyntax = tagSyntax;
    }
    
    /**
     * The getter pair of {@link #setTagSyntax(int)}.
     */
    public int getTagSyntax() {
        return tagSyntax;
    }
    
    /**
     * Retrieves the template with the given name from the template cache, loading it into the cache first if it's
     * missing/staled.
     * 
     * <p>
     * This is a shorthand for {@link #getTemplate(String, Locale, Object, String, boolean, boolean)
     * getTemplate(name, null, null, null, true, false)}; see more details there.
     * 
     * <p>
     * See {@link Configuration} for an example of basic usage.
     */
    public Template getTemplate(String name)
            throws TemplateNotFoundException, MalformedTemplateNameException, ParseException, IOException {
        return getTemplate(name, null, null, null, true, false);
    }

    /**
     * Shorthand for {@link #getTemplate(String, Locale, Object, String, boolean, boolean)
     * getTemplate(name, locale, null, null, true, false)}.
     */
    public Template getTemplate(String name, Locale locale)
            throws TemplateNotFoundException, MalformedTemplateNameException, ParseException, IOException {
        return getTemplate(name, locale, null, null, true, false);
    }

    /**
     * Shorthand for {@link #getTemplate(String, Locale, Object, String, boolean, boolean)
     * getTemplate(name, null, null, encoding, true, false)}.
     */
    public Template getTemplate(String name, String encoding)
            throws TemplateNotFoundException, MalformedTemplateNameException, ParseException, IOException {
        return getTemplate(name, null, null, encoding, true, false);
    }

    /**
     * Shorthand for {@link #getTemplate(String, Locale, Object, String, boolean, boolean)
     * getTemplate(name, locale, null, encoding, true, false)}.
     */
    public Template getTemplate(String name, Locale locale, String encoding)
            throws TemplateNotFoundException, MalformedTemplateNameException, ParseException, IOException {
        return getTemplate(name, locale, null, encoding, true, false);
    }
    
    /**
     * Shorthand for {@link #getTemplate(String, Locale, Object, String, boolean, boolean)
     * getTemplate(name, locale, null, encoding, parseAsFTL, false)}.
     */
    public Template getTemplate(String name, Locale locale, String encoding, boolean parseAsFTL)
            throws TemplateNotFoundException, MalformedTemplateNameException, ParseException, IOException {
        return getTemplate(name, locale, null, encoding, parseAsFTL, false);
    }

    /**
     * Shorthand for {@link #getTemplate(String, Locale, Object, String, boolean, boolean)
     * getTemplate(name, locale, null, encoding, parseAsFTL, ignoreMissing)}.
     * 
     * @since 2.3.21
     */
    public Template getTemplate(String name, Locale locale, String encoding, boolean parseAsFTL, boolean ignoreMissing)
            throws TemplateNotFoundException, MalformedTemplateNameException, ParseException, IOException {
        return getTemplate(name, locale, null, encoding, parseAsFTL, ignoreMissing);
    }
    
    /**
     * Retrieves the template with the given name (and according the specified further parameters) from the template
     * cache, loading it into the cache first if it's missing/staled.
     * 
     * <p>
     * This method is thread-safe.
     * 
     * <p>
     * See {@link Configuration} for an example of basic usage.
     *
     * @param name
     *            The name or path of the template, which is not a real path, but interpreted inside the current
     *            {@link TemplateLoader}. Can't be {@code null}. The exact syntax of the name depends on the underlying
     *            {@link TemplateLoader}, but the cache makes some assumptions. First, the name is expected to be a
     *            hierarchical path, with path components separated by a slash character (not with backslash!). The path
     *            (the name) given here must <em>not</em> begin with slash; it's always interpreted relative to the
     *            "template root directory". Then, the {@code ..} and {@code .} path meta-elements will be resolved. For
     *            example, if the name is {@code a/../b/./c.ftl}, then it will be simplified to {@code b/c.ftl}. The
     *            rules regarding this are the same as with conventional UN*X paths. The path must not reach outside the
     *            template root directory, that is, it can't be something like {@code "../templates/my.ftl"} (not even
     *            if this path happens to be equivalent with {@code "/my.ftl"}). Furthermore, the path is allowed to
     *            contain at most one path element whose name is {@code *} (asterisk). This path meta-element triggers
     *            the <i>acquisition mechanism</i>. If the template is not found in the location described by the
     *            concatenation of the path left to the asterisk (called base path) and the part to the right of the
     *            asterisk (called resource path), the cache will attempt to remove the rightmost path component from
     *            the base path ("go up one directory") and concatenate that with the resource path. The process is
     *            repeated until either a template is found, or the base path is completely exhausted.
     *
     * @param locale
     *            The requested locale of the template. Can be {@code null} since 2.3.22, in which case it defaults
     *            {@link Configuration#getLocale()}. Assuming that you have specified {@code en_US} as the locale and
     *            {@code myTemplate.ftl} as the name of the template, and the default {@link TemplateLookupStrategy} is
     *            used and {@code #setLocalizedLookup(boolean) localized_lookup} is {@code true}, FreeMarker will first
     *            try to retrieve {@code myTemplate_en_US.html}, then {@code myTemplate.en.ftl}, and finally
     *            {@code myTemplate.ftl}.
     * 
     * @param customLookupCondition
     *            This value can be used by a custom {@link TemplateLookupStrategy}; has no effect with the default one.
     *            Can be {@code null} (though it's up to the custom {@link TemplateLookupStrategy} if it allows that).
     *            This object will be used as part of a cache key, so it must to have a proper
     *            {@link Object#equals(Object)} and {@link Object#hashCode()} method. It also should have reasonable
     *            {@link Object#toString()}, as it's possibly quoted in error messages. The expected type is up to the
     *            custom {@link TemplateLookupStrategy}. See also:
     *            {@link TemplateLookupContext#getCustomLookupCondition()}.
     *
     * @param encoding
     *            The charset used to interpret the template source code bytes (if it's read from a binary source). Can
     *            be {@code null} since 2.3.22, will default to {@link Configuration#getEncoding(Locale)} where
     *            {@code Locale} is the {@code locale} parameter (when {@code locale} was {@code null} too, the its
     *            default value is used instead).
     *
     * @param parseAsFTL
     *            If {@code true}, the loaded template is parsed and interpreted normally, as a regular FreeMarker
     *            template. If {@code false}, the loaded template is treated as a static text, so <code>${...}</code>,
     *            {@code <#...>} etc. will not have special meaning in it.
     * 
     * @param ignoreMissing
     *            If {@code true}, the method won't throw {@link TemplateNotFoundException} if the template doesn't
     *            exist, instead it returns {@code null}. Other kind of exceptions won't be suppressed.
     * 
     * @return the requested template; maybe {@code null} when the {@code ignoreMissing} parameter is {@code true}.
     * 
     * @throws TemplateNotFoundException
     *             If the template could not be found. Note that this exception extends {@link IOException}.
     * @throws MalformedTemplateNameException
     *             If the template name given was in violation with the {@link TemplateNameFormat} in use. Note that
     *             this exception extends {@link IOException}.
     * @throws ParseException
     *             (extends <code>IOException</code>) if the template is syntactically bad. Note that this exception
     *             extends {@link IOException}.
     * @throws IOException
     *             If there was some other problem with reading the template "file". Note that the other exceptions
     *             extend {@link IOException}, so this should be catched the last.
     * 
     * @since 2.3.22
     */
    public Template getTemplate(String name, Locale locale, Object customLookupCondition,
            String encoding, boolean parseAsFTL, boolean ignoreMissing)
            throws TemplateNotFoundException, MalformedTemplateNameException, ParseException, IOException {
        if (locale == null) {
            locale = getLocale();
        }
        if (encoding == null) {
            encoding = getEncoding(locale);
        }
        
        final MaybeMissingTemplate maybeTemp = cache.getTemplate(name, locale, customLookupCondition, encoding, parseAsFTL);
        final Template temp = maybeTemp.getTemplate();
        if (temp == null) {
            if (ignoreMissing) {
                return null;
            }
            
            TemplateLoader tl = getTemplateLoader();  
            String msg; 
            if (tl == null) {
                msg = "Don't know where to load template " + StringUtil.jQuote(name)
                      + " from because the \"template_loader\" FreeMarker "
                      + "setting wasn't set (Configuration.setTemplateLoader), so it's null.";
            } else {
                final String missingTempNormName = maybeTemp.getMissingTemplateNormalizedName();
                final String missingTempReason = maybeTemp.getMissingTemplateReason();
                final TemplateLookupStrategy templateLookupStrategy = getTemplateLookupStrategy();
                msg = "Template not found for name " + StringUtil.jQuote(name)
                        + (missingTempNormName != null && name != null
                                && !removeInitialSlash(name).equals(missingTempNormName)
                                ? " (normalized: " + StringUtil.jQuote(missingTempNormName) + ")"
                                : "")
                        + (customLookupCondition != null ? " and custom lookup condition "
                        + StringUtil.jQuote(customLookupCondition) : "")
                        + "."
                        + (missingTempReason != null
                                ? "\nReason given: " + ensureSentenceIsClosed(missingTempReason)
                                : "")
                        + "\nThe name was interpreted by this TemplateLoader: "
                        + StringUtil.tryToString(tl) + "."
                        + (!isKnownNonConfusingLookupStrategy(templateLookupStrategy)
                                ? "\n(Before that, the name was possibly changed by this lookup strategy: "
                                  + StringUtil.tryToString(templateLookupStrategy) + ".)"
                                : "")
                        // Suspected reasons or warning:
                        + (!templateLoaderExplicitlySet
                                ? "\nWarning: The \"template_loader\" FreeMarker setting "
                                  + "wasn't set (Configuration.setTemplateLoader), and using the default value "
                                  + "is most certainly not intended and dangerous, and can be the cause of this error."
                                : "")
                        + (missingTempReason == null && name.indexOf('\\') != -1
                                ? "\nWarning: The name contains backslash (\"\\\") instead of slash (\"/\"); "
                                    + "template names should use slash only."
                                : "");
            }
            
            String normName = maybeTemp.getMissingTemplateNormalizedName();
            throw new TemplateNotFoundException(
                    normName != null ? normName : name,
                    customLookupCondition,
                    msg);
        }
        return temp;
    }
    
    private boolean isKnownNonConfusingLookupStrategy(TemplateLookupStrategy templateLookupStrategy) {
        return templateLookupStrategy == TemplateLookupStrategy.DEFAULT_2_3_0;
    }

    private String removeInitialSlash(String name) {
        return name.startsWith("/") ? name.substring(1) : name;
    }

    private String ensureSentenceIsClosed(String s) {
        if (s == null || s.length() == 0) {
            return s;
        }
        
        final char lastChar = s.charAt(s.length() - 1);
        return lastChar == '.' || lastChar == '!' || lastChar == '?' ? s : s + ".";
    }

    /**
     * Sets the charset used for decoding byte sequences to character sequences when
     * reading template files in a locale for which no explicit encoding
     * was specified via {@link #setEncoding(Locale, String)}. Note that by default there is no locale specified for
     * any locale, so the default encoding is always in effect.
     * 
     * <p>Defaults to the default system encoding, which can change from one server to
     * another, so <b>you should always set this setting</b>. If you don't know what charset your should chose,
     * {@code "UTF-8"} is usually a good choice.
     * 
     * <p>Note that individual templates may specify their own charset by starting with
     * <tt>&lt;#ftl encoding="..."&gt;</tt>
     * 
     * @param encoding The name of the charset, such as {@code "UTF-8"} or {@code "ISO-8859-1"}
     */
    public void setDefaultEncoding(String encoding) {
        defaultEncoding = encoding;
    }

    /**
     * Gets the default encoding for converting bytes to characters when
     * reading template files in a locale for which no explicit encoding
     * was specified. Defaults to the default system encoding.
     */
    public String getDefaultEncoding() {
        return defaultEncoding;
    }

    /**
     * Gets the preferred character encoding for the given locale, or the 
     * default encoding if no encoding is set explicitly for the specified
     * locale. You can associate encodings with locales using 
     * {@link #setEncoding(Locale, String)} or {@link #loadBuiltInEncodingMap()}.
     */
    public String getEncoding(Locale locale) {
        if (localeToCharsetMap.isEmpty()) {
            return defaultEncoding;
        } else {
            // Try for a full name match (may include country and variant)
            String charset = (String) localeToCharsetMap.get(locale.toString());
            if (charset == null) {
                if (locale.getVariant().length() > 0) {
                    Locale l = new Locale(locale.getLanguage(), locale.getCountry());
                    charset = (String) localeToCharsetMap.get(l.toString());
                    if (charset != null) {
                        localeToCharsetMap.put(locale.toString(), charset);
                    }
                } 
                charset = (String) localeToCharsetMap.get(locale.getLanguage());
                if (charset != null) {
                    localeToCharsetMap.put(locale.toString(), charset);
                }
            }
            return charset != null ? charset : defaultEncoding;
        }
    }

    /**
     * Sets the character set encoding to use for templates of
     * a given locale. If there is no explicit encoding set for some
     * locale, then the default encoding will be used, what you can
     * set with {@link #setDefaultEncoding}.
     *
     * @see #clearEncodingMap
     * @see #loadBuiltInEncodingMap
     */
    public void setEncoding(Locale locale, String encoding) {
        localeToCharsetMap.put(locale.toString(), encoding);
    }

    /**
     * Adds a shared variable to the configuration.
     * Shared sharedVariables are sharedVariables that are visible
     * as top-level sharedVariables for all templates which use this
     * configuration, if the data model does not contain a
     * variable with the same name.
     *
     * <p>Never use <tt>TemplateModel</tt> implementation that is not thread-safe for shared sharedVariables,
     * if the configuration is used by multiple threads! It is the typical situation for Servlet based Web sites.
     * 
     * <p>This method is <b>not</b> thread safe; use it with the same restrictions as those that modify setting values. 
     *
     * @param name the name used to access the data object from your template.
     *     If a shared variable with this name already exists, it will replace
     *     that.
     *     
     * @see #setAllSharedVariables
     * @see #setSharedVariable(String,Object)
     */
    public void setSharedVariable(String name, TemplateModel tm) {
        Object replaced = sharedVariables.put(name, tm);
        if (replaced != null && rewrappableSharedVariables != null) {
            rewrappableSharedVariables.remove(name);
        }
    }

    /**
     * Returns the set containing the names of all defined shared sharedVariables.
     * The method returns a new Set object on each call that is completely
     * disconnected from the Configuration. That is, modifying the set will have
     * no effect on the Configuration object.
     */
    public Set getSharedVariableNames() {
        return new HashSet(sharedVariables.keySet());
    }
    
    /**
     * Adds shared variable to the configuration; It uses {@link Configurable#getObjectWrapper()} to wrap the 
     * {@code value}, so it's important that the object wrapper is set before this.
     * 
     * <p>This method is <b>not</b> thread safe; use it with the same restrictions as those that modify setting values.
     * 
     * <p>The added value should be thread safe, if you are running templates from multiple threads with this
     * configuration.
     *
     * @throws TemplateModelException If some of the variables couldn't be wrapped via {@link #getObjectWrapper()}.
     *
     * @see #setSharedVaribles(Map)
     * @see #setSharedVariable(String,TemplateModel)
     * @see #setAllSharedVariables(TemplateHashModelEx)
     */
    public void setSharedVariable(String name, Object value) throws TemplateModelException {
        setSharedVariable(name, getObjectWrapper().wrap(value));
    }
    
    /**
     * Replaces all shared variables (removes all previously added ones).
     *
     * <p>The values in the map can be {@link TemplateModel}-s or plain Java objects which will be immediately converted
     * to {@link TemplateModel} with the {@link ObjectWrapper} returned by {@link #getObjectWrapper()}. If
     * {@link #setObjectWrapper(ObjectWrapper)} is called later, this conversion will be re-applied. Thus, ignoring some
     * extra resource usage, it doesn't mater if in what order are {@link #setObjectWrapper(ObjectWrapper)} and
     * {@link #setSharedVaribles(Map)} called. This is essential when you don't have control over the order in which
     * the setters are called. 
     *
     * <p>The values in the map must be thread safe, if you are running templates from multiple threads with
     * this configuration. This means that both the plain Java object and the {@link TemplateModel}-s created from them
     * by the {@link ObjectWrapper} must be thread safe. (The standard {@link ObjectWrapper}-s of FreeMarker create
     * thread safe {@link TemplateModel}-s.) The {@link Map} itself need not be thread-safe.
     * 
     * <p>This setter method has no getter pair because of the tricky relation ship with
     * {@link #setSharedVariable(String, Object)}.
     * 
     * @throws TemplateModelException If some of the variables couldn't be wrapped via {@link #getObjectWrapper()}.
     *  
     * @since 2.3.21
     */
    public void setSharedVaribles(Map/*<String, Object>*/ map) throws TemplateModelException {
        rewrappableSharedVariables = new HashMap(map);
        sharedVariables.clear();
        setSharedVariablesFromRewrappableSharedVariables();
    }

    private void setSharedVariablesFromRewrappableSharedVariables() throws TemplateModelException {
        if (rewrappableSharedVariables == null) return;
        for (Iterator it = rewrappableSharedVariables.entrySet().iterator(); it.hasNext();) {
            Map.Entry/*<String, Object>*/ ent = (Entry) it.next();
            String name = (String) ent.getKey();
            Object value = ent.getValue();
            
            TemplateModel valueAsTM;
            if (value instanceof TemplateModel) {
                valueAsTM = (TemplateModel) value;
            } else {
                valueAsTM = getObjectWrapper().wrap(value);
            }
            sharedVariables.put(name, valueAsTM);
        }
    }

    /**
     * Adds all object in the hash as shared variable to the configuration; it's like doing several
     * {@link #setSharedVariable(String, Object)} calls, one for each hash entry. It doesn't remove the already added
     * shared variable before doing this.
     *
     * <p>Never use <tt>TemplateModel</tt> implementation that is not thread-safe for shared shared variable values,
     * if the configuration is used by multiple threads! It is the typical situation for Servlet based Web sites.
     *
     * <p>This method is <b>not</b> thread safe; use it with the same restrictions as those that modify setting values. 
     *
     * @param hash a hash model whose objects will be copied to the
     * configuration with same names as they are given in the hash.
     * If a shared variable with these names already exist, it will be replaced
     * with those from the map.
     *
     * @see #setSharedVaribles(Map)
     * @see #setSharedVariable(String,Object)
     * @see #setSharedVariable(String,TemplateModel)
     */
    public void setAllSharedVariables(TemplateHashModelEx hash) throws TemplateModelException {
        TemplateModelIterator keys = hash.keys().iterator();
        TemplateModelIterator values = hash.values().iterator();
        while(keys.hasNext())
        {
            setSharedVariable(((TemplateScalarModel)keys.next()).getAsString(), values.next());
        }
    }
    
    /**
     * Gets a shared variable. Shared sharedVariables are sharedVariables that are 
     * available to all templates. When a template is processed, and an identifier
     * is undefined in the data model, a shared variable object with the same identifier
     * is then looked up in the configuration. There are several predefined sharedVariables
     * that are always available through this method, see the FreeMarker manual
     * for a comprehensive list of them.
     *
     * @see #setSharedVariable(String,Object)
     * @see #setSharedVariable(String,TemplateModel)
     * @see #setAllSharedVariables
     */
    public TemplateModel getSharedVariable(String name) {
        return (TemplateModel) sharedVariables.get(name);
    }
    
    /**
     * Removes all shared sharedVariables, except the predefined ones (compress, html_escape, etc.).
     */
    public void clearSharedVariables() {
        sharedVariables.clear();
        loadBuiltInSharedVariables();
    }
    
    /**
     * Removes all entries from the template cache, thus forcing reloading of templates
     * on subsequent <code>getTemplate</code> calls.
     * 
     * <p>This method is thread-safe and can be called while the engine processes templates.
     */
    public void clearTemplateCache() {
        cache.clear();
    }
    
    /**
     * Equivalent to <tt>removeTemplateFromCache(name, thisCfg.getLocale(), thisCfg.getEncoding(thisCfg.getLocale()), true)</tt>.
     * @since 2.3.19
     */
    public void removeTemplateFromCache(String name) throws IOException {
        Locale loc = getLocale();
        removeTemplateFromCache(name, loc, getEncoding(loc), true);
    }

    /**
     * Equivalent to <tt>removeTemplateFromCache(name, locale, thisCfg.getEncoding(locale), true)</tt>.
     * @since 2.3.19
     */
    public void removeTemplateFromCache(String name, Locale locale) throws IOException {
        removeTemplateFromCache(name, locale, getEncoding(locale), true);
    }

    /**
     * Equivalent to <tt>removeTemplateFromCache(name, thisCfg.getLocale(), encoding, true)</tt>.
     * @since 2.3.19
     */
    public void removeTemplateFromCache(String name, String encoding) throws IOException {
        removeTemplateFromCache(name, getLocale(), encoding, true);
    }

    /**
     * Equivalent to <tt>removeTemplateFromCache(name, locale, encoding, true)</tt>.
     * @since 2.3.19
     */
    public void removeTemplateFromCache(String name, Locale locale, String encoding) throws IOException {
        removeTemplateFromCache(name, locale, encoding, true);
    }
    
    /**
     * Removes a template from the template cache, hence forcing the re-loading
     * of it when it's next time requested. This is to give the application
     * finer control over cache updating than {@link #setTemplateUpdateDelay(int)}
     * alone does.
     * 
     * <p>For the meaning of the parameters, see
     * {@link #getTemplate(String, Locale, String, boolean)}.
     * 
     * <p>This method is thread-safe and can be called while the engine processes templates.
     * 
     * @since 2.3.19
     */
    public void removeTemplateFromCache(
            String name, Locale locale, String encoding, boolean parse)
    throws IOException {
        cache.removeTemplate(name, locale, encoding, parse);
    }    
    
    /**
     * The getter pair of {@link #setLocalizedLookup(boolean)}.
     * 
     * <p>This method is thread-safe and can be called while the engine works.
     */
    public boolean getLocalizedLookup() {
        return cache.getLocalizedLookup();
    }
    
    /**
     * Enables/disables localized template lookup. Enabled by default.
     * 
     * <p>
     * With the default {@link TemplateLookupStrategy}, localized lookup works like this: Let's say your locale setting
     * is {@code Locale("en", "AU")}, and you call {@link Configuration#getTemplate(String) cfg.getTemplate("foo.ftl")}.
     * Then FreeMarker will look for the template under these names, stopping at the first that exists:
     * {@code "foo_en_AU.ftl"}, {@code "foo_en.ftl"}, {@code "foo.ftl"}. See the description of the default value at
     * {@link #setTemplateLookupStrategy(TemplateLookupStrategy)} for a more details. If you need to generate different
     * template names, use {@link #setTemplateLookupStrategy(TemplateLookupStrategy)} with your custom
     * {@link TemplateLookupStrategy}.
     * 
     * <p>Note that changing the value of this setting causes the template cache to be emptied so that old lookup
     * results won't be reused (since 2.3.22). 
     * 
     * <p>
     * Historical note: Despite what the API documentation said earlier, this method is <em>not</em> thread-safe. While
     * setting it can't cause any serious problems, and in fact it works well on most hardware, it's not guaranteed that
     * FreeMarker will see the update in all threads.
     */
    public void setLocalizedLookup(boolean localizedLookup) {
        this.localizedLookup = localizedLookup;
        cache.setLocalizedLookup(localizedLookup);
    }
    
    public void setSetting(String name, String value) throws TemplateException {
        boolean unknown = false;
        try {
            if ("TemplateUpdateInterval".equalsIgnoreCase(name)) {
                name = TEMPLATE_UPDATE_DELAY_KEY;
            } else if ("DefaultEncoding".equalsIgnoreCase(name)) {
                name = DEFAULT_ENCODING_KEY;
            }
            
            if (DEFAULT_ENCODING_KEY.equals(name)) {
                setDefaultEncoding(value);
            } else if (LOCALIZED_LOOKUP_KEY.equals(name)) {
                setLocalizedLookup(StringUtil.getYesNo(value));
            } else if (STRICT_SYNTAX_KEY.equals(name)) {
                setStrictSyntaxMode(StringUtil.getYesNo(value));
            } else if (WHITESPACE_STRIPPING_KEY.equals(name)) {
                setWhitespaceStripping(StringUtil.getYesNo(value));
            } else if (CACHE_STORAGE_KEY.equals(name)) {
                if (value.equalsIgnoreCase(DEFAULT)) {
                    unsetCacheStorage();
                } if (value.indexOf('.') == -1) {
                    int strongSize = 0;
                    int softSize = 0;
                    Map map = StringUtil.parseNameValuePairList(
                            value, String.valueOf(Integer.MAX_VALUE));
                    Iterator it = map.entrySet().iterator();
                    while (it.hasNext()) {
                        Map.Entry ent = (Map.Entry) it.next();
                        String pname = (String) ent.getKey();
                        int pvalue;
                        try {
                            pvalue = Integer.parseInt((String) ent.getValue());
                        } catch (NumberFormatException e) {
                            throw invalidSettingValueException(name, value);
                        }
                        if ("soft".equalsIgnoreCase(pname)) {
                            softSize = pvalue;
                        } else if ("strong".equalsIgnoreCase(pname)) {
                            strongSize = pvalue;
                        } else {
                            throw invalidSettingValueException(name, value);
                        }
                    }
                    if (softSize == 0 && strongSize == 0) {
                        throw invalidSettingValueException(name, value);
                    }
                    setCacheStorage(new MruCacheStorage(strongSize, softSize));
                } else {
                    setCacheStorage((CacheStorage) _ObjectBuilderSettingEvaluator.eval(
                            value, CacheStorage.class, _SettingEvaluationEnvironment.getCurrent()));
                }
            } else if (TEMPLATE_UPDATE_DELAY_KEY.equals(name)) {
                setTemplateUpdateDelay(Integer.parseInt(value));
            } else if (AUTO_INCLUDE_KEY.equals(name)) {
                setAutoIncludes(parseAsList(value));
            } else if (AUTO_IMPORT_KEY.equals(name)) {
                setAutoImports(parseAsImportList(value));
            } else if (TAG_SYNTAX_KEY.equals(name)) {
                if ("auto_detect".equals(value)) {
                    setTagSyntax(AUTO_DETECT_TAG_SYNTAX);
                } else if ("angle_bracket".equals(value)) {
                    setTagSyntax(ANGLE_BRACKET_TAG_SYNTAX);
                } else if ("square_bracket".equals(value)) {
                    setTagSyntax(SQUARE_BRACKET_TAG_SYNTAX);
                } else {
                    throw invalidSettingValueException(name, value);
                }
            } else if (INCOMPATIBLE_IMPROVEMENTS.equals(name)) {
                setIncompatibleImprovements(new Version(value));
            } else if (INCOMPATIBLE_ENHANCEMENTS.equals(name)) {
                setIncompatibleEnhancements(value);
            } else if (TEMPLATE_LOADER_KEY.equals(name)) {
                if (value.equalsIgnoreCase(DEFAULT)) {
                    unsetTemplateLoader();
                } else {
                    setTemplateLoader((TemplateLoader) _ObjectBuilderSettingEvaluator.eval(
                            value, TemplateLoader.class, _SettingEvaluationEnvironment.getCurrent()));
                }
            } else if (TEMPLATE_LOOKUP_STRATEGY_KEY.equals(name)) {
                if (value.equalsIgnoreCase(DEFAULT)) {
                    unsetTemplateLookupStrategy();
                } else {
                    setTemplateLookupStrategy((TemplateLookupStrategy) _ObjectBuilderSettingEvaluator.eval(
                            value, TemplateLookupStrategy.class, _SettingEvaluationEnvironment.getCurrent()));
                }
            } else if (TEMPLATE_NAME_FORMAT_KEY.equals(name)) {
                if (value.equalsIgnoreCase(DEFAULT)) {
                    unsetTemplateNameFormat();
                } else if (value.equalsIgnoreCase("default_2_3_0")) {
                    setTemplateNameFormat(TemplateNameFormat.DEFAULT_2_3_0);
                } else if (value.equalsIgnoreCase("default_2_4_0")) {
                    setTemplateNameFormat(TemplateNameFormat.DEFAULT_2_4_0);
                } else {
                    throw invalidSettingValueException(name, value);
                }
            } else {
                unknown = true;
            }
        } catch(Exception e) {
            throw settingValueAssignmentException(name, value, e);
        }
        if (unknown) {
            super.setSetting(name, value);
        }
    }

    // [Java 5] Add type param. [FM 2.4] It must return the camelCase names, then make it public.
    Set/*<String>*/ getSettingNames() {
        return new _UnmodifiableCompositeSet(
                _CoreAPI.getConfigurableSettingNames(this), new _SortedArraySet(SETTING_NAMES)); 
    }
    
    protected String getCorrectedNameForUnknownSetting(String name) {
        if ("encoding".equals(name) || "charset".equals(name) || "default_charset".equals(name)) {
            return DEFAULT_ENCODING_KEY;
        }
        return super.getCorrectedNameForUnknownSetting(name);
    }
    
    /**
     * Adds an invisible <code>#import <i>templateName</i> as <i>namespaceVarName</i></code> at the beginning of all
     * templates. The order of the imports will be the same as the order in which they were added with this method.
     */
    public void addAutoImport(String namespaceVarName, String templateName) {
        // "synchronized" is removed from the API as it's not safe to set anything after publishing the Configuration
        synchronized (this) {
            autoImports.remove(namespaceVarName);
            autoImports.add(namespaceVarName);
            autoImportNsToTmpMap.put(namespaceVarName, templateName);
        }
    }
    
    /**
     * Removes an auto-import; see {@link #addAutoImport(String, String)}. Does nothing if the auto-import doesn't
     * exist.
     */
    public void removeAutoImport(String namespaceVarName) {
        // "synchronized" is removed from the API as it's not safe to set anything after publishing the Configuration
        synchronized (this) {
            autoImports.remove(namespaceVarName);
            autoImportNsToTmpMap.remove(namespaceVarName);
        }
    }
    
    /**
     * Removes all auto-imports, then calls {@link #addAutoImport(String, String)} for each {@link Map}-entry (the entry
     * key is the {@code namespaceVarName}). The order of the auto-imports will be the same as {@link Map#keySet()}
     * returns the keys, thus, it's not the best idea to use a {@link HashMap} (although the order of imports doesn't
     * mater for properly designed libraries).
     */
    public void setAutoImports(Map map) {
        // "synchronized" is removed from the API as it's not safe to set anything after publishing the Configuration
        synchronized (this) {
            autoImports = new ArrayList(map.keySet());
            if (map instanceof HashMap) {
                autoImportNsToTmpMap = (Map) ((HashMap) map).clone();
            } 
            else if (map instanceof SortedMap) {
                autoImportNsToTmpMap = new TreeMap(map);             
            }
            else {
                autoImportNsToTmpMap = new HashMap(map);
            }
        }
    }
    
    protected void doAutoImportsAndIncludes(Environment env)
    throws TemplateException, IOException
    {
        for (int i=0; i<autoImports.size(); i++) {
            String namespace = (String) autoImports.get(i);
            String templateName = (String) autoImportNsToTmpMap.get(namespace);
            env.importLib(templateName, namespace);
        }
        for (int i = 0; i < autoIncludes.size(); i++) {
            String templateName = (String) autoIncludes.get(i);
            Template template = getTemplate(templateName, env.getLocale());
            env.include(template);
        }
    }
    
    /**
     * Adds an invisible <code>#include <i>templateName</i> as <i>namespaceVarName</i></code> at the beginning of all
     * templates. The order of the inclusions will be the same as the order in which they were added with this method.
     */
    public void addAutoInclude(String templateName) {
        // "synchronized" is removed from the API as it's not safe to set anything after publishing the Configuration
        synchronized (this) {
            autoIncludes.remove(templateName);
            autoIncludes.add(templateName);
        }
    }

    /**
     * Removes all auto-includes, then calls {@link #addAutoInclude(String)} for each {@link List} items.
     */
    public void setAutoIncludes(List templateNames) {
        // "synchronized" is removed from the API as it's not safe to set anything after publishing the Configuration
        synchronized (this) {
            autoIncludes.clear();
            Iterator it = templateNames.iterator();
            while (it.hasNext()) {
                Object o = it.next();
                if (!(o instanceof String)) {
                    throw new IllegalArgumentException("List items must be String-s.");
                }
                autoIncludes.add(o);
            }
        }
    }
    
    /**
     * Removes a template from the auto-include list; see {@link #addAutoInclude(String)}. Does nothing if the template
     * is not there.
     */
    public void removeAutoInclude(String templateName) {
        // "synchronized" is removed from the API as it's not safe to set anything after publishing the Configuration
        synchronized (this) {
            autoIncludes.remove(templateName);
        }
    }

    /**
     * Returns FreeMarker version number string. 
     * 
     * @deprecated Use {@link #getVersion()} instead.
     */
    public static String getVersionNumber() {
        return VERSION.toString();
    }
    
    /**
     * Returns the FreeMarker version information, most importantly the major.minor.micro version numbers.
     * 
     * On FreeMarker version numbering rules:
     * <ul>
     *   <li>For final/stable releases the version number is like major.minor.micro, like 2.3.19. (Historically,
     *       when micro was 0 the version strings was like major.minor instead of the proper major.minor.0, but that's
     *       not like that anymore.)
     *   <li>When only the micro version is increased, compatibility with previous versions with the same
     *       major.minor is kept. Thus <tt>freemarker.jar</tt> can be replaced in an existing application without
     *       breaking it.</li>
     *   <li>For non-final/unstable versions (that almost nobody uses), the format is:
     *       <ul>
     *         <li>Starting from 2.3.20: major.minor.micro-extraInfo, like
     *             2.3.20-nightly_20130506T123456Z, 2.4.0-RC01. The major.minor.micro
     *             always indicates the target we move towards, so 2.3.20-nightly or 2.3.20-M01 is
     *             after 2.3.19 and will eventually become to 2.3.20. "PRE", "M" and "RC" (uppercase!) means
     *             "preview", "milestone" and "release candidate" respectively, and is always followed by a 2 digit
     *             0-padded counter, like M03 is the 3rd milestone release of a given major.minor.micro.</li> 
     *         <li>Before 2.3.20: The extraInfo wasn't preceded by a "-".
     *             Instead of "nightly" there was "mod", where the major.minor.micro part has indicated where
     *             are we coming from, so 2.3.19mod (read as: 2.3.19 modified) was after 2.3.19 but before 2.3.20.
     *             Also, "pre" and "rc" was lowercase, and was followd by a number without 0-padding.</li>
     *       </ul>
     * </ul>
     * 
     * @since 2.3.20
     */ 
    public static Version getVersion() {
        return VERSION;
    }
    
    /**
     * Returns the default object wrapper for a given "incompatible_improvements" version.
     * 
     * @see #setIncompatibleImprovements(Version)
     * 
     * @since 2.3.21
     */
    public static ObjectWrapper getDefaultObjectWrapper(Version incompatibleImprovements) {
        if (incompatibleImprovements.intValue() < _TemplateAPI.VERSION_INT_2_3_21) {
            return ObjectWrapper.DEFAULT_WRAPPER;
        } else {
            return new DefaultObjectWrapperBuilder(incompatibleImprovements).build();
        }
    }

    /**
     * Returns the names of the supported "built-ins". These are the ({@code expr?builtin_name}-like things). As of this
     * writing, this information doesn't depend on the configuration options, so it could be a static method, but
     * to be future-proof, it's an instance method. 
     * 
     * @return {@link Set} of {@link String}-s.
     * 
     * @since 2.3.20
     */
    public Set getSupportedBuiltInNames() {
        return _CoreAPI.getSupportedBuiltInNames();
    }
    
    /**
     * Returns the names of the directives that are predefined by FreeMarker. These are the things that you call like
     * <tt>&lt;#directiveName ...&gt;</tt>.
     * 
     * @return {@link Set} of {@link String}-s.
     * 
     * @since 2.3.21
     */
    public Set getSupportedBuiltInDirectiveNames() {
        return _CoreAPI.BUILT_IN_DIRECTIVE_NAMES;
    }

    private static String getRequiredVersionProperty(Properties vp, String properyName) {
        String s = vp.getProperty(properyName);
        if (s == null) {
            throw new RuntimeException(
                    "Version file is corrupt: \"" + properyName + "\" property is missing.");
        }
        return s;
    }

}<|MERGE_RESOLUTION|>--- conflicted
+++ resolved
@@ -235,7 +235,6 @@
         }
     }
     
-<<<<<<< HEAD
     private static final String FM_23_DETECTION_CLASS_NAME = "freemarker.core.CommandLine";
     private static final boolean FM_23_DETECTED;
     static {
@@ -252,24 +251,6 @@
             fm23detected = false;
         }
         FM_23_DETECTED = fm23detected;
-=======
-    private static final String FM_24_DETECTION_CLASS_NAME = "freemarker.core._2_4_OrLaterMarker";
-    private static final boolean FM_24_DETECTED;
-    static {
-        boolean fm24detected;
-        try {
-            Class.forName(FM_24_DETECTION_CLASS_NAME);
-            fm24detected = true;
-        } catch (ClassNotFoundException e) {
-            fm24detected = false;
-        } catch (LinkageError e) {
-            fm24detected = true;
-        } catch (Throwable e) {
-            // Unexpected. We assume that there's no clash.
-            fm24detected = false;
-        }
-        FM_24_DETECTED = fm24detected;
->>>>>>> 91adffa9
     }
     
     private final static Object defaultConfigLock = new Object();
@@ -531,23 +512,13 @@
     }
 
     private static void checkFreeMarkerVersionClash() {
-<<<<<<< HEAD
         if (FM_23_DETECTED) {
             throw new RuntimeException("Clashing FreeMarker versions (" + VERSION + " and some pre-2.4) detected: "
                     + "found pre-2.4 class " + FM_23_DETECTION_CLASS_NAME + ". You probably have two different "
                     + "freemarker.jar-s in the classpath.");
         }
     }
-
-=======
-        if (FM_24_DETECTED) {
-            throw new RuntimeException("Clashing FreeMarker versions (" + VERSION + " and some post-2.3.x) detected: "
-                    + "found post-2.3.x class " + FM_24_DETECTION_CLASS_NAME + ". You probably have two different "
-                    + "freemarker.jar-s in the classpath.");
-        }
-    }
-    
->>>>>>> 91adffa9
+    
     private void createTemplateCache() {
         cache = new TemplateCache(
                 getDefaultTemplateLoader(),
