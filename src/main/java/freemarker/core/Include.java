--- conflicted
+++ resolved
@@ -99,24 +99,11 @@
         if (ignoreMissingExp != null && ignoreMissingExp.isLiteral()) {
             try {
                 try {
-<<<<<<< HEAD
-                    try {
-                        ignoreMissing = Boolean.valueOf(
-                                ignoreMissingExp.evalToBoolean(unboundTemplate.getConfiguration()));
-                    } catch(NonBooleanException e) {
-                        throw new ParseException("Expected a boolean as the value of the \"ignore_missing\" attribute",
-                                ignoreMissingExp, e);
-                    }
-                } catch(TemplateException e) {
-                    // evaluation of literals must not throw a TemplateException
-                    throw new BugException(e);
-=======
                     ignoreMissingExpPrecalcedValue = Boolean.valueOf(
-                            ignoreMissingExp.evalToBoolean(template.getConfiguration()));
+                            ignoreMissingExp.evalToBoolean(unboundTemplate.getConfiguration()));
                 } catch(NonBooleanException e) {
                     throw new ParseException("Expected a boolean as the value of the \"ignore_missing\" attribute",
                             ignoreMissingExp, e);
->>>>>>> 8a6210e3
                 }
             } catch (TemplateException e) {
                 // evaluation of literals must not throw a TemplateException
