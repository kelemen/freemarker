--- conflicted
+++ resolved
@@ -19,7 +19,6 @@
 import java.io.StringReader;
 
 import freemarker.template.SimpleNumber;
-import freemarker.template.Template;
 import freemarker.template.TemplateBooleanModel;
 import freemarker.template.TemplateException;
 import freemarker.template.TemplateModel;
@@ -51,31 +50,23 @@
         TemplateModel calculateResult(String s, Environment env) throws TemplateException {
             SimpleCharStream scs = new SimpleCharStream(
                     new StringReader("(" + s + ")"), RUNTIME_EVAL_LINE_DISPLACEMENT, 1, s.length() + 2);
-            Template parentTemplate = getTemplate();
+            UnboundTemplate parentUnboundTemplate = getUnboundTemplate();
             FMParserTokenManager token_source = new FMParserTokenManager(scs);
-            ParserConfiguration pCfg = parentTemplate.getEffectiveParserConfiguration();
+            ParserConfiguration pCfg = parentUnboundTemplate.getEffectiveParserConfiguration();
             token_source.incompatibleImprovements = pCfg.getIncompatibleImprovements().intValue();
             token_source.SwitchTo(FMParserConstants.FM_EXPRESSION);
             int namingConvention = pCfg.getNamingConvention();
             token_source.initialNamingConvention = namingConvention;
             token_source.namingConvention = namingConvention;
             FMParser parser = new FMParser(token_source);
-<<<<<<< HEAD
-            parser.setTemplate(getUnboundTemplate());
-            parser.setArithmeticEngine(getUnboundTemplate().getParserConfiguration().getArithmeticEngine());
-=======
-            parser.setTemplate(parentTemplate);
->>>>>>> 51f5fb58
+            parser.setTemplate(parentUnboundTemplate);
+            parser.setArithmeticEngine(parentUnboundTemplate.getEffectiveParserConfiguration().getArithmeticEngine());
             Expression exp = null;
             try {
                 try {
                     exp = parser.Expression();
                 } catch (TokenMgrError e) {
-<<<<<<< HEAD
-                    throw e.toParseException(getUnboundTemplate());
-=======
-                    throw e.toParseException(parentTemplate);
->>>>>>> 51f5fb58
+                    throw e.toParseException(parentUnboundTemplate);
                 }
             } catch (ParseException e) {
                 throw new _MiscTemplateException(this, env,
