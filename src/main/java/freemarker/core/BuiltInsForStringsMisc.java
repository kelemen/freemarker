/*
 * Copyright 2014 Attila Szegedi, Daniel Dekany, Jonathan Revusky
 * 
 * Licensed under the Apache License, Version 2.0 (the "License");
 * you may not use this file except in compliance with the License.
 * You may obtain a copy of the License at
 * 
 * http://www.apache.org/licenses/LICENSE-2.0
 * 
 * Unless required by applicable law or agreed to in writing, software
 * distributed under the License is distributed on an "AS IS" BASIS,
 * WITHOUT WARRANTIES OR CONDITIONS OF ANY KIND, either express or implied.
 * See the License for the specific language governing permissions and
 * limitations under the License.
 */

package freemarker.core;

import java.io.StringReader;

import freemarker.template.SimpleNumber;
import freemarker.template.TemplateBooleanModel;
import freemarker.template.TemplateException;
import freemarker.template.TemplateModel;

class BuiltInsForStringsMisc {

    static class booleanBI extends BuiltInForString {
        @Override
        TemplateModel calculateResult(String s, Environment env)  throws TemplateException {
            final boolean b;
            if (s.equals("true")) {
                b = true;
            } else if (s.equals("false")) {
                b = false;
            } else if (s.equals(env.getTrueStringValue())) {
                b = true;
            } else if (s.equals(env.getFalseStringValue())) {
                b = false;
            } else {
                throw new _MiscTemplateException(this, env,
                        "Can't convert this string to boolean: ", new _DelayedJQuote(s));
            }
            return b ? TemplateBooleanModel.TRUE : TemplateBooleanModel.FALSE;
        }
    }

    static class evalBI extends BuiltInForString {
        @Override
        TemplateModel calculateResult(String s, Environment env) throws TemplateException {
            SimpleCharStream scs = new SimpleCharStream(
                    new StringReader("(" + s + ")"), RUNTIME_EVAL_LINE_DISPLACEMENT, 1, s.length() + 2);
            UnboundTemplate parentUnboundTemplate = getUnboundTemplate();
            FMParserTokenManager token_source = new FMParserTokenManager(scs);
<<<<<<< HEAD
            ParserConfiguration pCfg = parentUnboundTemplate.getEffectiveParserConfiguration();
=======
            ParserConfiguration pCfg = parentTemplate.getParserConfiguration();
>>>>>>> f6de83d8
            token_source.incompatibleImprovements = pCfg.getIncompatibleImprovements().intValue();
            token_source.SwitchTo(FMParserConstants.FM_EXPRESSION);
            int namingConvention = pCfg.getNamingConvention();
            token_source.initialNamingConvention = namingConvention;
            token_source.namingConvention = namingConvention;
            FMParser parser = new FMParser(token_source);
            parser.setTemplate(parentUnboundTemplate);
            parser.setArithmeticEngine(parentUnboundTemplate.getEffectiveParserConfiguration().getArithmeticEngine());
            Expression exp = null;
            try {
                try {
                    exp = parser.Expression();
                } catch (TokenMgrError e) {
                    throw e.toParseException(parentUnboundTemplate);
                }
            } catch (ParseException e) {
                throw new _MiscTemplateException(this, env,
                        "Failed to \"?", key, "\" string with this error:\n\n",
                        MessageUtil.EMBEDDED_MESSAGE_BEGIN,
                        new _DelayedGetMessage(e),
                        MessageUtil.EMBEDDED_MESSAGE_END,
                        "\n\nThe failing expression:");
            }
            try {
                return exp.eval(env);
            } catch (TemplateException e) {
                throw new _MiscTemplateException(this, env,
                        "Failed to \"?", key, "\" string with this error:\n\n",
                        MessageUtil.EMBEDDED_MESSAGE_BEGIN,
                        new _DelayedGetMessageWithoutStackTop(e),
                        MessageUtil.EMBEDDED_MESSAGE_END,
                        "\n\nThe failing expression:");
            }
        }
    }

    static class numberBI extends BuiltInForString {
        @Override
        TemplateModel calculateResult(String s, Environment env)  throws TemplateException {
            try {
                return new SimpleNumber(env.getArithmeticEngine().toNumber(s));
            } catch (NumberFormatException nfe) {
                throw NonNumericalException.newMalformedNumberException(this, s, env);
            }
        }
    }

    // Can't be instantiated
    private BuiltInsForStringsMisc() { }
    
}<|MERGE_RESOLUTION|>--- conflicted
+++ resolved
@@ -52,11 +52,7 @@
                     new StringReader("(" + s + ")"), RUNTIME_EVAL_LINE_DISPLACEMENT, 1, s.length() + 2);
             UnboundTemplate parentUnboundTemplate = getUnboundTemplate();
             FMParserTokenManager token_source = new FMParserTokenManager(scs);
-<<<<<<< HEAD
-            ParserConfiguration pCfg = parentUnboundTemplate.getEffectiveParserConfiguration();
-=======
-            ParserConfiguration pCfg = parentTemplate.getParserConfiguration();
->>>>>>> f6de83d8
+            ParserConfiguration pCfg = parentUnboundTemplate.getParserConfiguration();
             token_source.incompatibleImprovements = pCfg.getIncompatibleImprovements().intValue();
             token_source.SwitchTo(FMParserConstants.FM_EXPRESSION);
             int namingConvention = pCfg.getNamingConvention();
@@ -64,7 +60,6 @@
             token_source.namingConvention = namingConvention;
             FMParser parser = new FMParser(token_source);
             parser.setTemplate(parentUnboundTemplate);
-            parser.setArithmeticEngine(parentUnboundTemplate.getEffectiveParserConfiguration().getArithmeticEngine());
             Expression exp = null;
             try {
                 try {
