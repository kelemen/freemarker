/*
 * Copyright 2014 Attila Szegedi, Daniel Dekany, Jonathan Revusky
 * 
 * Licensed under the Apache License, Version 2.0 (the "License");
 * you may not use this file except in compliance with the License.
 * You may obtain a copy of the License at
 * 
 * http://www.apache.org/licenses/LICENSE-2.0
 * 
 * Unless required by applicable law or agreed to in writing, software
 * distributed under the License is distributed on an "AS IS" BASIS,
 * WITHOUT WARRANTIES OR CONDITIONS OF ANY KIND, either express or implied.
 * See the License for the specific language governing permissions and
 * limitations under the License.
 */

package freemarker.core;

import java.io.IOException;
import java.io.StringReader;
import java.util.Enumeration;

import freemarker.template.SimpleScalar;
import freemarker.template.TemplateException;
import freemarker.template.TemplateExceptionHandler;
import freemarker.template.TemplateModel;
import freemarker.template.TemplateScalarModel;
import freemarker.template.utility.StringUtil;

final class StringLiteral extends Expression implements TemplateScalarModel {
    
    private final String value;
    private TemplateElement dynamicValue;
    
    StringLiteral(String value) {
        this.value = value;
    }
    
    /**
     * @param parentTokenSource
     *            The token source of the template that contains this string literal. As of this writing, we only need
     *            this to share the {@code namingConvetion} with that.
     */
    // TODO This should be the part of the "parent" parsing; now it contains hacks like those with namingConvention.  
    void parseValue(FMParserTokenManager parentTokenSource) throws ParseException {
        if (value.length() > 3 && (value.indexOf("${") >= 0 || value.indexOf("#{") >= 0)) {
            SimpleCharStream scs = new SimpleCharStream(new StringReader(value), beginLine, beginColumn + 1, value.length());
            
            FMParserTokenManager token_source = new FMParserTokenManager(scs);
            FMParser parser = new FMParser(token_source);
<<<<<<< HEAD
            parser.setTemplate(getUnboundTemplate());
=======
            parser.setTemplate(getTemplate());
            
            // We continue from the parent parser's current state:
            parser.setupStringLiteralMode(parentTokenSource);
>>>>>>> 6ad4bf61
            try {
                dynamicValue = parser.FreeMarkerText();
            } catch (ParseException e) {
                e.setTemplateName(getUnboundTemplate().getSourceName());
                throw e;
            }
            this.constantValue = null;
            // The parent parser continues from this parser's current state:
            parser.tearDownStringLiteralMode(parentTokenSource);
        }
    }
    
    @Override
    TemplateModel _eval(Environment env) throws TemplateException {
        return new SimpleScalar(evalAndCoerceToString(env));
    }

    public String getAsString() {
        return value;
    }
    
    /**
     * Tells if this is something like <tt>"${foo}"</tt>, which is usually a user mistake.
     */
    boolean isSingleInterpolationLiteral() {
        return dynamicValue != null && dynamicValue.getChildCount() == 1
                && dynamicValue.getChildAt(0) instanceof DollarVariable;
    }
    
    @Override
    String evalAndCoerceToString(Environment env) throws TemplateException {
        if (dynamicValue == null) {
            return value;
        } else {
            TemplateExceptionHandler teh = env.getTemplateExceptionHandler();
            env.setTemplateExceptionHandler(TemplateExceptionHandler.RETHROW_HANDLER);
            try {
               return env.renderElementToString(dynamicValue);
            } catch (IOException ioe) {
                throw new _MiscTemplateException(ioe, env);
            } finally {
                env.setTemplateExceptionHandler(teh);
            }
        }
    }

    @Override
    public String getCanonicalForm() {
        if (dynamicValue == null) {
            return StringUtil.ftlQuote(value);
        } else {
            StringBuilder sb = new StringBuilder();
            sb.append('"');
            for (Enumeration childrenEnum = dynamicValue.children(); childrenEnum.hasMoreElements(); ) {
                TemplateElement child = (TemplateElement) childrenEnum.nextElement();
                if (child instanceof Interpolation) {
                    sb.append(((Interpolation) child).getCanonicalFormInStringLiteral());
                } else {
                    sb.append(StringUtil.FTLStringLiteralEnc(child.getCanonicalForm(), '"'));
                }
            }
            sb.append('"');
            return sb.toString();
        }
    }
    
    @Override
    String getNodeTypeSymbol() {
        return dynamicValue == null ? getCanonicalForm() : "dynamic \"...\"";
    }
    
    @Override
    boolean isLiteral() {
        return dynamicValue == null;
    }

    @Override
    protected Expression deepCloneWithIdentifierReplaced_inner(
            String replacedIdentifier, Expression replacement, ReplacemenetState replacementState) {
        StringLiteral cloned = new StringLiteral(value);
        // FIXME: replacedIdentifier should be searched inside interpolatedOutput too:
        cloned.dynamicValue = this.dynamicValue;
        return cloned;
    }

    @Override
    int getParameterCount() {
        return 1;
    }

    @Override
    Object getParameterValue(int idx) {
        if (idx != 0) throw new IndexOutOfBoundsException();
        return dynamicValue;
    }

    @Override
    ParameterRole getParameterRole(int idx) {
        if (idx != 0) throw new IndexOutOfBoundsException();
        return ParameterRole.EMBEDDED_TEMPLATE;
    }
    
}<|MERGE_RESOLUTION|>--- conflicted
+++ resolved
@@ -48,14 +48,10 @@
             
             FMParserTokenManager token_source = new FMParserTokenManager(scs);
             FMParser parser = new FMParser(token_source);
-<<<<<<< HEAD
             parser.setTemplate(getUnboundTemplate());
-=======
-            parser.setTemplate(getTemplate());
             
             // We continue from the parent parser's current state:
             parser.setupStringLiteralMode(parentTokenSource);
->>>>>>> 6ad4bf61
             try {
                 dynamicValue = parser.FreeMarkerText();
             } catch (ParseException e) {
