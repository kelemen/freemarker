--- conflicted
+++ resolved
@@ -13,6 +13,7 @@
  * See the License for the specific language governing permissions and
  * limitations under the License.
  */
+
 package freemarker.core;
 
 import javax.swing.JTree;
@@ -22,13 +23,9 @@
 
 /**
  * Allows exposure of a FreeMarker template's AST as a Swing tree.
-<<<<<<< HEAD
-=======
  * 
  * @deprecated Will be removed, as Swing classes aren't accessible on Google App Engine.
  * 
- * @author Attila Szegedi
->>>>>>> 153aec42
  */
 public class FreeMarkerTree extends JTree {
 
