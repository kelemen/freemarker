/*
 * Copyright 2014 Attila Szegedi, Daniel Dekany, Jonathan Revusky
 * 
 * Licensed under the Apache License, Version 2.0 (the "License");
 * you may not use this file except in compliance with the License.
 * You may obtain a copy of the License at
 * 
 * http://www.apache.org/licenses/LICENSE-2.0
 * 
 * Unless required by applicable law or agreed to in writing, software
 * distributed under the License is distributed on an "AS IS" BASIS,
 * WITHOUT WARRANTIES OR CONDITIONS OF ANY KIND, either express or implied.
 * See the License for the specific language governing permissions and
 * limitations under the License.
 */

package freemarker.core;

import javax.swing.JTree;
import javax.swing.tree.DefaultTreeModel;

import freemarker.template.Template;

/**
 * Allows exposure of a FreeMarker template's AST as a Swing tree.
 * 
 * @deprecated Will be removed, as Swing classes aren't accessible on Google App Engine.
 */
public class FreeMarkerTree extends JTree {

    public FreeMarkerTree(Template template) {
<<<<<<< HEAD
        super(template.getRootTreeNode());
=======
        setTemplate(template);
    }

    private TreeNode getNode(TemplateElement element) {
        TreeNode n = (TreeNode) nodeMap.get(element);
        if (n != null) {
            return n;
        }
        n = new TemplateElementTreeNode(element);
        nodeMap.put(element, n);
        return n;
>>>>>>> a88b93f4
    }

    public void setTemplate(Template template) {
        this.setModel(new DefaultTreeModel(template.getRootTreeNode()));
        this.invalidate();
    }

    public String convertValueToText(Object value, boolean selected,
                                     boolean expanded, boolean leaf, int row,
<<<<<<< HEAD
                                     boolean hasFocus) 
    {
        if (value instanceof TemplateElement) {
            return ((TemplateElement) value).getDescription();
=======
                                     boolean hasFocus) {
        if (value instanceof TemplateElementTreeNode) {
            return ((TemplateElementTreeNode) value).element.getDescription();
>>>>>>> a88b93f4
        }
        return value.toString();
    }
    
<<<<<<< HEAD
=======
    private class TemplateElementTreeNode implements TreeNode {
        private final TemplateElement element;
        
        TemplateElementTreeNode(TemplateElement element) {
            this.element = element;
        }

        public Enumeration children() {
            final Enumeration e = element.children();
            return new Enumeration() {
                public boolean hasMoreElements() {
                    return e.hasMoreElements();
                }
                public Object nextElement() {
                    return getNode((TemplateElement) e.nextElement());
                }
            };
        }

        public boolean getAllowsChildren() {
            return element.getAllowsChildren();
        }

        public TreeNode getChildAt(int childIndex) {
            return getNode(element.getChildAt(childIndex));
        }

        public int getChildCount() {
            return element.getChildCount();
        }

        public int getIndex(TreeNode node) {
            return element.getIndex(((TemplateElementTreeNode) node).element);
        }

        public TreeNode getParent() {
            return getNode(element.getParentElement());
        }

        public boolean isLeaf() {
            return element.isLeaf();
        }
        
        
    }
>>>>>>> a88b93f4
}<|MERGE_RESOLUTION|>--- conflicted
+++ resolved
@@ -29,21 +29,7 @@
 public class FreeMarkerTree extends JTree {
 
     public FreeMarkerTree(Template template) {
-<<<<<<< HEAD
         super(template.getRootTreeNode());
-=======
-        setTemplate(template);
-    }
-
-    private TreeNode getNode(TemplateElement element) {
-        TreeNode n = (TreeNode) nodeMap.get(element);
-        if (n != null) {
-            return n;
-        }
-        n = new TemplateElementTreeNode(element);
-        nodeMap.put(element, n);
-        return n;
->>>>>>> a88b93f4
     }
 
     public void setTemplate(Template template) {
@@ -53,66 +39,11 @@
 
     public String convertValueToText(Object value, boolean selected,
                                      boolean expanded, boolean leaf, int row,
-<<<<<<< HEAD
-                                     boolean hasFocus) 
-    {
+                                     boolean hasFocus) {
         if (value instanceof TemplateElement) {
             return ((TemplateElement) value).getDescription();
-=======
-                                     boolean hasFocus) {
-        if (value instanceof TemplateElementTreeNode) {
-            return ((TemplateElementTreeNode) value).element.getDescription();
->>>>>>> a88b93f4
         }
         return value.toString();
     }
     
-<<<<<<< HEAD
-=======
-    private class TemplateElementTreeNode implements TreeNode {
-        private final TemplateElement element;
-        
-        TemplateElementTreeNode(TemplateElement element) {
-            this.element = element;
-        }
-
-        public Enumeration children() {
-            final Enumeration e = element.children();
-            return new Enumeration() {
-                public boolean hasMoreElements() {
-                    return e.hasMoreElements();
-                }
-                public Object nextElement() {
-                    return getNode((TemplateElement) e.nextElement());
-                }
-            };
-        }
-
-        public boolean getAllowsChildren() {
-            return element.getAllowsChildren();
-        }
-
-        public TreeNode getChildAt(int childIndex) {
-            return getNode(element.getChildAt(childIndex));
-        }
-
-        public int getChildCount() {
-            return element.getChildCount();
-        }
-
-        public int getIndex(TreeNode node) {
-            return element.getIndex(((TemplateElementTreeNode) node).element);
-        }
-
-        public TreeNode getParent() {
-            return getNode(element.getParentElement());
-        }
-
-        public boolean isLeaf() {
-            return element.isLeaf();
-        }
-        
-        
-    }
->>>>>>> a88b93f4
 }