--- conflicted
+++ resolved
@@ -69,33 +69,19 @@
     }
 
     @Override
-<<<<<<< HEAD
-    void accept(Environment env) throws TemplateException, IOException {
+    TemplateElement[] accept(Environment env) throws TemplateException, IOException {
         final TemplateModel tm = nameExp.eval(env);
-        if (tm == UnboundCallable.NO_OP_MACRO) return; // shortcut here.
+        if (tm == UnboundCallable.NO_OP_MACRO) return null; // shortcut here.
         if (tm instanceof BoundCallable) {
             final BoundCallable boundMacro = (BoundCallable) tm;
             final Macro unboundMacro = boundMacro.getUnboundCallable();
             if (unboundMacro.isFunction() && !legacySyntax) {
-=======
-    TemplateElement[] accept(Environment env) throws TemplateException, IOException {
-        TemplateModel tm = nameExp.eval(env);
-        if (tm == Macro.DO_NOTHING_MACRO) return null; // shortcut here.
-        if (tm instanceof Macro) {
-            Macro macro = (Macro) tm;
-            if (macro.isFunction() && !legacySyntax) {
->>>>>>> 204723f0
                 throw new _MiscTemplateException(env,
                         "Routine ", new _DelayedJQuote(unboundMacro.getName()), " is a function, not a directive. "
                         + "Functions can only be called from expressions, like in ${f()}, ${x + f()} or ",
                         "<@someDirective someParam=f() />", ".");
             }    
-<<<<<<< HEAD
-            env.invoke(boundMacro, namedArgs, positionalArgs, bodyParameterNames,
-                    getNestedBlock());
-=======
-            env.invoke(macro, namedArgs, positionalArgs, bodyParameterNames, getChildBuffer());
->>>>>>> 204723f0
+            env.invoke(boundMacro, namedArgs, positionalArgs, bodyParameterNames, getChildBuffer());
         } else {
             boolean isDirectiveModel = tm instanceof TemplateDirectiveModel; 
             if (isDirectiveModel || tm instanceof TemplateTransformModel) {
