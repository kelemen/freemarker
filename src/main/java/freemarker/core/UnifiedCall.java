/*
 * Copyright 2014 Attila Szegedi, Daniel Dekany, Jonathan Revusky
 * 
 * Licensed under the Apache License, Version 2.0 (the "License");
 * you may not use this file except in compliance with the License.
 * You may obtain a copy of the License at
 * 
 * http://www.apache.org/licenses/LICENSE-2.0
 * 
 * Unless required by applicable law or agreed to in writing, software
 * distributed under the License is distributed on an "AS IS" BASIS,
 * WITHOUT WARRANTIES OR CONDITIONS OF ANY KIND, either express or implied.
 * See the License for the specific language governing permissions and
 * limitations under the License.
 */

package freemarker.core;

import java.io.IOException;
import java.lang.ref.Reference;
import java.lang.ref.SoftReference;
import java.util.HashMap;
import java.util.Iterator;
import java.util.List;
import java.util.Map;

import edu.umd.cs.findbugs.annotations.SuppressFBWarnings;
import freemarker.template.EmptyMap;
import freemarker.template.TemplateDirectiveModel;
import freemarker.template.TemplateException;
import freemarker.template.TemplateModel;
import freemarker.template.TemplateTransformModel;
import freemarker.template.utility.ObjectFactory;
import freemarker.template.utility.StringUtil;

/**
 * An element for the unified macro/transform syntax. 
 */
final class UnifiedCall extends TemplateElement implements DirectiveCallPlace {

    private Expression nameExp;
    private Map namedArgs;
    private List positionalArgs, bodyParameterNames;
    boolean legacySyntax;
    private transient volatile SoftReference/*List<Map.Entry<String,Expression>>*/ sortedNamedArgsCache;
    private CustomDataHolder customDataHolder;

    UnifiedCall(Expression nameExp,
         Map namedArgs,
         TemplateElement nestedBlock,
         List bodyParameterNames) {
        this.nameExp = nameExp;
        this.namedArgs = namedArgs;
        setNestedBlock(nestedBlock);
        this.bodyParameterNames = bodyParameterNames;
    }

    UnifiedCall(Expression nameExp,
         List positionalArgs,
         TemplateElement nestedBlock,
         List bodyParameterNames) {
        this.nameExp = nameExp;
        this.positionalArgs = positionalArgs;
        if (nestedBlock == TextBlock.EMPTY_BLOCK) {
            nestedBlock = null;
        }
        setNestedBlock(nestedBlock);
        this.bodyParameterNames = bodyParameterNames;
    }

    @Override
    void accept(Environment env) throws TemplateException, IOException {
        final TemplateModel tm = nameExp.eval(env);
        if (tm == UnboundCallable.NO_OP_MACRO) return; // shortcut here.
        if (tm instanceof BoundCallable) {
            final BoundCallable boundMacro = (BoundCallable) tm;
            final Macro unboundMacro = boundMacro.getUnboundCallable();
            if (unboundMacro.isFunction() && !legacySyntax) {
                throw new _MiscTemplateException(env, new Object[] {
                        "Routine ", new _DelayedJQuote(unboundMacro.getName()), " is a function, not a directive. "
                        + "Functions can only be called from expressions, like in ${f()}, ${x + f()} or ",
                        "<@someDirective someParam=f() />", "." });
            }    
            env.invoke(boundMacro, namedArgs, positionalArgs, bodyParameterNames,
                    getNestedBlock());
        } else {
            boolean isDirectiveModel = tm instanceof TemplateDirectiveModel; 
            if (isDirectiveModel || tm instanceof TemplateTransformModel) {
                Map args;
                if (namedArgs != null && !namedArgs.isEmpty()) {
                    args = new HashMap();
                    for (Iterator it = namedArgs.entrySet().iterator(); it.hasNext(); ) {
                        Map.Entry entry = (Map.Entry) it.next();
                        String key = (String) entry.getKey();
                        Expression valueExp = (Expression) entry.getValue();
                        TemplateModel value = valueExp.eval(env);
                        args.put(key, value);
                    }
                } else {
                    args = EmptyMap.instance;
                }
                if (isDirectiveModel) {
                    env.visit(getNestedBlock(), (TemplateDirectiveModel) tm, args, bodyParameterNames);
                } else { 
                    env.visitAndTransform(getNestedBlock(), (TemplateTransformModel) tm, args);
                }
            } else if (tm == null) {
                throw InvalidReferenceException.getInstance(nameExp, env);
            } else {
                throw new NonUserDefinedDirectiveLikeException(nameExp, tm, env);
            }
        }
    }

    @Override
    protected String dump(boolean canonical) {
        StringBuilder sb = new StringBuilder();
        if (canonical) sb.append('<');
        sb.append('@');
        MessageUtil.appendExpressionAsUntearable(sb, nameExp);
        boolean nameIsInParen = sb.charAt(sb.length() - 1) == ')';
        if (positionalArgs != null) {
            for (int i = 0; i < positionalArgs.size(); i++) {
                Expression argExp = (Expression) positionalArgs.get(i);
                if (i != 0) {
                    sb.append(',');
                }
                sb.append(' ');
                sb.append(argExp.getCanonicalForm());
            }
        } else {
            List entries = getSortedNamedArgs();
            for (int i = 0; i < entries.size(); i++) {
                Map.Entry entry = (Map.Entry) entries.get(i);
                Expression argExp = (Expression) entry.getValue();
                sb.append(' ');
                sb.append(_CoreStringUtils.toFTLTopLevelIdentifierReference((String) entry.getKey()));
                sb.append('=');
                MessageUtil.appendExpressionAsUntearable(sb, argExp);
            }
        }
        if (bodyParameterNames != null && !bodyParameterNames.isEmpty()) {
            sb.append("; ");
            for (int i = 0; i < bodyParameterNames.size(); i++) {
                if (i != 0) {
                    sb.append(", ");
                }
                sb.append(_CoreStringUtils.toFTLTopLevelIdentifierReference((String) bodyParameterNames.get(i)));
            }
        }
        if (canonical) {
            if (getNestedBlock() == null) {
                sb.append("/>");
            } else {
                sb.append('>');
                sb.append(getNestedBlock().getCanonicalForm());
                sb.append("</@");
                if (!nameIsInParen
                        && (nameExp instanceof Identifier
                            || (nameExp instanceof Dot && ((Dot) nameExp).onlyHasIdentifiers()))) {
                    sb.append(nameExp.getCanonicalForm());
                }
                sb.append('>');
            }
        }
        return sb.toString();
    }

    @Override
    String getNodeTypeSymbol() {
        return "@";
    }

    @Override
    int getParameterCount() {
        return 1/*nameExp*/
                + (positionalArgs != null ? positionalArgs.size() : 0)
                + (namedArgs != null ? namedArgs.size() * 2 : 0)
                + (bodyParameterNames != null ? bodyParameterNames.size() : 0);
    }

    @Override
    Object getParameterValue(int idx) {
        if (idx == 0) {
            return nameExp;
        } else {
            int base = 1;
            final int positionalArgsSize = positionalArgs != null ? positionalArgs.size() : 0;  
            if (idx - base < positionalArgsSize) {
                return positionalArgs.get(idx - base);
            } else {
                base += positionalArgsSize;
                final int namedArgsSize = namedArgs != null ? namedArgs.size() : 0;
                if (idx - base < namedArgsSize * 2) {
                    Map.Entry namedArg = (Map.Entry) getSortedNamedArgs().get((idx - base) / 2);
                    return (idx - base) % 2 == 0 ? namedArg.getKey() : namedArg.getValue();
                } else {
                    base += namedArgsSize * 2;
                    final int bodyParameterNamesSize = bodyParameterNames != null ? bodyParameterNames.size() : 0;
                    if (idx - base < bodyParameterNamesSize) {
                        return bodyParameterNames.get(idx - base);
                    } else {
                        throw new IndexOutOfBoundsException();
                    }
                }
            }
        }
    }

    @Override
    ParameterRole getParameterRole(int idx) {
        if (idx == 0) {
            return ParameterRole.CALLEE;
        } else {
            int base = 1;
            final int positionalArgsSize = positionalArgs != null ? positionalArgs.size() : 0;  
            if (idx - base < positionalArgsSize) {
                return ParameterRole.ARGUMENT_VALUE;
            } else {
                base += positionalArgsSize;
                final int namedArgsSize = namedArgs != null ? namedArgs.size() : 0;
                if (idx - base < namedArgsSize * 2) {
                    return (idx - base) % 2 == 0 ? ParameterRole.ARGUMENT_NAME : ParameterRole.ARGUMENT_VALUE;
                } else {
                    base += namedArgsSize * 2;
                    final int bodyParameterNamesSize = bodyParameterNames != null ? bodyParameterNames.size() : 0;
                    if (idx - base < bodyParameterNamesSize) {
                        return ParameterRole.TARGET_LOOP_VARIABLE;
                    } else {
                        throw new IndexOutOfBoundsException();
                    }
                }
            }
        }
    }
    
    /**
     * Returns the named args by source-code order; it's not meant to be used during template execution, too slow for
     * that!
     */
    private List/*<Map.Entry<String, Expression>>*/ getSortedNamedArgs() {
        Reference ref = sortedNamedArgsCache;
        if (ref != null) {
            List res = (List) ref.get();
            if (res != null) return res;
        }
        
        List res = MiscUtil.sortMapOfExpressions(namedArgs);
        sortedNamedArgsCache = new SoftReference(res);
        return res;
    }

    @SuppressFBWarnings(value={ "IS2_INCONSISTENT_SYNC", "DC_DOUBLECHECK" }, justification="Performance tricks")
    public Object getOrCreateCustomData(Object providerIdentity, ObjectFactory objectFactory)
            throws CallPlaceCustomDataInitializationException {
        // We are using double-checked locking, utilizing Java memory model "final" trick.
        // Note that this.customDataHolder is NOT volatile.
        
        CustomDataHolder customDataHolder = this.customDataHolder;  // Findbugs false alarm
        if (customDataHolder == null) {  // Findbugs false alarm
            synchronized (this) {
                customDataHolder = this.customDataHolder;
                if (customDataHolder == null || customDataHolder.providerIdentity != providerIdentity) {
                    customDataHolder = createNewCustomData(providerIdentity, objectFactory);
                    this.customDataHolder = customDataHolder; 
                }
            }
        }
        
        if (customDataHolder.providerIdentity != providerIdentity) {
            synchronized (this) {
                customDataHolder = this.customDataHolder;
                if (customDataHolder == null || customDataHolder.providerIdentity != providerIdentity) {
                    customDataHolder = createNewCustomData(providerIdentity, objectFactory);
                    this.customDataHolder = customDataHolder;
                }
            }
        }
        
        return customDataHolder.customData;
    }

    private CustomDataHolder createNewCustomData(Object provierIdentity, ObjectFactory objectFactory)
            throws CallPlaceCustomDataInitializationException {
        CustomDataHolder customDataHolder;
        Object customData;
        try {
            customData = objectFactory.createObject();
        } catch (Exception e) {
            throw new CallPlaceCustomDataInitializationException(
                    "Failed to initialize custom data for provider identity "
                    + StringUtil.tryToString(provierIdentity) + " via factory "
                    + StringUtil.tryToString(objectFactory), e);
        }
        if (customData == null) {
            throw new NullPointerException("ObjectFactory.createObject() has returned null");
        }
        customDataHolder = new CustomDataHolder(provierIdentity, customData);
        return customDataHolder;
    }

    public boolean isNestedOutputCacheable() {
        if (getNestedBlock() == null) return true;
        return getNestedBlock().isOutputCacheable();
    }
    
/*
    //REVISIT
    boolean heedsOpeningWhitespace() {
        return nestedBlock == null;
    }

    //REVISIT
    boolean heedsTrailingWhitespace() {
        return nestedBlock == null;
    }*/
    
    /**
     * Used for implementing double check locking in implementing the
     * {@link DirectiveCallPlace#getOrCreateCustomData(Object, ObjectFactory)}.
     */
    private static class CustomDataHolder {
        
        private final Object providerIdentity;
        private final Object customData;
        public CustomDataHolder(Object providerIdentity, Object customData) {
            this.providerIdentity = providerIdentity;
            this.customData = customData;
        }
        
    }
    
<<<<<<< HEAD
    public String getTemplateSourceName() {
        return getUnboundTemplate().getSourceName();
    }

=======
    @Override
>>>>>>> 5696f268
    boolean isNestedBlockRepeater() {
        return true;
    }
    
}<|MERGE_RESOLUTION|>--- conflicted
+++ resolved
@@ -330,14 +330,11 @@
         
     }
     
-<<<<<<< HEAD
     public String getTemplateSourceName() {
         return getUnboundTemplate().getSourceName();
     }
 
-=======
-    @Override
->>>>>>> 5696f268
+    @Override
     boolean isNestedBlockRepeater() {
         return true;
     }
