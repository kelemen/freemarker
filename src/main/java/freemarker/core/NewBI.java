/*
 * Copyright 2014 Attila Szegedi, Daniel Dekany, Jonathan Revusky
 * 
 * Licensed under the Apache License, Version 2.0 (the "License");
 * you may not use this file except in compliance with the License.
 * You may obtain a copy of the License at
 * 
 * http://www.apache.org/licenses/LICENSE-2.0
 * 
 * Unless required by applicable law or agreed to in writing, software
 * distributed under the License is distributed on an "AS IS" BASIS,
 * WITHOUT WARRANTIES OR CONDITIONS OF ANY KIND, either express or implied.
 * See the License for the specific language governing permissions and
 * limitations under the License.
 */

package freemarker.core;

import java.util.List;

import freemarker.ext.beans.BeansWrapper;
import freemarker.template.ObjectWrapper;
import freemarker.template.TemplateException;
import freemarker.template.TemplateMethodModelEx;
import freemarker.template.TemplateModel;
import freemarker.template.TemplateModelException;

/**
 * A built-in that allows us to instantiate an instance of a java class.
 * Usage is something like: <tt>&lt;#assign foobar = "foo.bar.MyClass"?new()></tt>;
 */
class NewBI extends BuiltIn {
    
    static final Class BEAN_MODEL_CLASS = freemarker.ext.beans.BeanModel.class;
    static Class JYTHON_MODEL_CLASS;
    static {
        try {
            JYTHON_MODEL_CLASS = Class.forName("freemarker.ext.jython.JythonModel");
        } catch (Throwable e) {
            JYTHON_MODEL_CLASS = null;
        }
    }
    
    TemplateModel _eval(Environment env)
<<<<<<< HEAD
            throws TemplateException 
    {
        return new ConstructorFunction(target.evalAndCoerceToString(env), env);
=======
            throws TemplateException {
        return new ConstructorFunction(target.evalAndCoerceToString(env), env, target.getTemplate());
>>>>>>> a88b93f4
    }

    class ConstructorFunction implements TemplateMethodModelEx {

        private final Class cl;
        private final Environment env;
        
        public ConstructorFunction(String classname, Environment env) throws TemplateException {
            this.env = env;
            cl = env.getNewBuiltinClassResolver().resolve(classname, env, env.getCurrentTemplate());
            if (!TemplateModel.class.isAssignableFrom(cl)) {
                throw new _MiscTemplateException(NewBI.this, env, new Object[] {
                        "Class ", cl.getName(), " does not implement freemarker.template.TemplateModel" });
            }
            if (BEAN_MODEL_CLASS.isAssignableFrom(cl)) {
                throw new _MiscTemplateException(NewBI.this, env, new Object[] {
                        "Bean Models cannot be instantiated using the ?", key, " built-in" });
            }
            if (JYTHON_MODEL_CLASS != null && JYTHON_MODEL_CLASS.isAssignableFrom(cl)) {
                throw new _MiscTemplateException(NewBI.this, env, new Object[] {
                        "Jython Models cannot be instantiated using the ?", key, " built-in" });
            }
        }

        public Object exec(List arguments) throws TemplateModelException {
            ObjectWrapper ow = env.getObjectWrapper();
            BeansWrapper bw = 
                ow instanceof BeansWrapper 
                ? (BeansWrapper) ow
                : BeansWrapper.getDefaultInstance();
            return bw.newInstance(cl, arguments);
        }
    }
}<|MERGE_RESOLUTION|>--- conflicted
+++ resolved
@@ -42,14 +42,8 @@
     }
     
     TemplateModel _eval(Environment env)
-<<<<<<< HEAD
-            throws TemplateException 
-    {
+            throws TemplateException {
         return new ConstructorFunction(target.evalAndCoerceToString(env), env);
-=======
-            throws TemplateException {
-        return new ConstructorFunction(target.evalAndCoerceToString(env), env, target.getTemplate());
->>>>>>> a88b93f4
     }
 
     class ConstructorFunction implements TemplateMethodModelEx {
