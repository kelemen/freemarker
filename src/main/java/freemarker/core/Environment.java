/*
 * Licensed to the Apache Software Foundation (ASF) under one
 * or more contributor license agreements.  See the NOTICE file
 * distributed with this work for additional information
 * regarding copyright ownership.  The ASF licenses this file
 * to you under the Apache License, Version 2.0 (the
 * "License"); you may not use this file except in compliance
 * with the License.  You may obtain a copy of the License at
 * 
 *   http://www.apache.org/licenses/LICENSE-2.0
 * 
 * Unless required by applicable law or agreed to in writing,
 * software distributed under the License is distributed on an
 * "AS IS" BASIS, WITHOUT WARRANTIES OR CONDITIONS OF ANY
 * KIND, either express or implied.  See the License for the
 * specific language governing permissions and limitations
 * under the License.
 */

package freemarker.core;

import java.io.IOException;
import java.io.PrintWriter;
import java.io.StringWriter;
import java.io.Writer;
import java.sql.Time;
import java.sql.Timestamp;
import java.text.Collator;
import java.text.DecimalFormat;
import java.text.DecimalFormatSymbols;
import java.text.NumberFormat;
import java.util.ArrayList;
import java.util.Collection;
import java.util.Date;
import java.util.HashMap;
import java.util.IdentityHashMap;
import java.util.Iterator;
import java.util.List;
import java.util.Locale;
import java.util.Map;
import java.util.Set;
import java.util.TimeZone;

import edu.umd.cs.findbugs.annotations.SuppressFBWarnings;
import freemarker.cache.TemplateNameFormat;
import freemarker.cache._CacheAPI;
import freemarker.ext.beans.BeansWrapper;
import freemarker.log.Logger;
import freemarker.template.Configuration;
import freemarker.template.MalformedTemplateNameException;
import freemarker.template.ObjectWrapper;
import freemarker.template.SimpleHash;
import freemarker.template.SimpleSequence;
import freemarker.template.Template;
import freemarker.template.TemplateCollectionModel;
import freemarker.template.TemplateDateModel;
import freemarker.template.TemplateDirectiveBody;
import freemarker.template.TemplateDirectiveModel;
import freemarker.template.TemplateException;
import freemarker.template.TemplateExceptionHandler;
import freemarker.template.TemplateHashModel;
import freemarker.template.TemplateHashModelEx;
import freemarker.template.TemplateModel;
import freemarker.template.TemplateModelException;
import freemarker.template.TemplateModelIterator;
import freemarker.template.TemplateNodeModel;
import freemarker.template.TemplateNumberModel;
import freemarker.template.TemplateScalarModel;
import freemarker.template.TemplateSequenceModel;
import freemarker.template.TemplateTransformModel;
import freemarker.template.TransformControl;
import freemarker.template._TemplateAPI;
import freemarker.template.utility.DateUtil;
import freemarker.template.utility.DateUtil.DateToISO8601CalendarFactory;
import freemarker.template.utility.NullWriter;
import freemarker.template.utility.StringUtil;
import freemarker.template.utility.UndeclaredThrowableException;

/**
 * Object that represents the runtime environment during template processing. For every invocation of a
 * <tt>Template.process()</tt> method, a new instance of this object is created, and then discarded when
 * <tt>process()</tt> returns. This object stores the set of temporary variables created by the template, the value of
 * settings set by the template, the reference to the data model root, etc. Everything that is needed to fulfill the
 * template processing job.
 *
 * <p>
 * Data models that need to access the <tt>Environment</tt> object that represents the template processing on the
 * current thread can use the {@link #getCurrentEnvironment()} method.
 *
 * <p>
 * If you need to modify or read this object before or after the <tt>process</tt> call, use
 * {@link Template#createProcessingEnvironment(Object rootMap, Writer out, ObjectWrapper wrapper)}
 */
public final class Environment extends Configurable {

    private static final ThreadLocal threadEnv = new ThreadLocal();

    private static final Logger LOG = Logger.getLogger("freemarker.runtime");
    private static final Logger ATTEMPT_LOGGER = Logger.getLogger("freemarker.runtime.attempt");

    // Do not use this object directly; clone it first! DecimalFormat isn't
    // thread-safe.
    private static final DecimalFormat C_NUMBER_FORMAT = new DecimalFormat(
            "0.################",
            new DecimalFormatSymbols(Locale.US));

    static {
        C_NUMBER_FORMAT.setGroupingUsed(false);
        C_NUMBER_FORMAT.setDecimalSeparatorAlwaysShown(false);
    }

    private final Configuration configuration;
    private final TemplateHashModel rootDataModel;
    private TemplateElement[] instructionStack = new TemplateElement[16];
    private int instructionStackSize = 0;
    private final ArrayList recoveredErrorStack = new ArrayList();

    private TemplateNumberFormat cachedTemplateNumberFormat;
    private Map<String, TemplateNumberFormat> cachedTemplateNumberFormats;

    /**
     * Stores the date/time/date-time formatters that are used when no format is explicitly given at the place of
     * formatting. That is, in situations like ${lastModified} or even ${lastModified?date}, but not in situations like
     * ${lastModified?string.iso}.
     * 
     * <p>
     * The index of the array is calculated from what kind of formatter we want (see
     * {@link #getTemplateDateFormatCacheArrayIndex(int, boolean, boolean)}):<br>
     * Zoned input: 0: U, 1: T, 2: D, 3: DT<br>
     * Zoneless input: 4: U, 5: T, 6: D, 7: DT<br>
     * SQL D T TZ + Zoned input: 8: U, 9: T, 10: D, 11: DT<br>
     * SQL D T TZ + Zoneless input: 12: U, 13: T, 14: D, 15: DT
     * 
     * <p>
     * This is a lazily filled cache. It starts out as {@code null}, then when first needed the array will be created.
     * The array elements also start out as {@code null}-s, and they are filled as the particular kind of formatter is
     * first needed.
     */
    private TemplateDateFormat[] cachedTempDateFormatArray;
    /** Similar to {@link #cachedTempDateFormatArray}, but used when a formatting string was specified. */
    private HashMap<String, TemplateDateFormat>[] cachedTempDateFormatsByFmtStrArray;
    private static final int CACHED_TDFS_ZONELESS_INPUT_OFFS = 4;
    private static final int CACHED_TDFS_SQL_D_T_TZ_OFFS = CACHED_TDFS_ZONELESS_INPUT_OFFS * 2;
    private static final int CACHED_TDFS_LENGTH = CACHED_TDFS_SQL_D_T_TZ_OFFS * 2;

    /** Caches the result of {@link #isSQLDateAndTimeTimeZoneSameAsNormal()}. */
    private Boolean cachedSQLDateAndTimeTimeZoneSameAsNormal;

    private NumberFormat cNumberFormat;

    /**
     * Used by the "iso_" built-ins to accelerate formatting.
     * 
     * @see #getISOBuiltInCalendarFactory()
     */
    private DateToISO8601CalendarFactory isoBuiltInCalendarFactory;

    private Collator cachedCollator;

    private Template currentTemplate;
    private Namespace currentNamespace;
    private CallableInvocationContext currentMacroContext;
    
    private Writer out;
<<<<<<< HEAD
    private ArrayList localContextStack;
=======
    private Macro.Context currentMacroContext;
    private LocalContextStack localContextStack;
>>>>>>> 204723f0
    private final Namespace mainNamespace;
    private Namespace globalNamespace;
    private HashMap loadedLibs;
    private Configurable legacyParent;

    private boolean inAttemptBlock;
    private Throwable lastThrowable;

    private TemplateModel lastReturnValue;

    private TemplateNodeModel currentVisitorNode;
    private TemplateSequenceModel nodeNamespaces;
    // Things we keep track of for the fallback mechanism.
    private int nodeNamespaceIndex;
    private String currentNodeName, currentNodeNS;

    private String cachedURLEscapingCharset;
    private boolean cachedURLEscapingCharsetSet;

    private boolean fastInvalidReferenceExceptions;

    /**
     * Retrieves the environment object associated with the current thread, or {@code null} if there's no template
     * processing going on in this thread. Data model implementations that need access to the environment can call this
     * method to obtain the environment object that represents the template processing that is currently running on the
     * current thread.
     */
    public static Environment getCurrentEnvironment() {
        return (Environment) threadEnv.get();
    }

    static void setCurrentEnvironment(Environment env) {
        threadEnv.set(env);
    }

    public Environment(Template template, final TemplateHashModel rootDataModel, Writer out) {
        super(template);
        configuration = template.getConfiguration();
        this.globalNamespace = new Namespace(null);
        this.currentNamespace = mainNamespace = new Namespace(template);
        this.currentTemplate = getMainTemplate();
        this.out = out;
        this.rootDataModel = rootDataModel;
        predefineCallables(template);
    }

    /**
     * Despite its name it just returns {@link #getParent()}. If {@link Configuration#getIncompatibleImprovements()} is
     * at least 2.3.22, then that will be the same as {@link #getMainTemplate()}. Otherwise the returned value follows
     * the {@link Environment} parent switchings that occur at {@code #include}/{@code #import} and {@code #nested}
     * directive calls, that is, it's not very meaningful outside FreeMarker internals.
     * 
     * @deprecated Use {@link #getMainTemplate()} or {@link #getCurrentTemplate()} (also relevant,
     *             {@link #getCurrentNamespace()} and then {@link Namespace#getTemplate()}); the value returned by this
     *             method is often not what you expect when it comes to macro/function invocations.
     */
    @Deprecated
    public Template getTemplate() {
        return (Template) getParent();
    }

    /** Returns the same value as pre-IcI 2.3.22 getTemplate() did. */
    Template getTemplate230() {
        Template legacyParent = (Template) this.legacyParent;
        return legacyParent != null ? legacyParent : getTemplate();
    }

    /**
     * Returns the topmost {@link Template}, with other words, the one for which this {@link Environment} was created.
     * That template will never change, like {@code #include} or macro calls don't change it.
     * 
     * @see #getCurrentNamespace()
     * 
     * @since 2.3.22
     */
    public Template getMainTemplate() {
        return mainNamespace.getTemplate();
    }

    /**
     * Returns the {@link Template} that we are "lexically" inside at the moment. This template will change when
     * entering an {@code #include} or calling a macro or function in another template, or returning to yet another
     * template with {@code #nested}. As such, it's useful in {@link TemplateDirectiveModel} to find out if from where
     * the directive was called from.
     * 
     * @see #getMainTemplate()
     * @see #getCurrentNamespace()
     * 
     * @since 2.3.23
     */
    @SuppressFBWarnings(value = "RANGE_ARRAY_INDEX", justification = "False alarm")
    public Template getCurrentTemplate() {
<<<<<<< HEAD
        return currentTemplate;
=======
        int ln = instructionStackSize;
        return ln == 0 ? getMainTemplate() : instructionStack[ln - 1].getTemplate();
>>>>>>> 204723f0
    }

    /**
     * Gets the currently executing <em>custom</em> directive's call place information, or {@code null} if there's no
     * executing custom directive. This currently only works for calls made from templates with the {@code <@...>}
     * syntax. This should only be called from the {@link TemplateDirectiveModel} that was invoked with {@code <@...>},
     * otherwise its return value is not defined by this API (it's usually {@code null}).
     * 
     * @since 2.3.22
     */
    @SuppressFBWarnings(value = "RANGE_ARRAY_INDEX", justification = "False alarm")
    public DirectiveCallPlace getCurrentDirectiveCallPlace() {
        int ln = instructionStackSize;
        if (ln == 0) return null;
        TemplateElement te = instructionStack[ln - 1];
        if (te instanceof UnifiedCall) return (UnifiedCall) te;
        if (te instanceof Macro && ln > 1 && instructionStack[ln - 2] instanceof UnifiedCall) {
            return (UnifiedCall) instructionStack[ln - 2];
        }
        return null;
    }

    /**
     * Deletes cached values that meant to be valid only during a single template execution.
     */
    private void clearCachedValues() {
        cachedTemplateNumberFormats = null;
        cachedTemplateNumberFormat = null;

        cachedTempDateFormatArray = null;
        cachedTempDateFormatsByFmtStrArray = null;

        cachedCollator = null;
        cachedURLEscapingCharset = null;
        cachedURLEscapingCharsetSet = false;
    }

    /**
     * Processes the template to which this environment belongs to.
     */
    public void process() throws TemplateException, IOException {
        Object savedEnv = threadEnv.get();
        threadEnv.set(this);
        try {
            // Cached values from a previous execution are possibly outdated.
            clearCachedValues();
            try {
                doAutoImportsAndIncludes(this);
                visit(getTemplate().getRootTreeNode());
                // It's here as we must not flush if there was an exception.
                if (getAutoFlush()) {
                    out.flush();
                }
            } finally {
                // It's just to allow the GC to free memory...
                clearCachedValues();
            }
        } finally {
            threadEnv.set(savedEnv);
        }
    }

    /**
     * "Visit" the template element.
     */
    void visit(TemplateElement element) throws IOException, TemplateException {
        // ATTENTION: This method body is manually "inlined" into visit(TemplateElement[]); keep them in sync!
        pushElement(element);
        try {
            TemplateElement[] templateElementsToVisit = element.accept(this);
            if (templateElementsToVisit != null) {
                for (TemplateElement el : templateElementsToVisit) {
                    if (el == null) {
                        break;  // Skip unused trailing buffer capacity 
                    }
                    visit(el);
                }
            }
        } catch (TemplateException te) {
            handleTemplateException(te);
        } finally {
            popElement();
        }
        // ATTENTION: This method body above is manually "inlined" into visit(TemplateElement[]); keep them in sync!
    }
    
    /**
     * @param elementBuffer
     *            The elements to visit; might contains trailing {@code null}-s. Can be {@code null}.
     * 
     * @since 2.3.24
     */
    final void visit(TemplateElement[] elementBuffer) throws IOException, TemplateException {
        if (elementBuffer == null) {
            return;
        }
        for (TemplateElement element : elementBuffer) {
            if (element == null) {
                break;  // Skip unused trailing buffer capacity 
            }
            
            // ATTENTION: This part is the manually "inlining" of visit(TemplateElement[]); keep them in sync!
            // We don't just let Hotspot to do it, as we want a hard guarantee regarding maximum stack usage. 
            pushElement(element);
            try {
                TemplateElement[] templateElementsToVisit = element.accept(this);
                if (templateElementsToVisit != null) {
                    for (TemplateElement el : templateElementsToVisit) {
                        if (el == null) {
                            break;  // Skip unused trailing buffer capacity 
                        }
                        visit(el);
                    }
                }
            } catch (TemplateException te) {
                handleTemplateException(te);
            } finally {
                popElement();
            }
            // ATTENTION: This part above is the manually "inlining" of visit(TemplateElement[]); keep them in sync!
        }
    }

    @SuppressFBWarnings(value = "RANGE_ARRAY_INDEX", justification = "Not called when stack is empty")
    private TemplateElement replaceTopElement(TemplateElement element) {
        return instructionStack[instructionStackSize - 1] = element;
    }

    private static final TemplateModel[] NO_OUT_ARGS = new TemplateModel[0];

    /**
     * @deprecated Should be internal API
     */
    @Deprecated
    public void visit(final TemplateElement element,
            TemplateDirectiveModel directiveModel, Map args,
            final List bodyParameterNames) throws TemplateException, IOException {
        visit(new TemplateElement[] { element }, directiveModel, args, bodyParameterNames);
    }
    
    void visit(final TemplateElement[] childBuffer,
            TemplateDirectiveModel directiveModel, Map args,
            final List bodyParameterNames) throws TemplateException, IOException {
        TemplateDirectiveBody nested;
        if (childBuffer == null) {
            nested = null;
        } else {
            nested = new NestedElementTemplateDirectiveBody(childBuffer);
        }
        final TemplateModel[] outArgs;
        if (bodyParameterNames == null || bodyParameterNames.isEmpty()) {
            outArgs = NO_OUT_ARGS;
        } else {
            outArgs = new TemplateModel[bodyParameterNames.size()];
        }
        if (outArgs.length > 0) {
            pushLocalContext(new LocalContext() {

                public TemplateModel getLocalVariable(String name) {
                    int index = bodyParameterNames.indexOf(name);
                    return index != -1 ? outArgs[index] : null;
                }

                public Collection getLocalVariableNames() {
                    return bodyParameterNames;
                }
            });
        }
        try {
            directiveModel.execute(this, args, outArgs, nested);
        } finally {
            if (outArgs.length > 0) {
                localContextStack.pop();
            }
        }
    }

    /**
     * "Visit" the template element, passing the output through a TemplateTransformModel
     * 
     * @param elementBuffer
     *            the element to visit through a transform; might contains trailing {@code null}-s
     * @param transform
     *            the transform to pass the element output through
     * @param args
     *            optional arguments fed to the transform
     */
    void visitAndTransform(TemplateElement[] elementBuffer,
            TemplateTransformModel transform,
            Map args)
                    throws TemplateException, IOException {
        try {
            Writer tw = transform.getWriter(out, args);
            if (tw == null) tw = EMPTY_BODY_WRITER;
            TransformControl tc = tw instanceof TransformControl
                    ? (TransformControl) tw
                    : null;

            Writer prevOut = out;
            out = tw;
            try {
                if (tc == null || tc.onStart() != TransformControl.SKIP_BODY) {
                    do {
                        visit(elementBuffer);
                    } while (tc != null && tc.afterBody() == TransformControl.REPEAT_EVALUATION);
                }
            } catch (Throwable t) {
                try {
                    if (tc != null) {
                        tc.onError(t);
                    } else {
                        throw t;
                    }
                } catch (TemplateException e) {
                    throw e;
                } catch (IOException e) {
                    throw e;
                } catch (RuntimeException e) {
                    throw e;
                } catch (Error e) {
                    throw e;
                } catch (Throwable e) {
                    throw new UndeclaredThrowableException(e);
                }
            } finally {
                out = prevOut;
                tw.close();
            }
        } catch (TemplateException te) {
            handleTemplateException(te);
        }
    }

    /**
     * Visit a block using buffering/recovery
     */
     void visitAttemptRecover(
             AttemptBlock attemptBlock, TemplateElement attemptedSection, RecoveryBlock recoverySection)
             throws TemplateException, IOException {
        Writer prevOut = this.out;
        StringWriter sw = new StringWriter();
        this.out = sw;
        TemplateException thrownException = null;
        boolean lastFIRE = setFastInvalidReferenceExceptions(false);
        boolean lastInAttemptBlock = inAttemptBlock;
        try {
            inAttemptBlock = true;
            visit(attemptedSection);
        } catch (TemplateException te) {
            thrownException = te;
        } finally {
            inAttemptBlock = lastInAttemptBlock;
            setFastInvalidReferenceExceptions(lastFIRE);
            this.out = prevOut;
        }
        if (thrownException != null) {
            if (ATTEMPT_LOGGER.isDebugEnabled()) {
                ATTEMPT_LOGGER.debug("Error in attempt block " +
                        attemptBlock.getStartLocationQuoted(), thrownException);
            }
            try {
                recoveredErrorStack.add(thrownException);
                visit(recoverySection);
            } finally {
                recoveredErrorStack.remove(recoveredErrorStack.size() - 1);
            }
        } else {
            out.write(sw.toString());
        }
    }

    String getCurrentRecoveredErrorMessage() throws TemplateException {
        if (recoveredErrorStack.isEmpty()) {
            throw new _MiscTemplateException(this, ".error is not available outside of a #recover block");
        }
        return ((Throwable) recoveredErrorStack.get(recoveredErrorStack.size() - 1)).getMessage();
    }

    /**
     * Tells if we are inside an <tt>#attempt</tt> block (but before <tt>#recover</tt>). This can be useful for
     * {@link TemplateExceptionHandler}-s, as then they may don't want to print the error to the output, as
     * <tt>#attempt</tt> will roll it back anyway.
     * 
     * @since 2.3.20
     */
    public boolean isInAttemptBlock() {
        return inAttemptBlock;
    }

    /**
     * Used for {@code #nested}.
     */
    void invokeNestedContent(BodyInstruction.Context bodyCtx) throws TemplateException, IOException {
<<<<<<< HEAD
        CallableInvocationContext invokingMacroContext = getCurrentMacroContext();
        ArrayList prevLocalContextStack = localContextStack;
        TemplateElement nestedContent = invokingMacroContext.nestedContent;
        if (nestedContent != null) {
=======
        Macro.Context invokingMacroContext = getCurrentMacroContext();
        LocalContextStack prevLocalContextStack = localContextStack;
        TemplateElement[] nestedContentBuffer = invokingMacroContext.nestedContentBuffer;
        if (nestedContentBuffer != null) {
>>>>>>> 204723f0
            this.currentMacroContext = invokingMacroContext.prevMacroContext;
            
            final Namespace prevCurrentNamespace = currentNamespace;  
            currentNamespace = invokingMacroContext.nestedContentNamespace;

            final Template prevCurrentTemplate = currentTemplate;
            currentTemplate = invokingMacroContext.nestedContentTemplate;
            
            final Configurable prevParent;
            final boolean parentReplacementOn = isBeforeIcI2322();
            prevParent = getParent();
            if (parentReplacementOn) {
                setParent(currentNamespace.getTemplate());
            } else {
                legacyParent = currentNamespace.getTemplate();
            }

            this.localContextStack = invokingMacroContext.prevLocalContextStack;
            if (invokingMacroContext.nestedContentParameterNames != null) {
                pushLocalContext(bodyCtx);
            }
            try {
                visit(nestedContentBuffer);
            } finally {
                if (invokingMacroContext.nestedContentParameterNames != null) {
                    localContextStack.pop();
                }
                this.currentMacroContext = invokingMacroContext;
                currentNamespace = prevCurrentNamespace;
                currentTemplate = prevCurrentTemplate;
                if (parentReplacementOn) {
                    setParent(prevParent);
                } else {
                    legacyParent = prevParent;
                }
                this.localContextStack = prevLocalContextStack;
            }
        }
    }

    /**
     * "visit" an IteratorBlock
     */
    boolean visitIteratorBlock(IteratorBlock.IterationContext ictxt)
            throws TemplateException, IOException {
        pushLocalContext(ictxt);
        try {
            return ictxt.accept(this);
        } catch (TemplateException te) {
            handleTemplateException(te);
            return true;
        } finally {
            localContextStack.pop();
        }
    }

    /**
     * Used for {@code #visit} and {@code #recurse}.
     */
    void invokeNodeHandlerFor(TemplateNodeModel node, TemplateSequenceModel namespaces)
            throws TemplateException, IOException {
        if (nodeNamespaces == null) {
            SimpleSequence ss = new SimpleSequence(1);
            ss.add(currentNamespace);
            nodeNamespaces = ss;
        }
        int prevNodeNamespaceIndex = this.nodeNamespaceIndex;
        String prevNodeName = this.currentNodeName;
        String prevNodeNS = this.currentNodeNS;
        TemplateSequenceModel prevNodeNamespaces = nodeNamespaces;
        TemplateNodeModel prevVisitorNode = currentVisitorNode;
        currentVisitorNode = node;
        if (namespaces != null) {
            this.nodeNamespaces = namespaces;
        }
        try {
            TemplateModel macroOrTransform = getNodeProcessor(node);
            if (macroOrTransform instanceof BoundCallable) {
                invoke((BoundCallable) macroOrTransform, null, null, null, null);
            } else if (macroOrTransform instanceof TemplateTransformModel) {
                visitAndTransform(null, (TemplateTransformModel) macroOrTransform, null);
            } else {
                String nodeType = node.getNodeType();
                if (nodeType != null) {
                    // If the node's type is 'text', we just output it.
                    if ((nodeType.equals("text") && node instanceof TemplateScalarModel)) {
                        out.write(((TemplateScalarModel) node).getAsString());
                    } else if (nodeType.equals("document")) {
                        recurse(node, namespaces);
                    }
                    // We complain here, unless the node's type is 'pi', or "comment" or "document_type", in which case
                    // we just ignore it.
                    else if (!nodeType.equals("pi")
                            && !nodeType.equals("comment")
                            && !nodeType.equals("document_type")) {
                        throw new _MiscTemplateException(
                                this, noNodeHandlerDefinedDescription(node, node.getNodeNamespace(), nodeType));
                    }
                } else {
                    throw new _MiscTemplateException(
                            this, noNodeHandlerDefinedDescription(node, node.getNodeNamespace(), "default"));
                }
            }
        } finally {
            this.currentVisitorNode = prevVisitorNode;
            this.nodeNamespaceIndex = prevNodeNamespaceIndex;
            this.currentNodeName = prevNodeName;
            this.currentNodeNS = prevNodeNS;
            this.nodeNamespaces = prevNodeNamespaces;
        }
    }

    private Object[] noNodeHandlerDefinedDescription(
            TemplateNodeModel node, String ns, String nodeType)
                    throws TemplateModelException {
        String nsPrefix;
        if (ns != null) {
            if (ns.length() > 0) {
                nsPrefix = " and namespace ";
            } else {
                nsPrefix = " and no namespace";
            }
        } else {
            nsPrefix = "";
            ns = "";
        }
        return new Object[] { "No macro or directive is defined for node named ",
                new _DelayedJQuote(node.getNodeName()), nsPrefix, ns,
                ", and there is no fallback handler called @", nodeType, " either." };
    }

    void fallback() throws TemplateException, IOException {
        TemplateModel macroOrTransform = getNodeProcessor(currentNodeName, currentNodeNS, nodeNamespaceIndex);
        if (macroOrTransform instanceof BoundCallable) {
            invoke((BoundCallable) macroOrTransform, null, null, null, null);
        } else if (macroOrTransform instanceof TemplateTransformModel) {
            visitAndTransform(null, (TemplateTransformModel) macroOrTransform, null);
        }
    }

    /**
     * Calls the macro or function with the given arguments and nested block.
     */
    void invoke(BoundCallable boundCallable, 
            Map namedArgs, List positionalArgs,
<<<<<<< HEAD
            List bodyParameterNames, TemplateElement nestedBlock) throws TemplateException, IOException {
        UnboundCallable unboundCallable = boundCallable.getUnboundCallable();
        if (unboundCallable == UnboundCallable.NO_OP_MACRO) {
=======
            List bodyParameterNames, TemplateElement[] childBuffer) throws TemplateException, IOException {
        if (macro == Macro.DO_NOTHING_MACRO) {
>>>>>>> 204723f0
            return;
        }

        pushElement(unboundCallable);
        try {
<<<<<<< HEAD
            final CallableInvocationContext macroCtx = new CallableInvocationContext(unboundCallable, this, nestedBlock, bodyParameterNames);
            setMacroContextLocalsFromArguments(macroCtx, unboundCallable, namedArgs, positionalArgs);
=======
            final Macro.Context macroCtx = macro.new Context(this, childBuffer, bodyParameterNames);
            setMacroContextLocalsFromArguments(macroCtx, macro, namedArgs, positionalArgs);
>>>>>>> 204723f0

            final CallableInvocationContext prevMacroCtx = currentMacroContext;
            currentMacroContext = macroCtx;

            final LocalContextStack prevLocalContextStack = localContextStack;
            localContextStack = null;

            final Namespace prevCurrentNamespace = currentNamespace;
            currentNamespace = boundCallable.getNamespace();
            
            final Template prevCurrentTemplate = currentTemplate;
            currentTemplate = boundCallable.getTemplate();

            try {
<<<<<<< HEAD
                macroCtx.invoce(this);
=======
                macroCtx.sanityCheck(this);
                visit(macro.getChildBuffer());
>>>>>>> 204723f0
            } catch (ReturnInstruction.Return re) {
                // Not an error, just a <#return>
            } catch (TemplateException te) {
                handleTemplateException(te);
            } finally {
                currentMacroContext = prevMacroCtx;
                localContextStack = prevLocalContextStack;
                currentNamespace = prevCurrentNamespace;
                currentTemplate = prevCurrentTemplate;
            }
        } finally {
            popElement();
        }
    }

    /**
     * Sets the local variables corresponding to the macro call arguments in the macro context.
     */
    private void setMacroContextLocalsFromArguments(
            final CallableInvocationContext macroCtx,
            final UnboundCallable unboundCallable,
            final Map namedArgs, final List positionalArgs) throws TemplateException, _MiscTemplateException {
        String catchAllParamName = unboundCallable.getCatchAll();
        if (namedArgs != null) {
            final SimpleHash catchAllParamValue;
            if (catchAllParamName != null) {
                catchAllParamValue = new SimpleHash((ObjectWrapper) null);
                macroCtx.setLocalVar(catchAllParamName, catchAllParamValue);
            } else {
                catchAllParamValue = null;
            }

            for (Iterator it = namedArgs.entrySet().iterator(); it.hasNext();) {
                final Map.Entry argNameAndValExp = (Map.Entry) it.next();
                final String argName = (String) argNameAndValExp.getKey();
                final boolean isArgNameDeclared = unboundCallable.hasArgNamed(argName);
                if (isArgNameDeclared || catchAllParamName != null) {
                    Expression argValueExp = (Expression) argNameAndValExp.getValue();
                    TemplateModel argValue = argValueExp.eval(this);
                    if (isArgNameDeclared) {
                        macroCtx.setLocalVar(argName, argValue);
                    } else {
                        catchAllParamValue.put(argName, argValue);
                    }
                } else {
                    throw new _MiscTemplateException(this,
                            (unboundCallable.isFunction() ? "Function " : "Macro "), new _DelayedJQuote(unboundCallable.getName()),
                            " has no parameter with name ", new _DelayedJQuote(argName), ".");
                }
            }
        } else if (positionalArgs != null) {
            final SimpleSequence catchAllParamValue;
            if (catchAllParamName != null) {
                catchAllParamValue = new SimpleSequence((ObjectWrapper) null);
                macroCtx.setLocalVar(catchAllParamName, catchAllParamValue);
            } else {
                catchAllParamValue = null;
            }

            String[] argNames = unboundCallable.getArgumentNamesInternal();
            final int argsCnt = positionalArgs.size();
            if (argNames.length < argsCnt && catchAllParamName == null) {
                throw new _MiscTemplateException(this,
                        (unboundCallable.isFunction() ? "Function " : "Macro "), new _DelayedJQuote(unboundCallable.getName()),
                        " only accepts ", new _DelayedToString(argNames.length), " parameters, but got ",
                        new _DelayedToString(argsCnt), ".");
            }
            for (int i = 0; i < argsCnt; i++) {
                Expression argValueExp = (Expression) positionalArgs.get(i);
                TemplateModel argValue = argValueExp.eval(this);
                try {
                    if (i < argNames.length) {
                        String argName = argNames[i];
                        macroCtx.setLocalVar(argName, argValue);
                    } else {
                        catchAllParamValue.add(argValue);
                    }
                } catch (RuntimeException re) {
                    throw new _MiscTemplateException(re, this);
                }
            }
        }
    }

    /**
     * Defines the given macro in the current namespace (doesn't call it).
     */
    void visitCallableDefinition(UnboundCallable unboundCallable) {
        currentNamespace.put(
                unboundCallable.getName(),
                new BoundCallable(unboundCallable, currentTemplate, currentNamespace));
    }

    void recurse(TemplateNodeModel node, TemplateSequenceModel namespaces)
            throws TemplateException, IOException {
        if (node == null) {
            node = this.getCurrentVisitorNode();
            if (node == null) {
                throw new _TemplateModelException(
                        "The target node of recursion is missing or null.");
            }
        }
        TemplateSequenceModel children = node.getChildNodes();
        if (children == null) return;
        for (int i = 0; i < children.size(); i++) {
            TemplateNodeModel child = (TemplateNodeModel) children.get(i);
            if (child != null) {
                invokeNodeHandlerFor(child, namespaces);
            }
        }
    }

    CallableInvocationContext getCurrentMacroContext() {
        return currentMacroContext;
    }

    private void handleTemplateException(TemplateException templateException)
            throws TemplateException {
        // Logic to prevent double-handling of the exception in
        // nested visit() calls.
        if (lastThrowable == templateException) {
            throw templateException;
        }
        lastThrowable = templateException;

        // Log the exception, if logTemplateExceptions isn't false. However, even if it's false, if we are inside
        // an #attempt block, it has to be logged, as it certainly won't bubble up to the caller of FreeMarker.
        if (LOG.isErrorEnabled() && (isInAttemptBlock() || getLogTemplateExceptions())) {
            LOG.error("Error executing FreeMarker template", templateException);
        }

        // Stop exception is not passed to the handler, but
        // explicitly rethrown.
        if (templateException instanceof StopException) {
            throw templateException;
        }

        // Finally, pass the exception to the handler
        getTemplateExceptionHandler().handleTemplateException(templateException, this, out);
    }

    @Override
    public void setTemplateExceptionHandler(TemplateExceptionHandler templateExceptionHandler) {
        super.setTemplateExceptionHandler(templateExceptionHandler);
        lastThrowable = null;
    }

    @Override
    public void setLocale(Locale locale) {
        Locale prevLocale = getLocale();
        super.setLocale(locale);
        if (!locale.equals(prevLocale)) {
            cachedTemplateNumberFormats = null;
            if (cachedTemplateNumberFormat != null && cachedTemplateNumberFormat.isLocaleBound()) {
                cachedTemplateNumberFormat = null;
            }

            if (cachedTempDateFormatArray != null) {
                for (int i = 0; i < CACHED_TDFS_LENGTH; i++) {
                    final TemplateDateFormat f = cachedTempDateFormatArray[i];
                    if (f != null && f.isLocaleBound()) {
                        cachedTempDateFormatArray[i] = null;
                    }
                }
            }

            cachedTempDateFormatsByFmtStrArray = null;

            cachedCollator = null;
        }
    }

    @Override
    public void setTimeZone(TimeZone timeZone) {
        TimeZone prevTimeZone = getTimeZone();
        super.setTimeZone(timeZone);

        if (!timeZone.equals(prevTimeZone)) {
            if (cachedTempDateFormatArray != null) {
                for (int i = 0; i < CACHED_TDFS_SQL_D_T_TZ_OFFS; i++) {
                    TemplateDateFormat f = cachedTempDateFormatArray[i];
                    if (f != null && f.isTimeZoneBound()) {
                        cachedTempDateFormatArray[i] = null;
                    }
                }
            }
            if (cachedTempDateFormatsByFmtStrArray != null) {
                for (int i = 0; i < CACHED_TDFS_SQL_D_T_TZ_OFFS; i++) {
                    cachedTempDateFormatsByFmtStrArray[i] = null;
                }
            }

            cachedSQLDateAndTimeTimeZoneSameAsNormal = null;
        }
    }

    @Override
    public void setSQLDateAndTimeTimeZone(TimeZone timeZone) {
        TimeZone prevTimeZone = getSQLDateAndTimeTimeZone();
        super.setSQLDateAndTimeTimeZone(timeZone);

        if (!nullSafeEquals(timeZone, prevTimeZone)) {
            if (cachedTempDateFormatArray != null) {
                for (int i = CACHED_TDFS_SQL_D_T_TZ_OFFS; i < CACHED_TDFS_LENGTH; i++) {
                    TemplateDateFormat format = cachedTempDateFormatArray[i];
                    if (format != null && format.isTimeZoneBound()) {
                        cachedTempDateFormatArray[i] = null;
                    }
                }
            }
            if (cachedTempDateFormatsByFmtStrArray != null) {
                for (int i = CACHED_TDFS_SQL_D_T_TZ_OFFS; i < CACHED_TDFS_LENGTH; i++) {
                    cachedTempDateFormatsByFmtStrArray[i] = null;
                }
            }

            cachedSQLDateAndTimeTimeZoneSameAsNormal = null;
        }
    }

    // Replace with Objects.equals in Java 7
    private static boolean nullSafeEquals(Object o1, Object o2) {
        if (o1 == o2) return true;
        if (o1 == null || o2 == null) return false;
        return o1.equals(o2);
    }

    /**
     * Tells if the same concrete time zone is used for SQL date-only and time-only values as for other
     * date/time/date-time values.
     */
    boolean isSQLDateAndTimeTimeZoneSameAsNormal() {
        if (cachedSQLDateAndTimeTimeZoneSameAsNormal == null) {
            cachedSQLDateAndTimeTimeZoneSameAsNormal = Boolean.valueOf(
                    getSQLDateAndTimeTimeZone() == null
                            || getSQLDateAndTimeTimeZone().equals(getTimeZone()));
        }
        return cachedSQLDateAndTimeTimeZoneSameAsNormal.booleanValue();
    }

    @Override
    public void setURLEscapingCharset(String urlEscapingCharset) {
        cachedURLEscapingCharsetSet = false;
        super.setURLEscapingCharset(urlEscapingCharset);
    }

    /*
     * Note that altough it's not allowed to set this setting with the <tt>setting</tt> directive, it still must be
     * allowed to set it from Java code while the template executes, since some frameworks allow templates to actually
     * change the output encoding on-the-fly.
     */
    @Override
    public void setOutputEncoding(String outputEncoding) {
        cachedURLEscapingCharsetSet = false;
        super.setOutputEncoding(outputEncoding);
    }

    /**
     * Returns the name of the charset that should be used for URL encoding. This will be <code>null</code> if the
     * information is not available. The function caches the return value, so it's quick to call it repeatedly.
     */
    String getEffectiveURLEscapingCharset() {
        if (!cachedURLEscapingCharsetSet) {
            cachedURLEscapingCharset = getURLEscapingCharset();
            if (cachedURLEscapingCharset == null) {
                cachedURLEscapingCharset = getOutputEncoding();
            }
            cachedURLEscapingCharsetSet = true;
        }
        return cachedURLEscapingCharset;
    }

    Collator getCollator() {
        if (cachedCollator == null) {
            cachedCollator = Collator.getInstance(getLocale());
        }
        return cachedCollator;
    }

    /**
     * Compares two {@link TemplateModel}-s according the rules of the FTL "==" operator.
     * 
     * @since 2.3.20
     */
    public boolean applyEqualsOperator(TemplateModel leftValue, TemplateModel rightValue)
            throws TemplateException {
        return EvalUtil.compare(leftValue, EvalUtil.CMP_OP_EQUALS, rightValue, this);
    }

    /**
     * Compares two {@link TemplateModel}-s according the rules of the FTL "==" operator, except that if the two types
     * are incompatible, they are treated as non-equal instead of throwing an exception. Comparing dates of different
     * types (date-only VS time-only VS date-time) will still throw an exception, however.
     * 
     * @since 2.3.20
     */
    public boolean applyEqualsOperatorLenient(TemplateModel leftValue, TemplateModel rightValue)
            throws TemplateException {
        return EvalUtil.compareLenient(leftValue, EvalUtil.CMP_OP_EQUALS, rightValue, this);
    }

    /**
     * Compares two {@link TemplateModel}-s according the rules of the FTL "&lt;" operator.
     * 
     * @since 2.3.20
     */
    public boolean applyLessThanOperator(TemplateModel leftValue, TemplateModel rightValue)
            throws TemplateException {
        return EvalUtil.compare(leftValue, EvalUtil.CMP_OP_LESS_THAN, rightValue, this);
    }

    /**
     * Compares two {@link TemplateModel}-s according the rules of the FTL "&lt;" operator.
     * 
     * @since 2.3.20
     */
    public boolean applyLessThanOrEqualsOperator(TemplateModel leftValue, TemplateModel rightValue)
            throws TemplateException {
        return EvalUtil.compare(leftValue, EvalUtil.CMP_OP_LESS_THAN_EQUALS, rightValue, this);
    }

    /**
     * Compares two {@link TemplateModel}-s according the rules of the FTL "&gt;" operator.
     * 
     * @since 2.3.20
     */
    public boolean applyGreaterThanOperator(TemplateModel leftValue, TemplateModel rightValue)
            throws TemplateException {
        return EvalUtil.compare(leftValue, EvalUtil.CMP_OP_GREATER_THAN, rightValue, this);
    }

    /**
     * Compares two {@link TemplateModel}-s according the rules of the FTL "&gt;=" operator.
     * 
     * @since 2.3.20
     */
    public boolean applyWithGreaterThanOrEqualsOperator(TemplateModel leftValue, TemplateModel rightValue)
            throws TemplateException {
        return EvalUtil.compare(leftValue, EvalUtil.CMP_OP_GREATER_THAN_EQUALS, rightValue, this);
    }

    public void setOut(Writer out) {
        this.out = out;
    }

    public Writer getOut() {
        return out;
    }

    @Override
    public void setNumberFormat(String formatName) {
        super.setNumberFormat(formatName);
        cachedTemplateNumberFormat = null;
    }

    /**
     * Format number with the default number format.
     * 
     * @param exp
     *            The blamed expression if an error occurs; it's only needed for better error messages
     */
    String formatNumberToPlainText(TemplateNumberModel number, Expression exp, boolean useTempModelExc)
            throws TemplateException {
        return formatNumberToPlainText(number, getTemplateNumberFormat(exp, useTempModelExc), exp, useTempModelExc);
    }

    /**
     * Format number with the number format specified as the parameter, with the current locale.
     * 
     * @param exp
     *            The blamed expression if an error occurs; it's only needed for better error messages
     */
    String formatNumberToPlainText(
            TemplateNumberModel number, TemplateNumberFormat format, Expression exp,
            boolean useTempModelExc)
            throws TemplateException {
        try {
            return EvalUtil.assertFormatResultNotNull(format.formatToPlainText(number));
        } catch (TemplateValueFormatException e) {
            throw MessageUtil.newCantFormatNumberException(format, exp, e, useTempModelExc);
        }
    }

    /**
     * Format number with the number format specified as the parameter, with the current locale.
     * 
     * @param exp
     *            The blamed expression if an error occurs; it's only needed for better error messages
     */
    String formatNumberToPlainText(Number number, BackwardCompatibleTemplateNumberFormat format, Expression exp)
            throws TemplateModelException, _MiscTemplateException {
        try {
            return format.format(number);
        } catch (UnformattableValueException e) {
            throw new _MiscTemplateException(exp, e, this,
                    "Failed to format number with ", new _DelayedJQuote(format.getDescription()), ": ",
                    e.getMessage());
        }
    }

    /**
     * Returns the current number format ({@link #getNumberFormat()}) as {@link TemplateNumberFormat}.
     * 
     * <p>
     * Performance notes: The result is stored for reuse, so calling this method frequently is usually not a problem.
     * However, at least as of this writing (2.3.24), changing the current locale {@link #setLocale(Locale)} or changing
     * the current number format ({@link #setNumberFormat(String)}) will drop the stored value, so it will have to be
     * recalculated.
     * 
     * @since 2.3.24
     */
    public TemplateNumberFormat getTemplateNumberFormat() throws TemplateValueFormatException {
        TemplateNumberFormat format = cachedTemplateNumberFormat;
        if (format == null) {
            format = getTemplateNumberFormat(getNumberFormat(), false);
            cachedTemplateNumberFormat = format;
        }
        return format;
    }

    /**
     * Returns the number format as {@link TemplateNumberFormat} for the given format string and the current locale.
     * (The current locale is the locale returned by {@link #getLocale()}.) Note that the result will be cached in the
     * {@link Environment} instance (though at least in 2.3.24 the cache will be flushed if the current locale of the
     * {@link Environment} is changed).
     * 
     * @param formatString
     *            A string that you could also use as the value of the {@code numberFormat} configuration setting. Can't
     *            be {@code null}.
     * 
     * @since 2.3.24
     */
    public TemplateNumberFormat getTemplateNumberFormat(String formatString) throws TemplateValueFormatException {
        return getTemplateNumberFormat(formatString, true);
    }

    /**
     * Returns the number format as {@link TemplateNumberFormat}, for the given format string and locale. To get a
     * number format for the current locale, use {@link #getTemplateNumberFormat(String)} instead.
     * 
     * <p>
     * Note on performance (which was true at least for 2.3.24): Unless the locale happens to be equal to the current
     * locale, the {@link Environment}-level format cache can't be used, so the format string has to be parsed and the
     * matching factory has to be get an invoked, which is much more expensive than getting the format from the cache.
     * Thus the returned format should be stored by the caller for later reuse (but only within the current thread and
     * in relation to the current {@link Environment}), if it will be needed frequently.
     * 
     * @param formatString
     *            A string that you could also use as the value of the {@code numberFormat} configuration setting.
     * @param locale
     *            The locale of the number format; not {@code null}.
     * 
     * @since 2.3.24
     */
    public TemplateNumberFormat getTemplateNumberFormat(String formatString, Locale locale)
            throws TemplateValueFormatException {
        if (locale.equals(getLocale())) {
            getTemplateNumberFormat(formatString);
        }

        return getTemplateNumberFormatWithoutCache(formatString, locale);
    }

    /**
     * Convenience wrapper around {@link #getTemplateNumberFormat()} to be called during expression evaluation.
     */
    TemplateNumberFormat getTemplateNumberFormat(Expression exp, boolean useTempModelExc) throws TemplateException {
        TemplateNumberFormat format;
        try {
            format = getTemplateNumberFormat();
        } catch (TemplateValueFormatException e) {
            _ErrorDescriptionBuilder desc = new _ErrorDescriptionBuilder(
                    "Failed to get number format object for the current number format string, ",
                    new _DelayedJQuote(getNumberFormat()), ": ", e.getMessage())
                    .blame(exp); 
            throw useTempModelExc
                    ? new _TemplateModelException(e, this, desc) : new _MiscTemplateException(e, this, desc);
        }
        return format;
    }

    /**
     * Convenience wrapper around {@link #getTemplateNumberFormat(String)} to be called during expression evaluation.
     * 
     * @param exp
     *            The blamed expression if an error occurs; it's only needed for better error messages
     */
    TemplateNumberFormat getTemplateNumberFormat(String formatString, Expression exp, boolean useTempModelExc)
            throws TemplateException {
        TemplateNumberFormat format;
        try {
            format = getTemplateNumberFormat(formatString);
        } catch (TemplateValueFormatException e) {
            _ErrorDescriptionBuilder desc = new _ErrorDescriptionBuilder(
                    "Failed to get number format object for the ", new _DelayedJQuote(formatString),
                    " number format string: ", e.getMessage())
                    .blame(exp);
            throw useTempModelExc
                    ? new _TemplateModelException(e, this, desc) : new _MiscTemplateException(e, this, desc);
        }
        return format;
    }

    /**
     * Gets the {@link TemplateNumberFormat} <em>for the current locale</em>.
     * 
     * @param formatString
     *            Not {@code null}
     * @param cacheResult
     *            If the results should stored in the {@link Environment}-level cache. It will still try to get the
     *            result from the cache regardless of this parameter.
     */
    private TemplateNumberFormat getTemplateNumberFormat(String formatString, boolean cacheResult)
            throws TemplateValueFormatException {
        if (cachedTemplateNumberFormats == null) {
            if (cacheResult) {
                cachedTemplateNumberFormats = new HashMap<String, TemplateNumberFormat>();
            }
        } else {
            TemplateNumberFormat format = cachedTemplateNumberFormats.get(formatString);
            if (format != null) {
                return format;
            }
        }

        TemplateNumberFormat format = getTemplateNumberFormatWithoutCache(formatString, getLocale());

        if (cacheResult) {
            cachedTemplateNumberFormats.put(formatString, format);
        }
        return format;
    }

    /**
     * Returns the {@link TemplateNumberFormat} for the given parameters without using the {@link Environment}-level
     * cache. Of course, the {@link TemplateNumberFormatFactory} involved might still uses its own cache.
     * 
     * @param formatString
     *            Not {@code null}
     * @param locale
     *            Not {@code null}
     */
    private TemplateNumberFormat getTemplateNumberFormatWithoutCache(String formatString, Locale locale)
            throws TemplateValueFormatException {
        int formatStringLen = formatString.length();
        if (formatStringLen > 1
                && formatString.charAt(0) == '@'
                && (isIcI2324OrLater() || hasCustomFormats())
                && Character.isLetter(formatString.charAt(1))) {
            final String name;
            final String params;
            {
                int endIdx;
                findParamsStart: for (endIdx = 1; endIdx < formatStringLen; endIdx++) {
                    char c = formatString.charAt(endIdx);
                    if (c == ' ' || c == '_') {
                        break findParamsStart;
                    }
                }
                name = formatString.substring(1, endIdx);
                params = endIdx < formatStringLen ? formatString.substring(endIdx + 1) : "";
            }

            TemplateNumberFormatFactory formatFactory = getCustomNumberFormat(name);
            if (formatFactory == null) {
                throw new UndefinedCustomFormatException(
                        "No custom number format was defined with name " + StringUtil.jQuote(name));
            }

            return formatFactory.get(params, locale, this);
        } else {
            return JavaTemplateNumberFormatFactory.INSTANCE.get(formatString, locale, this);
        }
    }

    /**
     * Returns the {@link NumberFormat} used for the <tt>c</tt> built-in. This is always US English
     * <code>"0.################"</code>, without grouping and without superfluous decimal separator.
     */
    public NumberFormat getCNumberFormat() {
        // It can't be cached in a static field, because DecimalFormat-s aren't
        // thread-safe.
        if (cNumberFormat == null) {
            cNumberFormat = (DecimalFormat) C_NUMBER_FORMAT.clone();
        }
        return cNumberFormat;
    }

    @Override
    public void setTimeFormat(String timeFormat) {
        String prevTimeFormat = getTimeFormat();
        super.setTimeFormat(timeFormat);
        if (!timeFormat.equals(prevTimeFormat)) {
            if (cachedTempDateFormatArray != null) {
                for (int i = 0; i < CACHED_TDFS_LENGTH; i += CACHED_TDFS_ZONELESS_INPUT_OFFS) {
                    cachedTempDateFormatArray[i + TemplateDateModel.TIME] = null;
                }
            }
        }
    }

    @Override
    public void setDateFormat(String dateFormat) {
        String prevDateFormat = getDateFormat();
        super.setDateFormat(dateFormat);
        if (!dateFormat.equals(prevDateFormat)) {
            if (cachedTempDateFormatArray != null) {
                for (int i = 0; i < CACHED_TDFS_LENGTH; i += CACHED_TDFS_ZONELESS_INPUT_OFFS) {
                    cachedTempDateFormatArray[i + TemplateDateModel.DATE] = null;
                }
            }
        }
    }

    @Override
    public void setDateTimeFormat(String dateTimeFormat) {
        String prevDateTimeFormat = getDateTimeFormat();
        super.setDateTimeFormat(dateTimeFormat);
        if (!dateTimeFormat.equals(prevDateTimeFormat)) {
            if (cachedTempDateFormatArray != null) {
                for (int i = 0; i < CACHED_TDFS_LENGTH; i += CACHED_TDFS_ZONELESS_INPUT_OFFS) {
                    cachedTempDateFormatArray[i + TemplateDateModel.DATETIME] = null;
                }
            }
        }
    }

    public Configuration getConfiguration() {
        return configuration;
    }

    TemplateModel getLastReturnValue() {
        return lastReturnValue;
    }

    void setLastReturnValue(TemplateModel lastReturnValue) {
        this.lastReturnValue = lastReturnValue;
    }

    void clearLastReturnValue() {
        this.lastReturnValue = null;
    }

    /**
     * @param tdmSourceExpr
     *            The blamed expression if an error occurs; only used for error messages.
     */
    String formatDateToPlainText(TemplateDateModel tdm, Expression tdmSourceExpr,
            boolean useTempModelExc) throws TemplateException {
        TemplateDateFormat format = getTemplateDateFormat(tdm, tdmSourceExpr, useTempModelExc);
        
        try {
            return EvalUtil.assertFormatResultNotNull(format.formatToPlainText(tdm));
        } catch (TemplateValueFormatException e) {
            throw MessageUtil.newCantFormatDateException(format, tdmSourceExpr, e, useTempModelExc);
        }
    }

    /**
     * @param blamedDateSourceExp
     *            The blamed expression if an error occurs; only used for error messages.
     * @param blamedFormatterExp
     *            The blamed expression if an error occurs; only used for error messages.
     */
    String formatDateToPlainText(TemplateDateModel tdm, String formatString,
            Expression blamedDateSourceExp, Expression blamedFormatterExp,
            boolean useTempModelExc) throws TemplateException {
        Date date = EvalUtil.modelToDate(tdm, blamedDateSourceExp);
        
        TemplateDateFormat format = getTemplateDateFormat(
                formatString, tdm.getDateType(), date.getClass(),
                blamedDateSourceExp, blamedFormatterExp,
                useTempModelExc);
        
        try {
            return EvalUtil.assertFormatResultNotNull(format.formatToPlainText(tdm));
        } catch (TemplateValueFormatException e) {
            throw MessageUtil.newCantFormatDateException(format, blamedDateSourceExp, e, useTempModelExc);
        }
    }

    /**
     * Gets a {@link TemplateDateFormat} using the date/time/datetime format settings and the current locale and time
     * zone. (The current locale is the locale returned by {@link #getLocale()}. The current time zone is
     * {@link #getTimeZone()} or {@link #getSQLDateAndTimeTimeZone()}).
     * 
     * @param dateType
     *            The FTL date type; see the similar parameter of
     *            {@link TemplateDateFormatFactory#get(String, int, Locale, TimeZone, boolean, Environment)}
     * @param dateClass
     *            The exact {@link Date} class, like {@link java.sql.Date} or {@link java.sql.Time}; this can influences
     *            time zone selection. See also: {@link #setSQLDateAndTimeTimeZone(TimeZone)}
     */
    public TemplateDateFormat getTemplateDateFormat(int dateType, Class<? extends Date> dateClass)
            throws TemplateValueFormatException {
        boolean isSQLDateOrTime = isSQLDateOrTimeClass(dateClass);
        return getTemplateDateFormat(dateType, shouldUseSQLDTTimeZone(isSQLDateOrTime), isSQLDateOrTime);
    }
    
    /**
     * Gets a {@link TemplateDateFormat} for the specified format string and the current locale and time zone. (The
     * current locale is the locale returned by {@link #getLocale()}. The current time zone is {@link #getTimeZone()} or
     * {@link #getSQLDateAndTimeTimeZone()}).
     * 
     * <p>
     * Note on performance: The result will be cached in the {@link Environment} instance. However, at least in 2.3.24
     * the cached entries that depend on the current locale or the current time zone or the current date/time/datetime
     * format of the {@link Environment} will be lost when those settings are changed.
     * 
     * @param formatString
     *            Like {@code "iso m"} or {@code "dd.MM.yyyy HH:mm"} or {@code "@somethingCustom"} or
     *            {@code "@somethingCustom params"}
     * 
     * @since 2.3.24
     */
    public TemplateDateFormat getTemplateDateFormat(
            String formatString, int dateType, Class<? extends Date> dateClass)
                    throws TemplateValueFormatException {
        boolean isSQLDateOrTime = isSQLDateOrTimeClass(dateClass);
        return getTemplateDateFormat(
                formatString, dateType,
                shouldUseSQLDTTimeZone(isSQLDateOrTime), isSQLDateOrTime, true);
    }

    /**
     * Like {@link #getTemplateDateFormat(String, int, Class)}, but allows you to use a different locale than the
     * current one. If you want to use the current locale, use {@link #getTemplateDateFormat(String, int, Class)}
     * instead.
     * 
     * <p>
     * Performance notes regarding the locale and time zone parameters of
     * {@link #getTemplateDateFormat(String, int, Locale, TimeZone, boolean)} apply.
     * 
     * @param locale
     *            Can't be {@code null}; See the similar parameter of
     *            {@link TemplateDateFormatFactory#get(String, int, Locale, TimeZone, boolean, Environment)}
     * 
     * @see #getTemplateDateFormat(String, int, Class)
     * 
     * @since 2.4
     */
    public TemplateDateFormat getTemplateDateFormat(
            String formatString,
            int dateType, Class<? extends Date> dateClass,
            Locale locale)
                    throws TemplateValueFormatException {
        boolean isSQLDateOrTime = isSQLDateOrTimeClass(dateClass);
        boolean useSQLDTTZ = shouldUseSQLDTTimeZone(isSQLDateOrTime);
        return getTemplateDateFormat(
                formatString,
                dateType, locale, useSQLDTTZ ? getSQLDateAndTimeTimeZone() : getTimeZone(), isSQLDateOrTime);        
    }

    /**
     * Like {@link #getTemplateDateFormat(String, int, Class)}, but allows you to use a different locale and time zone
     * than the current one. If you want to use the current locale and time zone, use
     * {@link #getTemplateDateFormat(String, int, Class)} instead.
     * 
     * <p>
     * Performance notes regarding the locale and time zone parameters of
     * {@link #getTemplateDateFormat(String, int, Locale, TimeZone, boolean)} apply.
     * 
     * @param timeZone
     *            The {@link TimeZone} used if {@code dateClass} is not an SQL date-only or time-only type. Can't be
     *            {@code null}.
     * @param sqlDateAndTimeTimeZone
     *            The {@link TimeZone} used if {@code dateClass} is an SQL date-only or time-only type. Can't be
     *            {@code null}.
     * 
     * @see #getTemplateDateFormat(String, int, Class)
     * 
     * @since 2.4
     */
    public TemplateDateFormat getTemplateDateFormat(
            String formatString,
            int dateType, Class<? extends Date> dateClass,
            Locale locale, TimeZone timeZone, TimeZone sqlDateAndTimeTimeZone)
                    throws TemplateValueFormatException {
        boolean isSQLDateOrTime = isSQLDateOrTimeClass(dateClass);
        boolean useSQLDTTZ = shouldUseSQLDTTimeZone(isSQLDateOrTime);
        return getTemplateDateFormat(
                formatString,
                dateType, locale, useSQLDTTZ ? sqlDateAndTimeTimeZone : timeZone, isSQLDateOrTime);        
    }
    
    /**
     * Gets a {@link TemplateDateFormat} for the specified parameters. This is mostly meant to be used by
     * {@link TemplateDateFormatFactory} implementations to delegate to a format based on a specific format string. It's
     * works well for that, as its parameters are the same low level values as the parameters of
     * {@link TemplateDateFormatFactory#get(String, int, Locale, TimeZone, boolean, Environment)}. For other tasks
     * consider the other overloads of this method.
     * 
     * <p>
     * Note on performance (which was true at least for 2.3.24): Unless the locale happens to be equal to the current
     * locale and the time zone with one of the current time zones ({@link #getTimeZone()} or
     * {@link #getSQLDateAndTimeTimeZone()}), the {@link Environment}-level format cache can't be used, so the format
     * string has to be parsed and the matching factory has to be get an invoked, which is much more expensive than
     * getting the format from the cache. Thus the returned format should be stored by the caller for later reuse (but
     * only within the current thread and in relation to the current {@link Environment}), if it will be needed
     * frequently.
     * 
     * @param formatString
     *            Like {@code "iso m"} or {@code "dd.MM.yyyy HH:mm"} or {@code "@somethingCustom"} or
     *            {@code "@somethingCustom params"}
     * @param dateType
     *            The FTL date type; see the similar parameter of
     *            {@link TemplateDateFormatFactory#get(String, int, Locale, TimeZone, boolean, Environment)}
     * @param timeZone
     *            Not {@code null}; See the similar parameter of
     *            {@link TemplateDateFormatFactory#get(String, int, Locale, TimeZone, boolean, Environment)}
     * @param locale
     *            Not {@code null}; See the similar parameter of
     *            {@link TemplateDateFormatFactory#get(String, int, Locale, TimeZone, boolean, Environment)}
     * @param zonelessInput
     *            See the similar parameter of
     *            {@link TemplateDateFormatFactory#get(String, int, Locale, TimeZone, boolean, Environment)}
     * 
     * @since 2.3.24
     */
    public TemplateDateFormat getTemplateDateFormat(
            String formatString,
            int dateType, Locale locale, TimeZone timeZone, boolean zonelessInput)
                    throws TemplateValueFormatException {
        Locale currentLocale = getLocale();
        if (locale.equals(currentLocale)) {
            int equalCurrentTZ;
            TimeZone currentTimeZone = getTimeZone();
            if (timeZone.equals(currentTimeZone)) {
                equalCurrentTZ = 1;
            } else {
                TimeZone currentSQLDTTimeZone = getSQLDateAndTimeTimeZone();
                if (timeZone.equals(currentSQLDTTimeZone)) {
                    equalCurrentTZ = 2;
                } else {
                    equalCurrentTZ = 0;
                }
            }
            if (equalCurrentTZ != 0) {
                return getTemplateDateFormat(formatString, dateType, equalCurrentTZ == 2, zonelessInput, true);
            }
            // Falls through
        }
        return getTemplateDateFormatWithoutCache(formatString, dateType, locale, timeZone, zonelessInput);
    }
    
    TemplateDateFormat getTemplateDateFormat(TemplateDateModel tdm, Expression tdmSourceExpr, boolean useTempModelExc)
            throws TemplateModelException, TemplateException {
        Date date = EvalUtil.modelToDate(tdm, tdmSourceExpr);
        
        TemplateDateFormat format = getTemplateDateFormat(
                tdm.getDateType(), date.getClass(), tdmSourceExpr,
                useTempModelExc);
        return format;
    }

    /**
     * Same as {@link #getTemplateDateFormat(int, Class)}, but translates the exceptions to {@link TemplateException}-s.
     */
    TemplateDateFormat getTemplateDateFormat(
            int dateType, Class<? extends Date> dateClass, Expression blamedDateSourceExp, boolean useTempModelExc)
                    throws TemplateException {
        try {
            return getTemplateDateFormat(dateType, dateClass);
        } catch (UnknownDateTypeFormattingUnsupportedException e) {
            throw MessageUtil.newCantFormatUnknownTypeDateException(blamedDateSourceExp, e);
        } catch (TemplateValueFormatException e) {
            String settingName;
            String settingValue;
            switch (dateType) {
            case TemplateDateModel.TIME:
                settingName = Configurable.TIME_FORMAT_KEY;
                settingValue = getTimeFormat();
                break;
            case TemplateDateModel.DATE:
                settingName = Configurable.DATE_FORMAT_KEY;
                settingValue = getDateFormat();
                break;
            case TemplateDateModel.DATETIME:
                settingName = Configurable.DATETIME_FORMAT_KEY;
                settingValue = getDateTimeFormat();
                break;
            default:
                settingName = "???";
                settingValue = "???";
            }
            
            _ErrorDescriptionBuilder desc = new _ErrorDescriptionBuilder(
                    "The value of the \"", settingName,
                    "\" FreeMarker configuration setting is a malformed date/time/datetime format string: ",
                    new _DelayedJQuote(settingValue), ". Reason given: ",
                    e.getMessage());                    
            throw useTempModelExc ? new _TemplateModelException(e, desc) : new _MiscTemplateException(e, desc);
        }
    }

    /**
     * Same as {@link #getTemplateDateFormat(String, int, Class)}, but translates the exceptions to
     * {@link TemplateException}-s.
     */
    TemplateDateFormat getTemplateDateFormat(
            String formatString, int dateType, Class<? extends Date> dateClass,
            Expression blamedDateSourceExp, Expression blamedFormatterExp,
            boolean useTempModelExc)
                    throws TemplateException {
        try {
            return getTemplateDateFormat(formatString, dateType, dateClass);
        } catch (UnknownDateTypeFormattingUnsupportedException e) {
            throw MessageUtil.newCantFormatUnknownTypeDateException(blamedDateSourceExp, e);
        } catch (TemplateValueFormatException e) {
            _ErrorDescriptionBuilder desc = new _ErrorDescriptionBuilder(
                    "Can't create date/time/datetime format based on format string ",
                    new _DelayedJQuote(formatString), ". Reason given: ",
                    e.getMessage())
                    .blame(blamedFormatterExp);
            throw useTempModelExc ? new _TemplateModelException(e, desc) : new _MiscTemplateException(e, desc);
        }
    }

    /**
     * Used to get the {@link TemplateDateFormat} according the date/time/datetime format settings, for the current
     * locale and time zone. See {@link #getTemplateDateFormat(String, int, Locale, TimeZone, boolean)} for the meaning
     * of some if the parameters.
     */
    private TemplateDateFormat getTemplateDateFormat(int dateType, boolean useSQLDTTZ, boolean zonelessInput)
            throws TemplateValueFormatException {
        if (dateType == TemplateDateModel.UNKNOWN) {
            throw new UnknownDateTypeFormattingUnsupportedException();
        }
        int cacheIdx = getTemplateDateFormatCacheArrayIndex(dateType, zonelessInput, useSQLDTTZ);
        TemplateDateFormat[] cachedTemplateDateFormats = this.cachedTempDateFormatArray;
        if (cachedTemplateDateFormats == null) {
            cachedTemplateDateFormats = new TemplateDateFormat[CACHED_TDFS_LENGTH];
            this.cachedTempDateFormatArray = cachedTemplateDateFormats;
        }
        TemplateDateFormat format = cachedTemplateDateFormats[cacheIdx];
        if (format == null) {
            final String formatString;
            switch (dateType) {
            case TemplateDateModel.TIME:
                formatString = getTimeFormat();
                break;
            case TemplateDateModel.DATE:
                formatString = getDateFormat();
                break;
            case TemplateDateModel.DATETIME:
                formatString = getDateTimeFormat();
                break;
            default:
                throw new IllegalArgumentException("Invalid date type enum: " + Integer.valueOf(dateType));
            }

            format = getTemplateDateFormat(formatString, dateType, useSQLDTTZ, zonelessInput, false);
            
            cachedTemplateDateFormats[cacheIdx] = format;
        }
        return format;
    }

    /**
     * Used to get the {@link TemplateDateFormat} for the specified parameters, using the {@link Environment}-level
     * cache. As the {@link Environment}-level cache currently only stores formats for the current locale and time zone,
     * there's no parameter to specify those.
     * 
     * @param cacheResult
     *            If the results should stored in the {@link Environment}-level cache. It will still try to get the
     *            result from the cache regardless of this parameter.
     */
    private TemplateDateFormat getTemplateDateFormat(
            String formatString, int dateType, boolean useSQLDTTimeZone, boolean zonelessInput,
            boolean cacheResult)
                    throws TemplateValueFormatException {
        HashMap<String, TemplateDateFormat> cachedFormatsByFormatString;
        readFromCache: do {
            HashMap<String, TemplateDateFormat>[] cachedTempDateFormatsByFmtStrArray = this.cachedTempDateFormatsByFmtStrArray;
            if (cachedTempDateFormatsByFmtStrArray == null) {
                if (cacheResult) {
                    cachedTempDateFormatsByFmtStrArray = new HashMap[CACHED_TDFS_LENGTH];
                    this.cachedTempDateFormatsByFmtStrArray = cachedTempDateFormatsByFmtStrArray;
                } else {
                    cachedFormatsByFormatString = null;
                    break readFromCache;
                }
            }

            TemplateDateFormat format;
            {
                int cacheArrIdx = getTemplateDateFormatCacheArrayIndex(dateType, zonelessInput, useSQLDTTimeZone);
                cachedFormatsByFormatString = cachedTempDateFormatsByFmtStrArray[cacheArrIdx];
                if (cachedFormatsByFormatString == null) {
                    if (cacheResult) {
                        cachedFormatsByFormatString = new HashMap<String, TemplateDateFormat>(4);
                        cachedTempDateFormatsByFmtStrArray[cacheArrIdx] = cachedFormatsByFormatString;
                        format = null;
                    } else {
                        break readFromCache;
                    }
                } else {
                    format = cachedFormatsByFormatString.get(formatString);
                }
            }

            if (format != null) {
                return format;
            }
            // Cache miss; falls through
        } while (false);

        TemplateDateFormat format = getTemplateDateFormatWithoutCache(
                formatString,
                dateType, getLocale(), useSQLDTTimeZone ? getSQLDateAndTimeTimeZone() : getTimeZone(),
                zonelessInput);
        if (cacheResult) {
            // We know here that cachedFormatsByFormatString != null
            cachedFormatsByFormatString.put(formatString, format);
        }
        return format;
    }

    /**
     * Returns the {@link TemplateDateFormat} for the given parameters without using the {@link Environment}-level
     * cache. Of course, the {@link TemplateDateFormatFactory} involved might still uses its own cache, which can be
     * global (class-loader-level) or {@link Environment}-level.
     * 
     * @param formatString
     *            See the similar parameter of {@link TemplateDateFormatFactory#get}
     * @param dateType
     *            See the similar parameter of {@link TemplateDateFormatFactory#get}
     * @param zonelessInput
     *            See the similar parameter of {@link TemplateDateFormatFactory#get}
     */
    private TemplateDateFormat getTemplateDateFormatWithoutCache(
            String formatString, int dateType, Locale locale, TimeZone timeZone, boolean zonelessInput)
                    throws TemplateValueFormatException {
        final int formatStringLen = formatString.length();
        final String formatParams;

        TemplateDateFormatFactory formatFactory;
        char firstChar = formatStringLen != 0 ? formatString.charAt(0) : 0;

        // As of Java 8, 'x' and 'i' (lower case) are illegal date format letters, so this is backward-compatible.
        if (firstChar == 'x'
                && formatStringLen > 1
                && formatString.charAt(1) == 's') {
            formatFactory = XSTemplateDateFormatFactory.INSTANCE;
            formatParams = formatString; // for speed, we don't remove the prefix
        } else if (firstChar == 'i'
                && formatStringLen > 2
                && formatString.charAt(1) == 's'
                && formatString.charAt(2) == 'o') {
            formatFactory = ISOTemplateDateFormatFactory.INSTANCE;
            formatParams = formatString; // for speed, we don't remove the prefix
        } else if (firstChar == '@'
                && formatStringLen > 1
                && (isIcI2324OrLater() || hasCustomFormats())
                && Character.isLetter(formatString.charAt(1))) {
            final String name;
            {
                int endIdx;
                findParamsStart: for (endIdx = 1; endIdx < formatStringLen; endIdx++) {
                    char c = formatString.charAt(endIdx);
                    if (c == ' ' || c == '_') {
                        break findParamsStart;
                    }
                }
                name = formatString.substring(1, endIdx);
                formatParams = endIdx < formatStringLen ? formatString.substring(endIdx + 1) : "";
            }

            formatFactory = getCustomDateFormat(name);
            if (formatFactory == null) {
                throw new UndefinedCustomFormatException(
                        "No custom date format was defined with name " + StringUtil.jQuote(name));
            }
        } else {
            formatParams = formatString;
            formatFactory = JavaTemplateDateFormatFactory.INSTANCE;
        }

        return formatFactory.get(formatParams, dateType, locale, timeZone,
                zonelessInput, this);
    }

    boolean shouldUseSQLDTTZ(Class dateClass) {
        // Attention! If you update this method, update all overloads of it!
        return dateClass != Date.class // This pre-condition is only for speed
                && !isSQLDateAndTimeTimeZoneSameAsNormal()
                && isSQLDateOrTimeClass(dateClass);
    }

    private boolean shouldUseSQLDTTimeZone(boolean sqlDateOrTime) {
        // Attention! If you update this method, update all overloads of it!
        return sqlDateOrTime && !isSQLDateAndTimeTimeZoneSameAsNormal();
    }

    /**
     * Tells if the given class is or is subclass of {@link java.sql.Date} or {@link java.sql.Time}.
     */
    private static boolean isSQLDateOrTimeClass(Class dateClass) {
        // We do shortcuts for the most common cases.
        return dateClass != java.util.Date.class
                && (dateClass == java.sql.Date.class || dateClass == Time.class
                        || (dateClass != Timestamp.class
                                && (java.sql.Date.class.isAssignableFrom(dateClass)
                                        || Time.class.isAssignableFrom(dateClass))));
    }

    private int getTemplateDateFormatCacheArrayIndex(int dateType, boolean zonelessInput, boolean sqlDTTZ) {
        return dateType
                + (zonelessInput ? CACHED_TDFS_ZONELESS_INPUT_OFFS : 0)
                + (sqlDTTZ ? CACHED_TDFS_SQL_D_T_TZ_OFFS : 0);
    }

    /**
     * Returns the {@link DateToISO8601CalendarFactory} used by the the "iso_" built-ins. Be careful when using this; it
     * should only by used with
     * {@link DateUtil#dateToISO8601String(Date, boolean, boolean, boolean, int, TimeZone, DateToISO8601CalendarFactory)}
     * and {@link DateUtil#dateToXSString(Date, boolean, boolean, boolean, int, TimeZone, DateToISO8601CalendarFactory)}
     * .
     */
    DateToISO8601CalendarFactory getISOBuiltInCalendarFactory() {
        if (isoBuiltInCalendarFactory == null) {
            isoBuiltInCalendarFactory = new DateUtil.TrivialDateToISO8601CalendarFactory();
        }
        return isoBuiltInCalendarFactory;
    }

    TemplateTransformModel getTransform(Expression exp) throws TemplateException {
        TemplateTransformModel ttm = null;
        TemplateModel tm = exp.eval(this);
        if (tm instanceof TemplateTransformModel) {
            ttm = (TemplateTransformModel) tm;
        } else if (exp instanceof Identifier) {
            tm = configuration.getSharedVariable(exp.toString());
            if (tm instanceof TemplateTransformModel) {
                ttm = (TemplateTransformModel) tm;
            }
        }
        return ttm;
    }

    /**
     * Returns the loop or macro local variable corresponding to this variable name. Possibly null. (Note that the
     * misnomer is kept for backward compatibility: loop variables are not local variables according to our
     * terminology.)
     */
    public TemplateModel getLocalVariable(String name) throws TemplateModelException {
        if (localContextStack != null) {
            for (int i = localContextStack.size() - 1; i >= 0; i--) {
                LocalContext lc = localContextStack.get(i);
                TemplateModel tm = lc.getLocalVariable(name);
                if (tm != null) {
                    return tm;
                }
            }
        }
        return currentMacroContext == null ? null : currentMacroContext.getLocalVariable(name);
    }

    /**
     * Returns the variable that is visible in this context, or {@code null} if the variable is not found. This is the
     * correspondent to an FTL top-level variable reading expression. That is, it tries to find the the variable in this
     * order:
     * <ol>
     * <li>An loop variable (if we're in a loop or user defined directive body) such as foo_has_next
     * <li>A local variable (if we're in a macro)
     * <li>A variable defined in the current namespace (say, via &lt;#assign ...&gt;)
     * <li>A variable defined globally (say, via &lt;#global ....&gt;)
     * <li>Variable in the data model:
     * <ol>
     * <li>A variable in the root hash that was exposed to this rendering environment in the Template.process(...) call
     * <li>A shared variable set in the configuration via a call to Configuration.setSharedVariable(...)
     * </ol>
     * </li>
     * </ol>
     */
    public TemplateModel getVariable(String name) throws TemplateModelException {
        TemplateModel result = getLocalVariable(name);
        if (result == null) {
            result = currentNamespace.get(name);
        }
        if (result == null) {
            result = getGlobalVariable(name);
        }
        return result;
    }

    /**
     * Returns the globally visible variable of the given name (or null). This is correspondent to FTL
     * <code>.globals.<i>name</i></code>. This will first look at variables that were assigned globally via: &lt;#global
     * ...&gt; and then at the data model exposed to the template.
     */
    public TemplateModel getGlobalVariable(String name) throws TemplateModelException {
        TemplateModel result = globalNamespace.get(name);
        if (result == null) {
            result = rootDataModel.get(name);
        }
        if (result == null) {
            result = configuration.getSharedVariable(name);
        }
        return result;
    }

    /**
     * Sets a variable that is visible globally. This is correspondent to FTL
     * <code>&lt;#global <i>name</i>=<i>model</i>&gt;</code>. This can be considered a convenient shorthand for:
     * getGlobalNamespace().put(name, model)
     */
    public void setGlobalVariable(String name, TemplateModel model) {
        globalNamespace.put(name, model);
    }

    /**
     * Sets a variable in the current namespace. This is correspondent to FTL
     * <code>&lt;#assign <i>name</i>=<i>model</i>&gt;</code>. This can be considered a convenient shorthand for:
     * getCurrentNamespace().put(name, model)
     */
    public void setVariable(String name, TemplateModel model) {
        currentNamespace.put(name, model);
    }

    /**
     * Sets a local variable (one effective only during a macro invocation). This is correspondent to FTL
     * <code>&lt;#local <i>name</i>=<i>model</i>&gt;</code>.
     * 
     * @param name
     *            the identifier of the variable
     * @param model
     *            the value of the variable.
     * @throws IllegalStateException
     *             if the environment is not executing a macro body.
     */
    public void setLocalVariable(String name, TemplateModel model) {
        if (currentMacroContext == null) {
            throw new IllegalStateException("Not executing macro body");
        }
        currentMacroContext.setLocalVar(name, model);
    }

    /**
     * Returns a set of variable names that are known at the time of call. This includes names of all shared variables
     * in the {@link Configuration}, names of all global variables that were assigned during the template processing,
     * names of all variables in the current name-space, names of all local variables and loop variables. If the passed
     * root data model implements the {@link TemplateHashModelEx} interface, then all names it retrieves through a call
     * to {@link TemplateHashModelEx#keys()} method are returned as well. The method returns a new Set object on each
     * call that is completely disconnected from the Environment. That is, modifying the set will have no effect on the
     * Environment object.
     */
    public Set getKnownVariableNames() throws TemplateModelException {
        // shared vars.
        Set set = configuration.getSharedVariableNames();

        // root hash
        if (rootDataModel instanceof TemplateHashModelEx) {
            TemplateModelIterator rootNames = ((TemplateHashModelEx) rootDataModel).keys().iterator();
            while (rootNames.hasNext()) {
                set.add(((TemplateScalarModel) rootNames.next()).getAsString());
            }
        }

        // globals
        for (TemplateModelIterator tmi = globalNamespace.keys().iterator(); tmi.hasNext();) {
            set.add(((TemplateScalarModel) tmi.next()).getAsString());
        }

        // current name-space
        for (TemplateModelIterator tmi = currentNamespace.keys().iterator(); tmi.hasNext();) {
            set.add(((TemplateScalarModel) tmi.next()).getAsString());
        }

        // locals and loop vars
        if (currentMacroContext != null) {
            set.addAll(currentMacroContext.getLocalVariableNames());
        }
        if (localContextStack != null) {
            for (int i = localContextStack.size() - 1; i >= 0; i--) {
                LocalContext lc = localContextStack.get(i);
                set.addAll(lc.getLocalVariableNames());
            }
        }
        return set;
    }

    /**
     * Prints the current FTL stack trace. Useful for debugging. {@link TemplateException}s incorporate this information
     * in their stack traces.
     */
    public void outputInstructionStack(PrintWriter pw) {
        outputInstructionStack(getInstructionStackSnapshot(), false, pw);
        pw.flush();
    }

    private static final int TERSE_MODE_INSTRUCTION_STACK_TRACE_LIMIT = 10;

    /**
     * Prints an FTL stack trace based on a stack trace snapshot.
     * 
     * @param w
     *            If it's a {@link PrintWriter}, {@link PrintWriter#println()} will be used for line-breaks.
     * @see #getInstructionStackSnapshot()
     * @since 2.3.21
     */
    static void outputInstructionStack(
            TemplateElement[] instructionStackSnapshot, boolean terseMode, Writer w) {
        final PrintWriter pw = (PrintWriter) (w instanceof PrintWriter ? w : null);
        try {
            if (instructionStackSnapshot != null) {
                final int totalFrames = instructionStackSnapshot.length;
                int framesToPrint = terseMode
                        ? (totalFrames <= TERSE_MODE_INSTRUCTION_STACK_TRACE_LIMIT
                                ? totalFrames
                                : TERSE_MODE_INSTRUCTION_STACK_TRACE_LIMIT - 1)
                        : totalFrames;
                boolean hideNestringRelatedFrames = terseMode && framesToPrint < totalFrames;
                int nestingRelatedFramesHidden = 0;
                int trailingFramesHidden = 0;
                int framesPrinted = 0;
                for (int frameIdx = 0; frameIdx < totalFrames; frameIdx++) {
                    TemplateElement stackEl = instructionStackSnapshot[frameIdx];
                    final boolean nestingRelatedElement = (frameIdx > 0 && stackEl instanceof BodyInstruction)
                            || (frameIdx > 1 && instructionStackSnapshot[frameIdx - 1] instanceof BodyInstruction);
                    if (framesPrinted < framesToPrint) {
                        if (!nestingRelatedElement || !hideNestringRelatedFrames) {
                            w.write(frameIdx == 0
                                    ? "\t- Failed at: "
                                    : (nestingRelatedElement
                                            ? "\t~ Reached through: "
                                            : "\t- Reached through: "));
                            w.write(instructionStackItemToString(stackEl));
                            if (pw != null) pw.println();
                            else
                                w.write('\n');
                            framesPrinted++;
                        } else {
                            nestingRelatedFramesHidden++;
                        }
                    } else {
                        trailingFramesHidden++;
                    }
                }

                boolean hadClosingNotes = false;
                if (trailingFramesHidden > 0) {
                    w.write("\t... (Had ");
                    w.write(String.valueOf(trailingFramesHidden + nestingRelatedFramesHidden));
                    w.write(" more, hidden for tersenes)");
                    hadClosingNotes = true;
                }
                if (nestingRelatedFramesHidden > 0) {
                    if (hadClosingNotes) {
                        w.write(' ');
                    } else {
                        w.write('\t');
                    }
                    w.write("(Hidden " + nestingRelatedFramesHidden + " \"~\" lines for terseness)");
                    if (pw != null) pw.println();
                    else
                        w.write('\n');
                    hadClosingNotes = true;
                }
                if (hadClosingNotes) {
                    if (pw != null) pw.println();
                    else
                        w.write('\n');
                }
            } else {
                w.write("(The stack was empty)");
                if (pw != null) pw.println();
                else
                    w.write('\n');
            }
        } catch (IOException e) {
            LOG.error("Failed to print FTL stack trace", e);
        }
    }

    /**
     * Returns the snapshot of what would be printed as FTL stack trace.
     * 
     * @since 2.3.20
     */
    TemplateElement[] getInstructionStackSnapshot() {
        int requiredLength = 0;
        int ln = instructionStackSize;

        for (int i = 0; i < ln; i++) {
            TemplateElement stackEl = instructionStack[i];
            if (i == ln - 1 || stackEl.isShownInStackTrace()) {
                requiredLength++;
            }
        }

        if (requiredLength == 0) return null;

        TemplateElement[] result = new TemplateElement[requiredLength];
        int dstIdx = requiredLength - 1;
        for (int i = 0; i < ln; i++) {
            TemplateElement stackEl = instructionStack[i];
            if (i == ln - 1 || stackEl.isShownInStackTrace()) {
                result[dstIdx--] = stackEl;
            }
        }

        return result;
    }

    static String instructionStackItemToString(TemplateElement stackEl) {
        StringBuilder sb = new StringBuilder();
        appendInstructionStackItem(stackEl, sb);
        return sb.toString();
    }

    static void appendInstructionStackItem(TemplateElement stackEl, StringBuilder sb) {
        sb.append(MessageUtil.shorten(stackEl.getDescription(), 40));

        sb.append("  [");
        Macro enclosingMacro = getEnclosingMacro(stackEl);
        if (enclosingMacro != null) {
            sb.append(MessageUtil.formatLocationForEvaluationError(
                    enclosingMacro, stackEl.beginLine, stackEl.beginColumn));
        } else {
            sb.append(MessageUtil.formatLocationForEvaluationError(
                    stackEl.getUnboundTemplate(), stackEl.beginLine, stackEl.beginColumn));
        }
        sb.append("]");
    }

    static private Macro getEnclosingMacro(TemplateElement stackEl) {
        while (stackEl != null) {
            if (stackEl instanceof Macro) return (Macro) stackEl;
            stackEl = stackEl.getParentElement();
        }
        return null;
    }

    private void pushLocalContext(LocalContext localContext) {
        if (localContextStack == null) {
            localContextStack = new LocalContextStack();
        }
        localContextStack.push(localContext);
    }

    LocalContextStack getLocalContextStack() {
        return localContextStack;
    }

    /**
     * Returns the name-space for the name if exists, or null.
     * 
     * @param name
     *            the template path that you have used with the <code>import</code> directive or
     *            {@link #importLib(String, String)} call, in normalized form. That is, the path must be an absolute
     *            path, and it must not contain "/../" or "/./". The leading "/" is optional.
     */
    public Namespace getNamespace(String name) {
        if (name.startsWith("/")) name = name.substring(1);
        if (loadedLibs != null) {
            return (Namespace) loadedLibs.get(name);
        } else {
            return null;
        }
    }

    /**
     * Returns the main namespace. This corresponds to the FTL {@code .main} hash.
     */
    public Namespace getMainNamespace() {
        return mainNamespace;
    }

    /**
     * Returns the current namespace. This corresponds to the FTL {@code .namespace} hash. Initially, the current name
     * space is the main namespace, but when inside an {@code #import}-ed template, it will change to the namespace of
     * that import. Note that {@code #include} doesn't affect the namespace, so if you are in an {@code #import}-ed
     * template and then from there do an {@code #include}, the current namespace will remain the namespace of the
     * {@code #import}.
     */
    public Namespace getCurrentNamespace() {
        return currentNamespace;
    }

    /**
     * Returns the name-space that contains the globally visible non-data-model variables (usually created with
     * {@code &lt;#global ...&gt;}).
     */
    public Namespace getGlobalNamespace() {
        return globalNamespace;
    }

    /**
     * Returns the data-model (also known as the template context in some other template engines).
     */
    public TemplateHashModel getDataModel() {
        final TemplateHashModel result = new TemplateHashModel() {

            public boolean isEmpty() {
                return false;
            }

            public TemplateModel get(String key) throws TemplateModelException {
                TemplateModel value = rootDataModel.get(key);
                if (value == null) {
                    value = configuration.getSharedVariable(key);
                }
                return value;
            }
        };

        if (rootDataModel instanceof TemplateHashModelEx) {
            return new TemplateHashModelEx() {

                public boolean isEmpty() throws TemplateModelException {
                    return result.isEmpty();
                }

                public TemplateModel get(String key) throws TemplateModelException {
                    return result.get(key);
                }

                // NB: The methods below do not take into account
                // configuration shared variables even though
                // the hash will return them, if only for BWC reasons
                public TemplateCollectionModel values() throws TemplateModelException {
                    return ((TemplateHashModelEx) rootDataModel).values();
                }

                public TemplateCollectionModel keys() throws TemplateModelException {
                    return ((TemplateHashModelEx) rootDataModel).keys();
                }

                public int size() throws TemplateModelException {
                    return ((TemplateHashModelEx) rootDataModel).size();
                }
            };
        }
        return result;
    }

    /**
     * Returns the read-only hash of globally visible variables. This is the correspondent of FTL <code>.globals</code>
     * hash. That is, you see the variables created with <code>&lt;#global ...&gt;</code>, and the variables of the
     * data-model. To create new global variables, use {@link #setGlobalVariable setGlobalVariable}.
     */
    public TemplateHashModel getGlobalVariables() {
        return new TemplateHashModel() {

            public boolean isEmpty() {
                return false;
            }

            public TemplateModel get(String key) throws TemplateModelException {
                TemplateModel result = globalNamespace.get(key);
                if (result == null) {
                    result = rootDataModel.get(key);
                }
                if (result == null) {
                    result = configuration.getSharedVariable(key);
                }
                return result;
            }
        };
    }

    private void pushElement(TemplateElement element) {
        final int newSize = ++instructionStackSize;
        TemplateElement[] instructionStack = this.instructionStack;
        if (newSize > instructionStack.length) {
            final TemplateElement[] newInstructionStack = new TemplateElement[newSize * 2];
            for (int i = 0; i < instructionStack.length; i++) {
                newInstructionStack[i] = instructionStack[i]; 
            }
            instructionStack = newInstructionStack;
            this.instructionStack = instructionStack;
        }
        instructionStack[newSize - 1] = element;
    }

    private void popElement() {
        instructionStackSize--;
    }

    void replaceElementStackTop(TemplateElement instr) {
        instructionStack[instructionStackSize - 1] = instr;
    }

    public TemplateNodeModel getCurrentVisitorNode() {
        return currentVisitorNode;
    }

    /**
     * sets TemplateNodeModel as the current visitor node. <tt>.current_node</tt>
     */
    public void setCurrentVisitorNode(TemplateNodeModel node) {
        currentVisitorNode = node;
    }

    TemplateModel getNodeProcessor(TemplateNodeModel node) throws TemplateException {
        String nodeName = node.getNodeName();
        if (nodeName == null) {
            throw new _MiscTemplateException(this, "Node name is null.");
        }
        TemplateModel result = getNodeProcessor(nodeName, node.getNodeNamespace(), 0);

        if (result == null) {
            String type = node.getNodeType();

            /* DD: Original version: */
            if (type == null) {
                type = "default";
            }
            result = getNodeProcessor("@" + type, null, 0);

            /*
             * DD: Jonathan's non-BC version and IMHO otherwise wrong version: if (type != null) { result =
             * getNodeProcessor("@" + type, null, 0); } if (result == null) { result = getNodeProcessor("@default",
             * null, 0); }
             */
        }
        return result;
    }

    private TemplateModel getNodeProcessor(final String nodeName, final String nsURI, int startIndex)
            throws TemplateException {
        TemplateModel result = null;
        int i;
        for (i = startIndex; i < nodeNamespaces.size(); i++) {
            Namespace ns = null;
            try {
                ns = (Namespace) nodeNamespaces.get(i);
            } catch (ClassCastException cce) {
                throw new _MiscTemplateException(this,
                        "A \"using\" clause should contain a sequence of namespaces or strings that indicate the "
                                + "location of importable macro libraries.");
            }
            result = getNodeProcessor(ns, nodeName, nsURI);
            if (result != null)
                break;
        }
        if (result != null) {
            this.nodeNamespaceIndex = i + 1;
            this.currentNodeName = nodeName;
            this.currentNodeNS = nsURI;
        }
        return result;
    }

    private TemplateModel getNodeProcessor(Namespace ns, String localName, String nsURI) throws TemplateException {
        TemplateModel result = null;
        if (nsURI == null) {
            result = ns.get(localName);
            if (!(result instanceof BoundCallable) && !(result instanceof TemplateTransformModel)) {
                result = null;
            }
        } else {
            Template template = ns.getTemplate();
            String prefix = template.getPrefixForNamespace(nsURI);
            if (prefix == null) {
                // The other template cannot handle this node
                // since it has no prefix registered for the namespace
                return null;
            }
            if (prefix.length() > 0) {
                result = ns.get(prefix + ":" + localName);
                if (!(result instanceof BoundCallable) && !(result instanceof TemplateTransformModel)) {
                    result = null;
                }
            } else {
                if (nsURI.length() == 0) {
                    result = ns.get(Template.NO_NS_PREFIX + ":" + localName);
                    if (!(result instanceof BoundCallable) && !(result instanceof TemplateTransformModel)) {
                        result = null;
                    }
                }
                if (nsURI.equals(template.getDefaultNS())) {
                    result = ns.get(Template.DEFAULT_NAMESPACE_PREFIX + ":" + localName);
                    if (!(result instanceof BoundCallable) && !(result instanceof TemplateTransformModel)) {
                        result = null;
                    }
                }
                if (result == null) {
                    result = ns.get(localName);
                    if (!(result instanceof BoundCallable) && !(result instanceof TemplateTransformModel)) {
                        result = null;
                    }
                }
            }
        }
        return result;
    }

    /**
     * Emulates <code>include</code> directive, except that <code>name</code> must be tempate root relative.
     *
     * <p>
     * It's the same as <code>include(getTemplateForInclusion(name, encoding, parse))</code>. But, you may want to
     * separately call these two methods, so you can determine the source of exceptions more precisely, and thus achieve
     * more intelligent error handling.
     *
     * @see #getTemplateForInclusion(String name, String encoding, boolean parse)
     * @see #include(Template includedTemplate)
     */
    public void include(String name, String encoding, boolean parse)
            throws IOException, TemplateException {
        include(getTemplateForInclusion(name, encoding, parse));
    }

    /**
     * Same as {@link #getTemplateForInclusion(String, String, boolean, boolean)} with {@code false}
     * {@code ignoreMissign} argument.
     */
    public Template getTemplateForInclusion(String name, String encoding, boolean parse)
            throws IOException {
        return getTemplateForInclusion(name, encoding, parse, false);
    }

    /**
     * Gets a template for inclusion; used for implementing {@link #include(Template includedTemplate)}. The advantage
     * over simply using <code>config.getTemplate(...)</code> is that it chooses the default encoding exactly as the
     * <code>include</code> directive does, although that encoding selection mechanism is a historical baggage and
     * considered to be harmful.
     *
     * @param name
     *            the name of the template, relatively to the template root directory (not the to the directory of the
     *            currently executing template file). (Note that you can use
     *            {@link freemarker.cache.TemplateCache#getFullTemplatePath} to convert paths to template root relative
     *            paths.) For more details see the identical parameter of
     *            {@link Configuration#getTemplate(String, Locale, String, boolean, boolean)}
     * 
     * @param encoding
     *            the charset of the obtained template. If {@code null}, the encoding of the top template that is
     *            currently being processed in this {@link Environment} is used, which can lead to odd situations, so
     *            using {@code null} is not recommended. In most applications, the value of
     *            {@link Configuration#getEncoding(Locale)} (or {@link Configuration#getDefaultEncoding()}) should be
     *            used here.
     * 
     * @param parseAsFTL
     *            See identical parameter of {@link Configuration#getTemplate(String, Locale, String, boolean, boolean)}
     * 
     * @param ignoreMissing
     *            See identical parameter of {@link Configuration#getTemplate(String, Locale, String, boolean, boolean)}
     * 
     * @return Same as {@link Configuration#getTemplate(String, Locale, String, boolean, boolean)}
     * @throws IOException
     *             Same as exceptions thrown by
     *             {@link Configuration#getTemplate(String, Locale, String, boolean, boolean)}
     * 
     * @since 2.3.21
     */
    public Template getTemplateForInclusion(String name, String encoding, boolean parseAsFTL, boolean ignoreMissing)
            throws IOException {
        final Template inheritedTemplate = getTemplate();

        if (encoding == null) {
            // This branch shouldn't exist, as it doesn't make much sense to inherit encoding. But we have to keep BC.
            encoding = inheritedTemplate.getEncoding();
            if (encoding == null) {
                encoding = configuration.getEncoding(this.getLocale());
            }
        }

        Object customLookupCondition = inheritedTemplate.getCustomLookupCondition();

        return configuration.getTemplate(
                name, getLocale(), customLookupCondition,
                encoding, parseAsFTL,
                ignoreMissing);
    }

    /**
     * Processes a Template in the context of this <code>Environment</code>, including its output in the
     * <code>Environment</code>'s Writer.
     *
     * @param includedTemplate
     *            the template to process. Note that it does <em>not</em> need to be a template returned by
     *            {@link #getTemplateForInclusion(String name, String encoding, boolean parse)}.
     */
    public void include(Template includedTemplate)
            throws TemplateException, IOException {
        final Template prevTemplate;
        final boolean parentReplacementOn = isBeforeIcI2322();
        prevTemplate = getTemplate();
        if (parentReplacementOn) {
            setParent(includedTemplate);
        } else {
            legacyParent = includedTemplate;
        }

        final Template prevCurrentTemplate = currentTemplate;
        try {
            currentTemplate = includedTemplate;
            predefineCallables(includedTemplate);
            try {
                visit(includedTemplate.getRootTreeNode());
            } finally {
                if (parentReplacementOn) {
                    setParent(prevTemplate);
            } else {
                legacyParent = prevTemplate;
                }
            }
        } finally {
            currentTemplate = prevCurrentTemplate;
        }
    }

    /**
     * Emulates <code>import</code> directive, except that <code>name</code> must be tempate root relative.
     *
     * <p>
     * It's the same as <code>importLib(getTemplateForImporting(name), namespace)</code>. But, you may want to
     * separately call these two methods, so you can determine the source of exceptions more precisely, and thus achieve
     * more intelligent error handling.
     *
     * @see #getTemplateForImporting(String name)
     * @see #importLib(Template includedTemplate, String namespace)
     */
    public Namespace importLib(String name, String namespace)
            throws IOException, TemplateException {
        return importLib(getTemplateForImporting(name), namespace);
    }

    /**
     * Gets a template for importing; used with {@link #importLib(Template importedTemplate, String namespace)}. The
     * advantage over simply using <code>config.getTemplate(...)</code> is that it chooses the encoding as the
     * <code>import</code> directive does.
     *
     * @param name
     *            the name of the template, relatively to the template root directory (not the to the directory of the
     *            currently executing template file!). (Note that you can use
     *            {@link freemarker.cache.TemplateCache#getFullTemplatePath} to convert paths to template root relative
     *            paths.)
     */
    public Template getTemplateForImporting(String name) throws IOException {
        return getTemplateForInclusion(name, null, true);
    }

    /**
     * Emulates <code>import</code> directive.
     *
     * @param loadedTemplate
     *            the template to import. Note that it does <em>not</em> need to be a template returned by
     *            {@link #getTemplateForImporting(String name)}.
     */
    public Namespace importLib(Template loadedTemplate, String namespace)
            throws IOException, TemplateException {
        if (loadedLibs == null) {
            loadedLibs = new HashMap();
        }
        String templateName = loadedTemplate.getName();
        Namespace existingNamespace = (Namespace) loadedLibs.get(templateName);
        if (existingNamespace != null) {
            if (namespace != null) {
                setVariable(namespace, existingNamespace);
            }
        } else {
            Namespace newNamespace = new Namespace(loadedTemplate);
            if (namespace != null) {
                currentNamespace.put(namespace, newNamespace);
                if (currentNamespace == mainNamespace) {
                    globalNamespace.put(namespace, newNamespace);
                }
            }
            Namespace prevNamespace = this.currentNamespace;
            this.currentNamespace = newNamespace;
            loadedLibs.put(templateName, currentNamespace);
            Writer prevOut = out;
            this.out = NullWriter.INSTANCE;
            try {
                include(loadedTemplate);
            } finally {
                this.out = prevOut;
                this.currentNamespace = prevNamespace;
            }
        }
        return (Namespace) loadedLibs.get(templateName);
    }

    /**
     * Resolves a reference to a template (like the one used in {@code #include} or {@code #import}), assuming a base
     * name. This gives a full (that is, absolute), even if non-normalized template name, that could be used for
     * {@link Configuration#getTemplate(String)}. This is mostly used when a template refers to another template.
     * 
     * @param baseName
     *            The name to which relative {@code targetName}-s are relative to. Maybe {@code null}, which usually
     *            means that the base is the root "directory". Assuming {@link TemplateNameFormat#DEFAULT_2_3_0} or
     *            {@link TemplateNameFormat#DEFAULT_2_4_0}, the rules are as follows. If you want to specify a base
     *            directory here, it must end with {@code "/"}. If it doesn't end with {@code "/"}, it's parent
     *            directory will be used as the base path. Might starts with a scheme part (like {@code "foo://"}, or
     *            with {@link TemplateNameFormat#DEFAULT_2_4_0} even just {@code "foo:"}).
     * @param targetName
     *            The name of the template, which is either a relative or absolute name. Assuming
     *            {@link TemplateNameFormat#DEFAULT_2_3_0} or {@link TemplateNameFormat#DEFAULT_2_4_0}, the rules are as
     *            follows. If it starts with {@code "/"} or contains a scheme part separator ({@code "://"}, also, with
     *            {@link TemplateNameFormat#DEFAULT_2_4_0} a {@code ":"} with no {@code "/"} anywhere before it) then
     *            it's an absolute name, otherwise it's a relative path. Relative paths are interpreted relatively to
     *            the {@code baseName}. Absolute names are simply returned as is, ignoring the {@code baseName}, except,
     *            when the {@code baseName} has scheme part while the {@code targetName} doesn't have, then the schema
     *            of the {@code baseName} is prepended to the {@code targetName}.
     * 
     * @since 2.3.22
     */
    public String toFullTemplateName(String baseName, String targetName)
            throws MalformedTemplateNameException {
        if (isClassicCompatible()) {
            // Early FM only had absolute names.
            return targetName;
        }

        return _CacheAPI.toAbsoluteName(configuration.getTemplateNameFormat(), baseName, targetName);
    }

    String renderElementToString(TemplateElement te) throws IOException, TemplateException {
        Writer prevOut = out;
        try {
            StringWriter sw = new StringWriter();
            this.out = sw;
            visit(te);
            return sw.toString();
        } finally {
            this.out = prevOut;
        }
    }

    /**
     * Used for creating the callables that are defined by #macro/#function elements that weren't executed yet.  
     */
    void predefineCallables(Template template) {
        final Map<String, UnboundCallable> unboundCallables
                = _CoreAPI.getUnboundCallables(template.getUnboundTemplate());
        if (unboundCallables != null) {
            for (UnboundCallable unboundCallable : unboundCallables.values()) {
                visitCallableDefinition(unboundCallable);
            }
        }
    }

    /**
     * @return the namespace URI registered for this prefix, or null. This is based on the mappings registered in the
     *         current namespace.
     */
    public String getNamespaceForPrefix(String prefix) {
        return currentNamespace.getTemplate().getNamespaceForPrefix(prefix);
    }

    public String getPrefixForNamespace(String nsURI) {
        return currentNamespace.getTemplate().getPrefixForNamespace(nsURI);
    }

    /**
     * @return the default node namespace for the current FTL namespace
     */
    public String getDefaultNS() {
        return currentNamespace.getTemplate().getDefaultNS();
    }

    /**
     * A hook that Jython uses.
     */
    public Object __getitem__(String key) throws TemplateModelException {
        return BeansWrapper.getDefaultInstance().unwrap(getVariable(key));
    }

    /**
     * A hook that Jython uses.
     */
    public void __setitem__(String key, Object o) throws TemplateException {
        setGlobalVariable(key, getObjectWrapper().wrap(o));
    }

    private IdentityHashMap<Object, Object> customStateVariables;

    /**
     * Returns the value of a custom state variable, or {@code null} if it's missing; see
     * {@link #setCustomState(Object, Object)} for more.
     * 
     * @since 2.3.24
     */
    public Object getCustomState(Object identityKey) {
        if (customStateVariables == null) {
            return null;
        }
        return customStateVariables.get(identityKey);
    }

    /**
     * Sets the value of a custom state variable. Custom state variables meant to be used by
     * {@link TemplateNumberFormatFactory}-es, {@link TemplateDateFormatFactory}-es, and similar user-implementable,
     * pluggable objects, which want to maintain an {@link Environment}-scoped state (such as a cache).
     * 
     * @param identityKey
     *            The key that identifies the variable, by its object identity (not by {@link Object#equals(Object)}).
     *            This should be something like a {@code private static final Object CUSTOM_STATE_KEY = new Object();}
     *            in the class that needs this state variable.
     * @param value
     *            The value of the variable. Can be anything, even {@code null}.
     * 
     * @return The previous value of the variable, or {@code null} if the variable didn't exist.
     * 
     * @since 2.3.24
     */
    public Object setCustomState(Object identityKey, Object value) {
        IdentityHashMap<Object, Object> customStateVariables = this.customStateVariables;
        if (customStateVariables == null) {
            customStateVariables = new IdentityHashMap<Object, Object>();
            this.customStateVariables = customStateVariables;
        }
        return customStateVariables.put(identityKey, value);
    }

    final class NestedElementTemplateDirectiveBody implements TemplateDirectiveBody {

        private final TemplateElement[] childBuffer;

        private NestedElementTemplateDirectiveBody(TemplateElement[] childBuffer) {
            this.childBuffer = childBuffer;
        }

        public void render(Writer newOut) throws TemplateException, IOException {
            Writer prevOut = out;
            out = newOut;
            try {
                visit(childBuffer);
            } finally {
                out = prevOut;
            }
        }
        
        TemplateElement[] getChildrenBuffer() {
            return childBuffer;
        }

    }

    public class Namespace extends SimpleHash {

        private final Template template;

        Namespace() {
            this.template = Environment.this.getTemplate();
        }

        Namespace(Template template) {
            this.template = template;
        }

        /**
         * @return the Template object with which this Namespace is associated.
         */
        public Template getTemplate() {
            return template == null ? Environment.this.getTemplate() : template;
        }
        
        @Override
        public String toString() {
            return StringUtil.jQuote(template.getName()) + super.toString();
        }
        
    }

    private static final Writer EMPTY_BODY_WRITER = new Writer() {

        @Override
        public void write(char[] cbuf, int off, int len) throws IOException {
            if (len > 0) {
                throw new IOException(
                        "This transform does not allow nested content.");
            }
        }

        @Override
        public void flush() {
        }

        @Override
        public void close() {
        }
    };

    private boolean isBeforeIcI2322() {
        return configuration.getIncompatibleImprovements().intValue() < _TemplateAPI.VERSION_INT_2_3_22;
    }

    private boolean isIcI2324OrLater() {
        return configuration.getIncompatibleImprovements().intValue() >= _TemplateAPI.VERSION_INT_2_3_24;
    }

    /**
     * See {@link #setFastInvalidReferenceExceptions(boolean)}.
     */
    boolean getFastInvalidReferenceExceptions() {
        return fastInvalidReferenceExceptions;
    }

    /**
     * Sets if for invalid references {@link InvalidReferenceException#FAST_INSTANCE} should be thrown, or a new
     * {@link InvalidReferenceException}. The "fast" instance is used if we know that the error will be handled so that
     * its message will not be logged or shown anywhere.
     */
    boolean setFastInvalidReferenceExceptions(boolean b) {
        boolean res = fastInvalidReferenceExceptions;
        fastInvalidReferenceExceptions = b;
        return res;
    }

}<|MERGE_RESOLUTION|>--- conflicted
+++ resolved
@@ -162,12 +162,7 @@
     private CallableInvocationContext currentMacroContext;
     
     private Writer out;
-<<<<<<< HEAD
-    private ArrayList localContextStack;
-=======
-    private Macro.Context currentMacroContext;
     private LocalContextStack localContextStack;
->>>>>>> 204723f0
     private final Namespace mainNamespace;
     private Namespace globalNamespace;
     private HashMap loadedLibs;
@@ -260,12 +255,7 @@
      */
     @SuppressFBWarnings(value = "RANGE_ARRAY_INDEX", justification = "False alarm")
     public Template getCurrentTemplate() {
-<<<<<<< HEAD
         return currentTemplate;
-=======
-        int ln = instructionStackSize;
-        return ln == 0 ? getMainTemplate() : instructionStack[ln - 1].getTemplate();
->>>>>>> 204723f0
     }
 
     /**
@@ -559,17 +549,10 @@
      * Used for {@code #nested}.
      */
     void invokeNestedContent(BodyInstruction.Context bodyCtx) throws TemplateException, IOException {
-<<<<<<< HEAD
         CallableInvocationContext invokingMacroContext = getCurrentMacroContext();
-        ArrayList prevLocalContextStack = localContextStack;
-        TemplateElement nestedContent = invokingMacroContext.nestedContent;
-        if (nestedContent != null) {
-=======
-        Macro.Context invokingMacroContext = getCurrentMacroContext();
         LocalContextStack prevLocalContextStack = localContextStack;
         TemplateElement[] nestedContentBuffer = invokingMacroContext.nestedContentBuffer;
         if (nestedContentBuffer != null) {
->>>>>>> 204723f0
             this.currentMacroContext = invokingMacroContext.prevMacroContext;
             
             final Namespace prevCurrentNamespace = currentNamespace;  
@@ -715,26 +698,16 @@
      */
     void invoke(BoundCallable boundCallable, 
             Map namedArgs, List positionalArgs,
-<<<<<<< HEAD
-            List bodyParameterNames, TemplateElement nestedBlock) throws TemplateException, IOException {
+            List bodyParameterNames, TemplateElement[] childBuffer) throws TemplateException, IOException {
         UnboundCallable unboundCallable = boundCallable.getUnboundCallable();
         if (unboundCallable == UnboundCallable.NO_OP_MACRO) {
-=======
-            List bodyParameterNames, TemplateElement[] childBuffer) throws TemplateException, IOException {
-        if (macro == Macro.DO_NOTHING_MACRO) {
->>>>>>> 204723f0
             return;
         }
 
         pushElement(unboundCallable);
         try {
-<<<<<<< HEAD
-            final CallableInvocationContext macroCtx = new CallableInvocationContext(unboundCallable, this, nestedBlock, bodyParameterNames);
+            final CallableInvocationContext macroCtx = new CallableInvocationContext(unboundCallable, this, childBuffer, bodyParameterNames);
             setMacroContextLocalsFromArguments(macroCtx, unboundCallable, namedArgs, positionalArgs);
-=======
-            final Macro.Context macroCtx = macro.new Context(this, childBuffer, bodyParameterNames);
-            setMacroContextLocalsFromArguments(macroCtx, macro, namedArgs, positionalArgs);
->>>>>>> 204723f0
 
             final CallableInvocationContext prevMacroCtx = currentMacroContext;
             currentMacroContext = macroCtx;
@@ -749,12 +722,8 @@
             currentTemplate = boundCallable.getTemplate();
 
             try {
-<<<<<<< HEAD
-                macroCtx.invoce(this);
-=======
                 macroCtx.sanityCheck(this);
-                visit(macro.getChildBuffer());
->>>>>>> 204723f0
+                visit(unboundCallable.getChildBuffer());
             } catch (ReturnInstruction.Return re) {
                 // Not an error, just a <#return>
             } catch (TemplateException te) {
