/*
 * Licensed to the Apache Software Foundation (ASF) under one
 * or more contributor license agreements.  See the NOTICE file
 * distributed with this work for additional information
 * regarding copyright ownership.  The ASF licenses this file
 * to you under the Apache License, Version 2.0 (the
 * "License"); you may not use this file except in compliance
 * with the License.  You may obtain a copy of the License at
 * 
 *   http://www.apache.org/licenses/LICENSE-2.0
 * 
 * Unless required by applicable law or agreed to in writing,
 * software distributed under the License is distributed on an
 * "AS IS" BASIS, WITHOUT WARRANTIES OR CONDITIONS OF ANY
 * KIND, either express or implied.  See the License for the
 * specific language governing permissions and limitations
 * under the License.
 */

package freemarker.core;

import java.io.IOException;
import java.io.PrintWriter;
import java.io.StringWriter;
import java.io.Writer;
import java.sql.Time;
import java.sql.Timestamp;
import java.text.Collator;
import java.text.DecimalFormat;
import java.text.DecimalFormatSymbols;
import java.text.NumberFormat;
import java.util.ArrayList;
import java.util.Collection;
import java.util.Date;
import java.util.HashMap;
import java.util.IdentityHashMap;
import java.util.Iterator;
import java.util.List;
import java.util.Locale;
import java.util.Map;
import java.util.Set;
import java.util.TimeZone;

import freemarker.cache.TemplateNameFormat;
import freemarker.cache._CacheAPI;
import freemarker.ext.beans.BeansWrapper;
import freemarker.log.Logger;
import freemarker.template.Configuration;
import freemarker.template.MalformedTemplateNameException;
import freemarker.template.ObjectWrapper;
import freemarker.template.SimpleHash;
import freemarker.template.SimpleSequence;
import freemarker.template.Template;
import freemarker.template.TemplateCollectionModel;
import freemarker.template.TemplateDateModel;
import freemarker.template.TemplateDirectiveBody;
import freemarker.template.TemplateDirectiveModel;
import freemarker.template.TemplateException;
import freemarker.template.TemplateExceptionHandler;
import freemarker.template.TemplateHashModel;
import freemarker.template.TemplateHashModelEx;
import freemarker.template.TemplateModel;
import freemarker.template.TemplateModelException;
import freemarker.template.TemplateModelIterator;
import freemarker.template.TemplateNodeModel;
import freemarker.template.TemplateNumberModel;
import freemarker.template.TemplateScalarModel;
import freemarker.template.TemplateSequenceModel;
import freemarker.template.TemplateTransformModel;
import freemarker.template.TransformControl;
import freemarker.template._TemplateAPI;
import freemarker.template.utility.DateUtil;
import freemarker.template.utility.DateUtil.DateToISO8601CalendarFactory;
import freemarker.template.utility.NullWriter;
import freemarker.template.utility.StringUtil;
import freemarker.template.utility.UndeclaredThrowableException;

/**
 * Object that represents the runtime environment during template processing. For every invocation of a
 * <tt>Template.process()</tt> method, a new instance of this object is created, and then discarded when
 * <tt>process()</tt> returns. This object stores the set of temporary variables created by the template, the value of
 * settings set by the template, the reference to the data model root, etc. Everything that is needed to fulfill the
 * template processing job.
 *
 * <p>
 * Data models that need to access the <tt>Environment</tt> object that represents the template processing on the
 * current thread can use the {@link #getCurrentEnvironment()} method.
 *
 * <p>
 * If you need to modify or read this object before or after the <tt>process</tt> call, use
 * {@link Template#createProcessingEnvironment(Object rootMap, Writer out, ObjectWrapper wrapper)}
 */
public final class Environment extends Configurable {

    private static final ThreadLocal threadEnv = new ThreadLocal();

    private static final Logger LOG = Logger.getLogger("freemarker.runtime");
    private static final Logger ATTEMPT_LOGGER = Logger.getLogger("freemarker.runtime.attempt");

    // Do not use this object directly; clone it first! DecimalFormat isn't
    // thread-safe.
    private static final DecimalFormat C_NUMBER_FORMAT = new DecimalFormat(
            "0.################",
            new DecimalFormatSymbols(Locale.US));

    static {
        C_NUMBER_FORMAT.setGroupingUsed(false);
        C_NUMBER_FORMAT.setDecimalSeparatorAlwaysShown(false);
    }

    private final Configuration configuration;
    private final TemplateHashModel rootDataModel;
    private final ArrayList/* <TemplateElement> */ instructionStack = new ArrayList();
    private final ArrayList recoveredErrorStack = new ArrayList();

    private TemplateNumberFormat cachedTemplateNumberFormat;
    private Map<String, TemplateNumberFormat> cachedTemplateNumberFormats;

    /**
     * Stores the date/time/date-time formatters that are used when no format is explicitly given at the place of
     * formatting. That is, in situations like ${lastModified} or even ${lastModified?date}, but not in situations like
     * ${lastModified?string.iso}.
     * 
     * <p>
     * The index of the array is calculated from what kind of formatter we want (see
     * {@link #getTemplateDateFormatCacheArrayIndex(int, boolean, boolean)}):<br>
     * Zoned input: 0: U, 1: T, 2: D, 3: DT<br>
     * Zoneless input: 4: U, 5: T, 6: D, 7: DT<br>
     * SQL D T TZ + Zoned input: 8: U, 9: T, 10: D, 11: DT<br>
     * SQL D T TZ + Zoneless input: 12: U, 13: T, 14: D, 15: DT
     * 
     * <p>
     * This is a lazily filled cache. It starts out as {@code null}, then when first needed the array will be created.
     * The array elements also start out as {@code null}-s, and they are filled as the particular kind of formatter is
     * first needed.
     */
    private TemplateDateFormat[] cachedTempDateFormatArray;
    /** Similar to {@link #cachedTempDateFormatArray}, but used when a formatting string was specified. */
    private HashMap<String, TemplateDateFormat>[] cachedTempDateFormatsByFmtStrArray;
    private static final int CACHED_TDFS_ZONELESS_INPUT_OFFS = 4;
    private static final int CACHED_TDFS_SQL_D_T_TZ_OFFS = CACHED_TDFS_ZONELESS_INPUT_OFFS * 2;
    private static final int CACHED_TDFS_LENGTH = CACHED_TDFS_SQL_D_T_TZ_OFFS * 2;

    /** Caches the result of {@link #isSQLDateAndTimeTimeZoneSameAsNormal()}. */
    private Boolean cachedSQLDateAndTimeTimeZoneSameAsNormal;

    private NumberFormat cNumberFormat;

    /**
     * Used by the "iso_" built-ins to accelerate formatting.
     * 
     * @see #getISOBuiltInCalendarFactory()
     */
    private DateToISO8601CalendarFactory isoBuiltInCalendarFactory;

    private Collator cachedCollator;

    private Template currentTemplate;
    private Namespace currentNamespace;
    private CallableInvocationContext currentMacroContext;
    
    private Writer out;
<<<<<<< HEAD
    private ArrayList localContextStack; 
=======
    private Macro.Context currentMacroContext;
    private ArrayList localContextStack;
>>>>>>> 89833132
    private final Namespace mainNamespace;
    private Namespace globalNamespace;
    private HashMap loadedLibs;
    private Configurable legacyParent;

    private boolean inAttemptBlock;
    private Throwable lastThrowable;

    private TemplateModel lastReturnValue;

    private TemplateNodeModel currentVisitorNode;
    private TemplateSequenceModel nodeNamespaces;
    // Things we keep track of for the fallback mechanism.
    private int nodeNamespaceIndex;
    private String currentNodeName, currentNodeNS;

    private String cachedURLEscapingCharset;
    private boolean cachedURLEscapingCharsetSet;

    private boolean fastInvalidReferenceExceptions;

    /**
     * Retrieves the environment object associated with the current thread, or {@code null} if there's no template
     * processing going on in this thread. Data model implementations that need access to the environment can call this
     * method to obtain the environment object that represents the template processing that is currently running on the
     * current thread.
     */
    public static Environment getCurrentEnvironment() {
        return (Environment) threadEnv.get();
    }

    static void setCurrentEnvironment(Environment env) {
        threadEnv.set(env);
    }

    public Environment(Template template, final TemplateHashModel rootDataModel, Writer out) {
        super(template);
        configuration = template.getConfiguration();
        this.globalNamespace = new Namespace(null);
        this.currentNamespace = mainNamespace = new Namespace(template);
        this.currentTemplate = getMainTemplate();
        this.out = out;
        this.rootDataModel = rootDataModel;
        predefineCallables(template);
    }

    /**
     * Despite its name it just returns {@link #getParent()}. If {@link Configuration#getIncompatibleImprovements()} is
     * at least 2.3.22, then that will be the same as {@link #getMainTemplate()}. Otherwise the returned value follows
     * the {@link Environment} parent switchings that occur at {@code #include}/{@code #import} and {@code #nested}
     * directive calls, that is, it's not very meaningful outside FreeMarker internals.
     * 
     * @deprecated Use {@link #getMainTemplate()} or {@link #getCurrentTemplate()} (also relevant,
     *             {@link #getCurrentNamespace()} and then {@link Namespace#getTemplate()}); the value returned by this
     *             method is often not what you expect when it comes to macro/function invocations.
     */
    @Deprecated
    public Template getTemplate() {
        return (Template) getParent();
    }

    /** Returns the same value as pre-IcI 2.3.22 getTemplate() did. */
    Template getTemplate230() {
        Template legacyParent = (Template) this.legacyParent;
        return legacyParent != null ? legacyParent : getTemplate();
    }

    /**
     * Returns the topmost {@link Template}, with other words, the one for which this {@link Environment} was created.
     * That template will never change, like {@code #include} or macro calls don't change it.
     * 
     * @see #getCurrentNamespace()
     * 
     * @since 2.3.22
     */
    public Template getMainTemplate() {
        return mainNamespace.getTemplate();
    }

    /**
     * Returns the {@link Template} that we are "lexically" inside at the moment. This template will change when
     * entering an {@code #include} or calling a macro or function in another template, or returning to yet another
     * template with {@code #nested}. As such, it's useful in {@link TemplateDirectiveModel} to find out if from where
     * the directive was called from.
     * 
     * @see #getMainTemplate()
     * @see #getCurrentNamespace()
     * 
     * @since 2.3.23
     */
    public Template getCurrentTemplate() {
        return currentTemplate;
    }

    /**
     * Gets the currently executing <em>custom</em> directive's call place information, or {@code null} if there's no
     * executing custom directive. This currently only works for calls made from templates with the {@code <@...>}
     * syntax. This should only be called from the {@link TemplateDirectiveModel} that was invoked with {@code <@...>},
     * otherwise its return value is not defined by this API (it's usually {@code null}).
     * 
     * @since 2.3.22
     */
    public DirectiveCallPlace getCurrentDirectiveCallPlace() {
        int ln = instructionStack.size();
        if (ln == 0) return null;
        TemplateElement te = (TemplateElement) instructionStack.get(ln - 1);
        if (te instanceof UnifiedCall) return (UnifiedCall) te;
        if (te instanceof Macro && ln > 1 && instructionStack.get(ln - 2) instanceof UnifiedCall) {
            return (UnifiedCall) instructionStack.get(ln - 2);
        }
        return null;
    }

    /**
     * Deletes cached values that meant to be valid only during a single template execution.
     */
    private void clearCachedValues() {
        cachedTemplateNumberFormats = null;
        cachedTemplateNumberFormat = null;

        cachedTempDateFormatArray = null;
        cachedTempDateFormatsByFmtStrArray = null;

        cachedCollator = null;
        cachedURLEscapingCharset = null;
        cachedURLEscapingCharsetSet = false;
    }

    /**
     * Processes the template to which this environment belongs to.
     */
    public void process() throws TemplateException, IOException {
        Object savedEnv = threadEnv.get();
        threadEnv.set(this);
        try {
            // Cached values from a previous execution are possibly outdated.
            clearCachedValues();
            try {
                doAutoImportsAndIncludes(this);
                visit(getTemplate().getRootTreeNode());
                // It's here as we must not flush if there was an exception.
                if (getAutoFlush()) {
                    out.flush();
                }
            } finally {
                // It's just to allow the GC to free memory...
                clearCachedValues();
            }
        } finally {
            threadEnv.set(savedEnv);
        }
    }

    /**
     * "Visit" the template element.
     */
    void visit(TemplateElement element)
            throws TemplateException, IOException {
        pushElement(element);
        try {
            element.accept(this);
        } catch (TemplateException te) {
            handleTemplateException(te);
        } finally {
            popElement();
        }
    }

    /**
     * Instead of pushing into the element stack, we replace the top element for the time the parameter element is
     * visited, and then we restore the top element. The main purpose of this is to get rid of elements in the error
     * stack trace that from user perspective shouldn't have a stack frame. The typical example is
     * {@code [#if foo]...[@failsHere/]...[/#if]}, where the #if call shouldn't be in the stack trace. (Simply marking
     * #if as hidden in stack traces would be wrong, because we still want to show #if when its test expression fails.)
     */
    void visitByHiddingParent(TemplateElement element)
            throws TemplateException, IOException {
        TemplateElement parent = replaceTopElement(element);
        try {
            element.accept(this);
        } catch (TemplateException te) {
            handleTemplateException(te);
        } finally {
            replaceTopElement(parent);
        }
    }

    private TemplateElement replaceTopElement(TemplateElement element) {
        return (TemplateElement) instructionStack.set(instructionStack.size() - 1, element);
    }

    private static final TemplateModel[] NO_OUT_ARGS = new TemplateModel[0];

    public void visit(final TemplateElement element,
            TemplateDirectiveModel directiveModel, Map args,
            final List bodyParameterNames) throws TemplateException, IOException {
        TemplateDirectiveBody nested;
        if (element == null) {
            nested = null;
        } else {
            nested = new NestedElementTemplateDirectiveBody(element);
        }
        final TemplateModel[] outArgs;
        if (bodyParameterNames == null || bodyParameterNames.isEmpty()) {
            outArgs = NO_OUT_ARGS;
        } else {
            outArgs = new TemplateModel[bodyParameterNames.size()];
        }
        if (outArgs.length > 0) {
            pushLocalContext(new LocalContext() {

                public TemplateModel getLocalVariable(String name) {
                    int index = bodyParameterNames.indexOf(name);
                    return index != -1 ? outArgs[index] : null;
                }

                public Collection getLocalVariableNames() {
                    return bodyParameterNames;
                }
            });
        }
        try {
            directiveModel.execute(this, args, outArgs, nested);
        } finally {
            if (outArgs.length > 0) {
                popLocalContext();
            }
        }
    }

    /**
     * "Visit" the template element, passing the output through a TemplateTransformModel
     * 
     * @param element
     *            the element to visit through a transform
     * @param transform
     *            the transform to pass the element output through
     * @param args
     *            optional arguments fed to the transform
     */
    void visitAndTransform(TemplateElement element,
            TemplateTransformModel transform,
            Map args)
                    throws TemplateException, IOException {
        try {
            Writer tw = transform.getWriter(out, args);
            if (tw == null) tw = EMPTY_BODY_WRITER;
            TransformControl tc = tw instanceof TransformControl
                    ? (TransformControl) tw
                    : null;

            Writer prevOut = out;
            out = tw;
            try {
                if (tc == null || tc.onStart() != TransformControl.SKIP_BODY) {
                    do {
                        if (element != null) {
                            visitByHiddingParent(element);
                        }
                    } while (tc != null && tc.afterBody() == TransformControl.REPEAT_EVALUATION);
                }
            } catch (Throwable t) {
                try {
                    if (tc != null) {
                        tc.onError(t);
                    } else {
                        throw t;
                    }
                } catch (TemplateException e) {
                    throw e;
                } catch (IOException e) {
                    throw e;
                } catch (RuntimeException e) {
                    throw e;
                } catch (Error e) {
                    throw e;
                } catch (Throwable e) {
                    throw new UndeclaredThrowableException(e);
                }
            } finally {
                out = prevOut;
                tw.close();
            }
        } catch (TemplateException te) {
            handleTemplateException(te);
        }
    }

    /**
     * Visit a block using buffering/recovery
     */
    void visitAttemptRecover(TemplateElement attemptBlock, RecoveryBlock recoveryBlock)
            throws TemplateException, IOException {
        Writer prevOut = this.out;
        StringWriter sw = new StringWriter();
        this.out = sw;
        TemplateException thrownException = null;
        boolean lastFIRE = setFastInvalidReferenceExceptions(false);
        boolean lastInAttemptBlock = inAttemptBlock;
        try {
            inAttemptBlock = true;
            visitByHiddingParent(attemptBlock);
        } catch (TemplateException te) {
            thrownException = te;
        } finally {
            inAttemptBlock = lastInAttemptBlock;
            setFastInvalidReferenceExceptions(lastFIRE);
            this.out = prevOut;
        }
        if (thrownException != null) {
            if (ATTEMPT_LOGGER.isDebugEnabled()) {
                ATTEMPT_LOGGER.debug("Error in attempt block " +
                        attemptBlock.getStartLocationQuoted(), thrownException);
            }
            try {
                recoveredErrorStack.add(thrownException);
                visit(recoveryBlock);
            } finally {
                recoveredErrorStack.remove(recoveredErrorStack.size() - 1);
            }
        } else {
            out.write(sw.toString());
        }
    }

    String getCurrentRecoveredErrorMessage() throws TemplateException {
        if (recoveredErrorStack.isEmpty()) {
            throw new _MiscTemplateException(this, ".error is not available outside of a #recover block");
        }
        return ((Throwable) recoveredErrorStack.get(recoveredErrorStack.size() - 1)).getMessage();
    }

    /**
     * Tells if we are inside an <tt>#attempt</tt> block (but before <tt>#recover</tt>). This can be useful for
     * {@link TemplateExceptionHandler}-s, as then they may don't want to print the error to the output, as
     * <tt>#attempt</tt> will roll it back anyway.
     * 
     * @since 2.3.20
     */
    public boolean isInAttemptBlock() {
        return inAttemptBlock;
    }

    /**
     * Used for {@code #nested}.
     */
    void invokeNestedContent(BodyInstruction.Context bodyCtx) throws TemplateException, IOException {
        CallableInvocationContext invokingMacroContext = getCurrentMacroContext();
        ArrayList prevLocalContextStack = localContextStack;
        TemplateElement nestedContent = invokingMacroContext.nestedContent;
        if (nestedContent != null) {
            this.currentMacroContext = invokingMacroContext.prevMacroContext;
            
            final Namespace prevCurrentNamespace = currentNamespace;  
            currentNamespace = invokingMacroContext.nestedContentNamespace;
<<<<<<< HEAD
            
            final Template prevCurrentTemplate = currentTemplate;
            currentTemplate = invokingMacroContext.nestedContentTemplate;
            
=======

>>>>>>> 89833132
            final Configurable prevParent;
            final boolean parentReplacementOn = isBeforeIcI2322();
            prevParent = getParent();
            if (parentReplacementOn) {
                setParent(currentNamespace.getTemplate());
            } else {
                legacyParent = currentNamespace.getTemplate();
            }

            this.localContextStack = invokingMacroContext.prevLocalContextStack;
            if (invokingMacroContext.nestedContentParameterNames != null) {
                pushLocalContext(bodyCtx);
            }
            try {
                visit(nestedContent);
            } finally {
                if (invokingMacroContext.nestedContentParameterNames != null) {
                    popLocalContext();
                }
                this.currentMacroContext = invokingMacroContext;
                currentNamespace = prevCurrentNamespace;
                currentTemplate = prevCurrentTemplate;
                if (parentReplacementOn) {
                    setParent(prevParent);
                } else {
                    legacyParent = prevParent;
                }
                this.localContextStack = prevLocalContextStack;
            }
        }
    }

    /**
     * "visit" an IteratorBlock
     */
    boolean visitIteratorBlock(IteratorBlock.IterationContext ictxt)
            throws TemplateException, IOException {
        pushLocalContext(ictxt);
        try {
            return ictxt.accept(this);
        } catch (TemplateException te) {
            handleTemplateException(te);
            return true;
        } finally {
            popLocalContext();
        }
    }

    /**
     * Used for {@code #visit} and {@code #recurse}.
     */
    void invokeNodeHandlerFor(TemplateNodeModel node, TemplateSequenceModel namespaces)
            throws TemplateException, IOException {
        if (nodeNamespaces == null) {
            SimpleSequence ss = new SimpleSequence(1);
            ss.add(currentNamespace);
            nodeNamespaces = ss;
        }
        int prevNodeNamespaceIndex = this.nodeNamespaceIndex;
        String prevNodeName = this.currentNodeName;
        String prevNodeNS = this.currentNodeNS;
        TemplateSequenceModel prevNodeNamespaces = nodeNamespaces;
        TemplateNodeModel prevVisitorNode = currentVisitorNode;
        currentVisitorNode = node;
        if (namespaces != null) {
            this.nodeNamespaces = namespaces;
        }
        try {
            TemplateModel macroOrTransform = getNodeProcessor(node);
            if (macroOrTransform instanceof BoundCallable) {
                invoke((BoundCallable) macroOrTransform, null, null, null, null);
            } else if (macroOrTransform instanceof TemplateTransformModel) {
                visitAndTransform(null, (TemplateTransformModel) macroOrTransform, null);
            } else {
                String nodeType = node.getNodeType();
                if (nodeType != null) {
                    // If the node's type is 'text', we just output it.
                    if ((nodeType.equals("text") && node instanceof TemplateScalarModel)) {
                        out.write(((TemplateScalarModel) node).getAsString());
                    } else if (nodeType.equals("document")) {
                        recurse(node, namespaces);
                    }
                    // We complain here, unless the node's type is 'pi', or "comment" or "document_type", in which case
                    // we just ignore it.
                    else if (!nodeType.equals("pi")
                            && !nodeType.equals("comment")
                            && !nodeType.equals("document_type")) {
                        throw new _MiscTemplateException(
                                this, noNodeHandlerDefinedDescription(node, node.getNodeNamespace(), nodeType));
                    }
                } else {
                    throw new _MiscTemplateException(
                            this, noNodeHandlerDefinedDescription(node, node.getNodeNamespace(), "default"));
                }
            }
        } finally {
            this.currentVisitorNode = prevVisitorNode;
            this.nodeNamespaceIndex = prevNodeNamespaceIndex;
            this.currentNodeName = prevNodeName;
            this.currentNodeNS = prevNodeNS;
            this.nodeNamespaces = prevNodeNamespaces;
        }
    }

    private Object[] noNodeHandlerDefinedDescription(
            TemplateNodeModel node, String ns, String nodeType)
                    throws TemplateModelException {
        String nsPrefix;
        if (ns != null) {
            if (ns.length() > 0) {
                nsPrefix = " and namespace ";
            } else {
                nsPrefix = " and no namespace";
            }
        } else {
            nsPrefix = "";
            ns = "";
        }
        return new Object[] { "No macro or directive is defined for node named ",
                new _DelayedJQuote(node.getNodeName()), nsPrefix, ns,
                ", and there is no fallback handler called @", nodeType, " either." };
    }

    void fallback() throws TemplateException, IOException {
        TemplateModel macroOrTransform = getNodeProcessor(currentNodeName, currentNodeNS, nodeNamespaceIndex);
        if (macroOrTransform instanceof BoundCallable) {
            invoke((BoundCallable) macroOrTransform, null, null, null, null);
        } else if (macroOrTransform instanceof TemplateTransformModel) {
            visitAndTransform(null, (TemplateTransformModel) macroOrTransform, null);
        }
    }

    /**
     * Calls the macro or function with the given arguments and nested block.
     */
<<<<<<< HEAD
    void invoke(BoundCallable boundCallable, 
               Map namedArgs, List positionalArgs, 
               List bodyParameterNames, TemplateElement nestedBlock) throws TemplateException, IOException {
        UnboundCallable unboundCallable = boundCallable.getUnboundCallable();
        if (unboundCallable == UnboundCallable.NO_OP_MACRO) {
            return;
        }
        
        pushElement(unboundCallable);
        try {
            final CallableInvocationContext macroCtx = new CallableInvocationContext(unboundCallable, this, nestedBlock, bodyParameterNames);
            setMacroContextLocalsFromArguments(macroCtx, unboundCallable, namedArgs, positionalArgs);
            
            final CallableInvocationContext prevMacroCtx = currentMacroContext;
=======
    void invoke(Macro macro,
            Map namedArgs, List positionalArgs,
            List bodyParameterNames, TemplateElement nestedBlock) throws TemplateException, IOException {
        if (macro == Macro.DO_NOTHING_MACRO) {
            return;
        }

        pushElement(macro);
        try {
            final Macro.Context macroCtx = macro.new Context(this, nestedBlock, bodyParameterNames);
            setMacroContextLocalsFromArguments(macroCtx, macro, namedArgs, positionalArgs);

            final Macro.Context prevMacroCtx = currentMacroContext;
>>>>>>> 89833132
            currentMacroContext = macroCtx;

            final ArrayList prevLocalContextStack = localContextStack;
            localContextStack = null;
<<<<<<< HEAD
            
            final Namespace prevCurrentNamespace = currentNamespace;
            currentNamespace = boundCallable.getNamespace();
            
            final Template prevCurrentTemplate = currentTemplate;
            currentTemplate = boundCallable.getTemplate();
            
=======

            final Namespace prevNamespace = currentNamespace;
            currentNamespace = (Namespace) macroToNamespaceLookup.get(macro);

>>>>>>> 89833132
            try {
                macroCtx.invoce(this);
            } catch (ReturnInstruction.Return re) {
                // Not an error, just a <#return>
            } catch (TemplateException te) {
                handleTemplateException(te);
            } finally {
                currentMacroContext = prevMacroCtx;
                localContextStack = prevLocalContextStack;
                currentNamespace = prevCurrentNamespace;
                currentTemplate = prevCurrentTemplate;
            }
        } finally {
            popElement();
        }
    }

    /**
     * Sets the local variables corresponding to the macro call arguments in the macro context.
     */
    private void setMacroContextLocalsFromArguments(
            final CallableInvocationContext macroCtx,
            final UnboundCallable unboundCallable,
            final Map namedArgs, final List positionalArgs) throws TemplateException, _MiscTemplateException {
        String catchAllParamName = unboundCallable.getCatchAll();
        if (namedArgs != null) {
            final SimpleHash catchAllParamValue;
            if (catchAllParamName != null) {
                catchAllParamValue = new SimpleHash((ObjectWrapper) null);
                macroCtx.setLocalVar(catchAllParamName, catchAllParamValue);
            } else {
                catchAllParamValue = null;
            }

            for (Iterator it = namedArgs.entrySet().iterator(); it.hasNext();) {
                final Map.Entry argNameAndValExp = (Map.Entry) it.next();
                final String argName = (String) argNameAndValExp.getKey();
                final boolean isArgNameDeclared = unboundCallable.hasArgNamed(argName);
                if (isArgNameDeclared || catchAllParamName != null) {
                    Expression argValueExp = (Expression) argNameAndValExp.getValue();
                    TemplateModel argValue = argValueExp.eval(this);
                    if (isArgNameDeclared) {
                        macroCtx.setLocalVar(argName, argValue);
                    } else {
                        catchAllParamValue.put(argName, argValue);
                    }
                } else {
                    throw new _MiscTemplateException(this,
                            (unboundCallable.isFunction() ? "Function " : "Macro "), new _DelayedJQuote(unboundCallable.getName()),
                            " has no parameter with name ", new _DelayedJQuote(argName), ".");
                }
            }
        } else if (positionalArgs != null) {
            final SimpleSequence catchAllParamValue;
            if (catchAllParamName != null) {
                catchAllParamValue = new SimpleSequence((ObjectWrapper) null);
                macroCtx.setLocalVar(catchAllParamName, catchAllParamValue);
            } else {
                catchAllParamValue = null;
            }
<<<<<<< HEAD
            
            String[] argNames = unboundCallable.getArgumentNamesInternal();
            final int argsCnt = positionalArgs.size();
            if (argNames.length < argsCnt && catchAllParamName == null) {
                throw new _MiscTemplateException(this, 
                        (unboundCallable.isFunction() ? "Function " : "Macro "), new _DelayedJQuote(unboundCallable.getName()),
=======

            String[] argNames = macro.getArgumentNamesInternal();
            final int argsCnt = positionalArgs.size();
            if (argNames.length < argsCnt && catchAllParamName == null) {
                throw new _MiscTemplateException(this,
                        (macro.isFunction() ? "Function " : "Macro "), new _DelayedJQuote(macro.getName()),
>>>>>>> 89833132
                        " only accepts ", new _DelayedToString(argNames.length), " parameters, but got ",
                        new _DelayedToString(argsCnt), ".");
            }
            for (int i = 0; i < argsCnt; i++) {
                Expression argValueExp = (Expression) positionalArgs.get(i);
                TemplateModel argValue = argValueExp.eval(this);
                try {
                    if (i < argNames.length) {
                        String argName = argNames[i];
                        macroCtx.setLocalVar(argName, argValue);
                    } else {
                        catchAllParamValue.add(argValue);
                    }
                } catch (RuntimeException re) {
                    throw new _MiscTemplateException(re, this);
                }
            }
        }
    }

    /**
     * Defines the given macro in the current namespace (doesn't call it).
     */
<<<<<<< HEAD
    void visitCallableDefinition(UnboundCallable unboundCallable) {
        currentNamespace.put(
                unboundCallable.getName(),
                new BoundCallable(unboundCallable, currentTemplate, currentNamespace));
=======
    void visitMacroDef(Macro macro) {
        macroToNamespaceLookup.put(macro, currentNamespace);
        currentNamespace.put(macro.getName(), macro);
    }

    Namespace getMacroNamespace(Macro macro) {
        return (Namespace) macroToNamespaceLookup.get(macro);
>>>>>>> 89833132
    }

    void recurse(TemplateNodeModel node, TemplateSequenceModel namespaces)
            throws TemplateException, IOException {
        if (node == null) {
            node = this.getCurrentVisitorNode();
            if (node == null) {
                throw new _TemplateModelException(
                        "The target node of recursion is missing or null.");
            }
        }
        TemplateSequenceModel children = node.getChildNodes();
        if (children == null) return;
        for (int i = 0; i < children.size(); i++) {
            TemplateNodeModel child = (TemplateNodeModel) children.get(i);
            if (child != null) {
                invokeNodeHandlerFor(child, namespaces);
            }
        }
    }

    CallableInvocationContext getCurrentMacroContext() {
        return currentMacroContext;
    }

    private void handleTemplateException(TemplateException templateException)
            throws TemplateException {
        // Logic to prevent double-handling of the exception in
        // nested visit() calls.
        if (lastThrowable == templateException) {
            throw templateException;
        }
        lastThrowable = templateException;

        // Log the exception, if logTemplateExceptions isn't false. However, even if it's false, if we are inside
        // an #attempt block, it has to be logged, as it certainly won't bubble up to the caller of FreeMarker.
        if (LOG.isErrorEnabled() && (isInAttemptBlock() || getLogTemplateExceptions())) {
            LOG.error("Error executing FreeMarker template", templateException);
        }

        // Stop exception is not passed to the handler, but
        // explicitly rethrown.
        if (templateException instanceof StopException) {
            throw templateException;
        }

        // Finally, pass the exception to the handler
        getTemplateExceptionHandler().handleTemplateException(templateException, this, out);
    }

    @Override
    public void setTemplateExceptionHandler(TemplateExceptionHandler templateExceptionHandler) {
        super.setTemplateExceptionHandler(templateExceptionHandler);
        lastThrowable = null;
    }

    @Override
    public void setLocale(Locale locale) {
        Locale prevLocale = getLocale();
        super.setLocale(locale);
        if (!locale.equals(prevLocale)) {
            cachedTemplateNumberFormats = null;
            if (cachedTemplateNumberFormat != null && cachedTemplateNumberFormat.isLocaleBound()) {
                cachedTemplateNumberFormat = null;
            }

            if (cachedTempDateFormatArray != null) {
                for (int i = 0; i < CACHED_TDFS_LENGTH; i++) {
                    final TemplateDateFormat f = cachedTempDateFormatArray[i];
                    if (f != null && f.isLocaleBound()) {
                        cachedTempDateFormatArray[i] = null;
                    }
                }
            }

            cachedTempDateFormatsByFmtStrArray = null;

            cachedCollator = null;
        }
    }

    @Override
    public void setTimeZone(TimeZone timeZone) {
        TimeZone prevTimeZone = getTimeZone();
        super.setTimeZone(timeZone);

        if (!timeZone.equals(prevTimeZone)) {
            if (cachedTempDateFormatArray != null) {
                for (int i = 0; i < CACHED_TDFS_SQL_D_T_TZ_OFFS; i++) {
                    TemplateDateFormat f = cachedTempDateFormatArray[i];
                    if (f != null && f.isTimeZoneBound()) {
                        cachedTempDateFormatArray[i] = null;
                    }
                }
            }
            if (cachedTempDateFormatsByFmtStrArray != null) {
                for (int i = 0; i < CACHED_TDFS_SQL_D_T_TZ_OFFS; i++) {
                    cachedTempDateFormatsByFmtStrArray[i] = null;
                }
            }

            cachedSQLDateAndTimeTimeZoneSameAsNormal = null;
        }
    }

    @Override
    public void setSQLDateAndTimeTimeZone(TimeZone timeZone) {
        TimeZone prevTimeZone = getSQLDateAndTimeTimeZone();
        super.setSQLDateAndTimeTimeZone(timeZone);

        if (!nullSafeEquals(timeZone, prevTimeZone)) {
            if (cachedTempDateFormatArray != null) {
                for (int i = CACHED_TDFS_SQL_D_T_TZ_OFFS; i < CACHED_TDFS_LENGTH; i++) {
                    TemplateDateFormat format = cachedTempDateFormatArray[i];
                    if (format != null && format.isTimeZoneBound()) {
                        cachedTempDateFormatArray[i] = null;
                    }
                }
            }
            if (cachedTempDateFormatsByFmtStrArray != null) {
                for (int i = CACHED_TDFS_SQL_D_T_TZ_OFFS; i < CACHED_TDFS_LENGTH; i++) {
                    cachedTempDateFormatsByFmtStrArray[i] = null;
                }
            }

            cachedSQLDateAndTimeTimeZoneSameAsNormal = null;
        }
    }

    // Replace with Objects.equals in Java 7
    private static boolean nullSafeEquals(Object o1, Object o2) {
        if (o1 == o2) return true;
        if (o1 == null || o2 == null) return false;
        return o1.equals(o2);
    }

    /**
     * Tells if the same concrete time zone is used for SQL date-only and time-only values as for other
     * date/time/date-time values.
     */
    boolean isSQLDateAndTimeTimeZoneSameAsNormal() {
        if (cachedSQLDateAndTimeTimeZoneSameAsNormal == null) {
            cachedSQLDateAndTimeTimeZoneSameAsNormal = Boolean.valueOf(
                    getSQLDateAndTimeTimeZone() == null
                            || getSQLDateAndTimeTimeZone().equals(getTimeZone()));
        }
        return cachedSQLDateAndTimeTimeZoneSameAsNormal.booleanValue();
    }

    @Override
    public void setURLEscapingCharset(String urlEscapingCharset) {
        cachedURLEscapingCharsetSet = false;
        super.setURLEscapingCharset(urlEscapingCharset);
    }

    /*
     * Note that altough it's not allowed to set this setting with the <tt>setting</tt> directive, it still must be
     * allowed to set it from Java code while the template executes, since some frameworks allow templates to actually
     * change the output encoding on-the-fly.
     */
    @Override
    public void setOutputEncoding(String outputEncoding) {
        cachedURLEscapingCharsetSet = false;
        super.setOutputEncoding(outputEncoding);
    }

    /**
     * Returns the name of the charset that should be used for URL encoding. This will be <code>null</code> if the
     * information is not available. The function caches the return value, so it's quick to call it repeately.
     */
    String getEffectiveURLEscapingCharset() {
        if (!cachedURLEscapingCharsetSet) {
            cachedURLEscapingCharset = getURLEscapingCharset();
            if (cachedURLEscapingCharset == null) {
                cachedURLEscapingCharset = getOutputEncoding();
            }
            cachedURLEscapingCharsetSet = true;
        }
        return cachedURLEscapingCharset;
    }

    Collator getCollator() {
        if (cachedCollator == null) {
            cachedCollator = Collator.getInstance(getLocale());
        }
        return cachedCollator;
    }

    /**
     * Compares two {@link TemplateModel}-s according the rules of the FTL "==" operator.
     * 
     * @since 2.3.20
     */
    public boolean applyEqualsOperator(TemplateModel leftValue, TemplateModel rightValue)
            throws TemplateException {
        return EvalUtil.compare(leftValue, EvalUtil.CMP_OP_EQUALS, rightValue, this);
    }

    /**
     * Compares two {@link TemplateModel}-s according the rules of the FTL "==" operator, except that if the two types
     * are incompatible, they are treated as non-equal instead of throwing an exception. Comparing dates of different
     * types (date-only VS time-only VS date-time) will still throw an exception, however.
     * 
     * @since 2.3.20
     */
    public boolean applyEqualsOperatorLenient(TemplateModel leftValue, TemplateModel rightValue)
            throws TemplateException {
        return EvalUtil.compareLenient(leftValue, EvalUtil.CMP_OP_EQUALS, rightValue, this);
    }

    /**
     * Compares two {@link TemplateModel}-s according the rules of the FTL "&lt;" operator.
     * 
     * @since 2.3.20
     */
    public boolean applyLessThanOperator(TemplateModel leftValue, TemplateModel rightValue)
            throws TemplateException {
        return EvalUtil.compare(leftValue, EvalUtil.CMP_OP_LESS_THAN, rightValue, this);
    }

    /**
     * Compares two {@link TemplateModel}-s according the rules of the FTL "&lt;" operator.
     * 
     * @since 2.3.20
     */
    public boolean applyLessThanOrEqualsOperator(TemplateModel leftValue, TemplateModel rightValue)
            throws TemplateException {
        return EvalUtil.compare(leftValue, EvalUtil.CMP_OP_LESS_THAN_EQUALS, rightValue, this);
    }

    /**
     * Compares two {@link TemplateModel}-s according the rules of the FTL "&gt;" operator.
     * 
     * @since 2.3.20
     */
    public boolean applyGreaterThanOperator(TemplateModel leftValue, TemplateModel rightValue)
            throws TemplateException {
        return EvalUtil.compare(leftValue, EvalUtil.CMP_OP_GREATER_THAN, rightValue, this);
    }

    /**
     * Compares two {@link TemplateModel}-s according the rules of the FTL "&gt;=" operator.
     * 
     * @since 2.3.20
     */
    public boolean applyWithGreaterThanOrEqualsOperator(TemplateModel leftValue, TemplateModel rightValue)
            throws TemplateException {
        return EvalUtil.compare(leftValue, EvalUtil.CMP_OP_GREATER_THAN_EQUALS, rightValue, this);
    }

    public void setOut(Writer out) {
        this.out = out;
    }

    public Writer getOut() {
        return out;
    }

    @Override
    public void setNumberFormat(String formatName) {
        super.setNumberFormat(formatName);
        cachedTemplateNumberFormat = null;
    }

    /**
     * Format number with the default number format.
     * 
     * @param exp
     *            The blamed expression if an error occurs; it's only needed for better error messages
     */
    String formatNumber(TemplateNumberModel number, Expression exp, boolean useTempModelExc) throws TemplateException {
        return formatNumber(number, getTemplateNumberFormat(exp, useTempModelExc), exp, useTempModelExc);
    }

    /**
     * Format number with the number format specified as the parameter, with the current locale.
     * 
     * @param exp
     *            The blamed expression if an error occurs; it's only needed for better error messages
     */
    String formatNumber(
            TemplateNumberModel number, String formatString, Expression exp,
            boolean useTempModelExc) throws TemplateException {
        return formatNumber(number, getTemplateNumberFormat(formatString, exp, useTempModelExc), exp, useTempModelExc);
    }

    /**
     * Format number with the number format specified as the parameter, with the current locale.
     * 
     * @param exp
     *            The blamed expression if an error occurs; it's only needed for better error messages
     */
    String formatNumber(
            TemplateNumberModel number, TemplateNumberFormat format, Expression exp,
            boolean useTempModelExc)
            throws TemplateException {
        try {
            return format.format(number);
        } catch (UnformattableNumberException e) {
            _ErrorDescriptionBuilder desc = new _ErrorDescriptionBuilder(
                    "Failed to format number with format ", new _DelayedJQuote(format.getDescription()), ": ",
                    e.getMessage())
                    .blame(exp); 
            throw useTempModelExc
                    ? new _TemplateModelException(e, this, desc) : new _MiscTemplateException(e, this, desc);
        }
    }

    /**
     * Format number with the number format specified as the parameter, with the current locale.
     * 
     * @param exp
     *            The blamed expression if an error occurs; it's only needed for better error messages
     */
    String formatNumber(Number number, BackwardCompatibleTemplateNumberFormat format, Expression exp)
            throws TemplateModelException, _MiscTemplateException {
        try {
            return format.format(number);
        } catch (UnformattableNumberException e) {
            throw new _MiscTemplateException(exp, e, this,
                    "Failed to format number with ", new _DelayedJQuote(format.getDescription()), ": ",
                    e.getMessage());
        }
    }

    /**
     * Returns the current number format ({@link #getNumberFormat()}) as {@link TemplateNumberFormat}.
     * 
     * <p>
     * Performance notes: The result is stored for reuse, so calling this method frequently is usually not a problem.
     * However, at least as of this writing (2.3.24), changing the current locale {@link #setLocale(Locale)} or changing
     * the current number format ({@link #setNumberFormat(String)}) will drop the stored value, so it will have to be
     * recalculated.
     * 
     * @since 2.3.24
     */
    public TemplateNumberFormat getTemplateNumberFormat() throws InvalidFormatStringException {
        TemplateNumberFormat format = cachedTemplateNumberFormat;
        if (format == null) {
            format = getTemplateNumberFormat(getNumberFormat(), false);
            cachedTemplateNumberFormat = format;
        }
        return format;
    }

    /**
     * Returns the number format as {@link TemplateNumberFormat} for the given format string and the current locale.
     * (The current locale is the locale returned by {@link #getLocale()}.) Note that the result will be cached in the
     * {@link Environment} instance (though at least in 2.3.24 the cache will be flushed if the current locale of the
     * {@link Environment} is changed).
     * 
     * @param formatString
     *            A string that you could also use as the value of the {@code numberFormat} configuration setting. Can't
     *            be {@code null}.
     * 
     * @since 2.3.24
     */
    public TemplateNumberFormat getTemplateNumberFormat(String formatString) throws InvalidFormatStringException {
        return getTemplateNumberFormat(formatString, true);
    }

    /**
     * Returns the number format as {@link TemplateNumberFormat}, for the given format string and locale. To get a
     * number format for the current locale, use {@link #getTemplateNumberFormat(String)} instead.
     * 
     * <p>
     * Note on performance (which was true at least for 2.3.24): Unless the locale happens to be equal to the current
     * locale, the {@link Environment}-level format cache can't be used, so the format string has to be parsed and the
     * matching factory has to be get an invoked, which is much more expensive than getting the format from the cache.
     * Thus the returned format should be stored by the caller for later reuse (but only within the current thread and
     * in relation to the current {@link Environment}), if it will be needed frequently.
     * 
     * @param formatString
     *            A string that you could also use as the value of the {@code numberFormat} configuration setting.
     * @param locale
     *            The locale of the number format; not {@code null}.
     * 
     * @since 2.3.24
     */
    public TemplateNumberFormat getTemplateNumberFormat(String formatString, Locale locale)
            throws InvalidFormatStringException {
        if (locale.equals(getLocale())) {
            getTemplateNumberFormat(formatString);
        }

        return getTemplateNumberFormatWithoutCache(formatString, locale);
    }

    /**
     * Convenience wrapper around {@link #getTemplateNumberFormat()} to be called during expression evaluation.
     */
    TemplateNumberFormat getTemplateNumberFormat(Expression exp, boolean useTempModelExc) throws TemplateException {
        TemplateNumberFormat format;
        try {
            format = getTemplateNumberFormat();
        } catch (InvalidFormatStringException e) {
            _ErrorDescriptionBuilder desc = new _ErrorDescriptionBuilder(
                    "Failed to get number format object for the current number format string, ",
                    new _DelayedJQuote(getNumberFormat()), ": ", e.getMessage())
                    .blame(exp); 
            throw useTempModelExc
                    ? new _TemplateModelException(e, this, desc) : new _MiscTemplateException(e, this, desc);
        }
        return format;
    }

    /**
     * Convenience wrapper around {@link #getTemplateNumberFormat(String)} to be called during expression evaluation.
     * 
     * @param exp
     *            The blamed expression if an error occurs; it's only needed for better error messages
     */
    TemplateNumberFormat getTemplateNumberFormat(String formatString, Expression exp, boolean useTempModelExc)
            throws TemplateException {
        TemplateNumberFormat format;
        try {
            format = getTemplateNumberFormat(formatString);
        } catch (InvalidFormatStringException e) {
            _ErrorDescriptionBuilder desc = new _ErrorDescriptionBuilder(
                    "Failed to get number format object for the ", new _DelayedJQuote(formatString),
                    " number format string: ", e.getMessage())
                    .blame(exp);
            throw useTempModelExc
                    ? new _TemplateModelException(e, this, desc) : new _MiscTemplateException(e, this, desc);
        }
        return format;
    }

    /**
     * Gets the {@link TemplateNumberFormat} <em>for the current locale</em>.
     * 
     * @param formatString
     *            Not {@code null}
     * @param cacheResult
     *            If the results should stored in the {@link Environment}-level cache. It will still try to get the
     *            result from the cache regardless of this parameter.
     */
    private TemplateNumberFormat getTemplateNumberFormat(String formatString, boolean cacheResult)
            throws InvalidFormatStringException {
        if (cachedTemplateNumberFormats == null) {
            if (cacheResult) {
                cachedTemplateNumberFormats = new HashMap<String, TemplateNumberFormat>();
            }
        } else {
            TemplateNumberFormat format = cachedTemplateNumberFormats.get(formatString);
            if (format != null) {
                return format;
            }
        }

        TemplateNumberFormat format = getTemplateNumberFormatWithoutCache(formatString, getLocale());

        if (cacheResult) {
            cachedTemplateNumberFormats.put(formatString, format);
        }
        return format;
    }

    /**
     * Returns the {@link TemplateNumberFormat} for the given parameters without using the {@link Environment}-level
     * cache. Of course, the {@link TemplateNumberFormatFactory} involved might still uses its own cache.
     * 
     * @param formatString
     *            Not {@code null}
     * @param locale
     *            Not {@code null}
     */
    private TemplateNumberFormat getTemplateNumberFormatWithoutCache(String formatString, Locale locale)
            throws UndefinedCustomFormatException, InvalidFormatParametersException {
        int formatStringLen = formatString.length();
        if (formatStringLen > 1
                && formatString.charAt(0) == '@'
                && formatString.charAt(1) != '@'
                && isIcI2324OrLater()) {
            final String name;
            final String params;
            {
                int endIdx;
                findParamsStart: for (endIdx = 1; endIdx < formatStringLen; endIdx++) {
                    char c = formatString.charAt(endIdx);
                    if (c == ' ' || c == '_') {
                        break findParamsStart;
                    }
                }
                name = formatString.substring(1, endIdx);
                params = endIdx < formatStringLen ? formatString.substring(endIdx + 1) : "";
            }

            TemplateNumberFormatFactory formatFactory = getCustomNumberFormat(name);
            if (formatFactory == null) {
                throw new UndefinedCustomFormatException(
                        "No custom number format was defined with name " + StringUtil.jQuote(name));
            }

            return formatFactory.get(params, locale, this);
        } else {
            if (formatStringLen > 1
                    && formatString.charAt(0) == '@'
                    && formatString.charAt(1) == '@'
                    && isIcI2324OrLater()) {
                // Unescape @ escaped as @@
                formatString = formatString.substring(1);
            }
            return JavaTemplateNumberFormatFactory.INSTANCE.get(formatString, locale, this);
        }
    }

    /**
     * Returns the {@link NumberFormat} used for the <tt>c</tt> built-in. This is always US English
     * <code>"0.################"</code>, without grouping and without superfluous decimal separator.
     */
    public NumberFormat getCNumberFormat() {
        // It can't be cached in a static field, because DecimalFormat-s aren't
        // thread-safe.
        if (cNumberFormat == null) {
            cNumberFormat = (DecimalFormat) C_NUMBER_FORMAT.clone();
        }
        return cNumberFormat;
    }

    @Override
    public void setTimeFormat(String timeFormat) {
        String prevTimeFormat = getTimeFormat();
        super.setTimeFormat(timeFormat);
        if (!timeFormat.equals(prevTimeFormat)) {
            if (cachedTempDateFormatArray != null) {
                for (int i = 0; i < CACHED_TDFS_LENGTH; i += CACHED_TDFS_ZONELESS_INPUT_OFFS) {
                    cachedTempDateFormatArray[i + TemplateDateModel.TIME] = null;
                }
            }
        }
    }

    @Override
    public void setDateFormat(String dateFormat) {
        String prevDateFormat = getDateFormat();
        super.setDateFormat(dateFormat);
        if (!dateFormat.equals(prevDateFormat)) {
            if (cachedTempDateFormatArray != null) {
                for (int i = 0; i < CACHED_TDFS_LENGTH; i += CACHED_TDFS_ZONELESS_INPUT_OFFS) {
                    cachedTempDateFormatArray[i + TemplateDateModel.DATE] = null;
                }
            }
        }
    }

    @Override
    public void setDateTimeFormat(String dateTimeFormat) {
        String prevDateTimeFormat = getDateTimeFormat();
        super.setDateTimeFormat(dateTimeFormat);
        if (!dateTimeFormat.equals(prevDateTimeFormat)) {
            if (cachedTempDateFormatArray != null) {
                for (int i = 0; i < CACHED_TDFS_LENGTH; i += CACHED_TDFS_ZONELESS_INPUT_OFFS) {
                    cachedTempDateFormatArray[i + TemplateDateModel.DATETIME] = null;
                }
            }
        }
    }

    public Configuration getConfiguration() {
        return configuration;
    }

    TemplateModel getLastReturnValue() {
        return lastReturnValue;
    }

    void setLastReturnValue(TemplateModel lastReturnValue) {
        this.lastReturnValue = lastReturnValue;
    }

    void clearLastReturnValue() {
        this.lastReturnValue = null;
    }

    /**
     * @param tdmSourceExpr
     *            The blamed expression if an error occurs; only used for error messages.
     */
    String formatDate(TemplateDateModel tdm, Expression tdmSourceExpr,
            boolean useTempModelExc) throws TemplateException {
        Date date = EvalUtil.modelToDate(tdm, tdmSourceExpr);
        
        TemplateDateFormat format = getTemplateDateFormat(
                tdm.getDateType(), date.getClass(), tdmSourceExpr,
                useTempModelExc);
        
        try {
            return format.format(tdm);
        } catch (UnformattableDateException e) {
            throw MessageUtil.newCantFormatDateException(tdmSourceExpr, e);
        }
    }

    /**
     * @param blamedDateSourceExp
     *            The blamed expression if an error occurs; only used for error messages.
     * @param blamedFormatterExp
     *            The blamed expression if an error occurs; only used for error messages.
     */
    String formatDate(TemplateDateModel tdm, String formatString,
            Expression blamedDateSourceExp, Expression blamedFormatterExp,
            boolean useTempModelExc) throws TemplateException {
        Date date = EvalUtil.modelToDate(tdm, blamedDateSourceExp);
        
        TemplateDateFormat format = getTemplateDateFormat(
                formatString, tdm.getDateType(), date.getClass(),
                blamedDateSourceExp, blamedFormatterExp,
                useTempModelExc);
        
        try {
            return format.format(tdm);
        } catch (UnformattableDateException e) {
            throw MessageUtil.newCantFormatDateException(blamedDateSourceExp, e);
        }
    }

    /**
     * Gets a {@link TemplateDateFormat} using the date/time/datetime format settings and the current locale and time
     * zone. (The current locale is the locale returned by {@link #getLocale()}. The current time zone is
     * {@link #getTimeZone()} or {@link #getSQLDateAndTimeTimeZone()}).
     * 
     * @param dateType
     *            The FTL date type; see the similar parameter of
     *            {@link TemplateDateFormatFactory#get(String, int, Locale, TimeZone, boolean, Environment)}
     * @param dateClass
     *            The exact {@link Date} class, like {@link java.sql.Date} or {@link java.sql.Time}; this can influences
     *            time zone selection. See also: {@link #setSQLDateAndTimeTimeZone(TimeZone)}
     */
    public TemplateDateFormat getTemplateDateFormat(
            int dateType, Class<? extends Date> dateClass)
                    throws UnknownDateTypeFormattingUnsupportedException, UndefinedCustomFormatException,
                    InvalidFormatParametersException {
        boolean isSQLDateOrTime = isSQLDateOrTimeClass(dateClass);
        return getTemplateDateFormat(dateType, shouldUseSQLDTTimeZone(isSQLDateOrTime), isSQLDateOrTime);
    }
    
    /**
     * Gets a {@link TemplateDateFormat} for the specified format string and the current locale and time zone. (The
     * current locale is the locale returned by {@link #getLocale()}. The current time zone is {@link #getTimeZone()} or
     * {@link #getSQLDateAndTimeTimeZone()}).
     * 
     * <p>
     * Note on performance: The result will be cached in the {@link Environment} instance. However, at least in 2.3.24
     * the cached entries that depend on the current locale or the current time zone or the current date/time/datetime
     * format of the {@link Environment} will be lost when those settings are changed.
     * 
     * @param formatString
     *            Like {@code "iso m"} or {@code "dd.MM.yyyy HH:mm"} or {@code "@somethingCustom"} or
     *            {@code "@somethingCustom params"}
     * 
     * @since 2.3.24
     */
    public TemplateDateFormat getTemplateDateFormat(
            String formatString, int dateType, Class<? extends Date> dateClass)
                    throws UnknownDateTypeFormattingUnsupportedException, UndefinedCustomFormatException,
                    InvalidFormatParametersException {
        boolean isSQLDateOrTime = isSQLDateOrTimeClass(dateClass);
        return getTemplateDateFormat(
                formatString, dateType,
                shouldUseSQLDTTimeZone(isSQLDateOrTime), isSQLDateOrTime, true);
    }

    /**
     * Like {@link #getTemplateDateFormat(String, int, Class)}, but allows you to use a different locale than the
     * current one. If you want to use the current locale, use {@link #getTemplateDateFormat(String, int, Class)}
     * instead.
     * 
     * <p>
     * Performance notes regarding the locale and time zone parameters of
     * {@link #getTemplateDateFormat(String, int, Locale, TimeZone, boolean)} apply.
     * 
     * @param locale
     *            Can't be {@code null}; See the similar parameter of
     *            {@link TemplateDateFormatFactory#get(String, int, Locale, TimeZone, boolean, Environment)}
     * 
     * @see #getTemplateDateFormat(String, int, Class)
     * 
     * @since 2.4
     */
    public TemplateDateFormat getTemplateDateFormat(
            String formatString,
            int dateType, Class<? extends Date> dateClass,
            Locale locale)
                    throws UndefinedCustomFormatException, InvalidFormatParametersException,
                    UnknownDateTypeFormattingUnsupportedException {
        boolean isSQLDateOrTime = isSQLDateOrTimeClass(dateClass);
        boolean useSQLDTTZ = shouldUseSQLDTTimeZone(isSQLDateOrTime);
        return getTemplateDateFormat(
                formatString,
                dateType, locale, useSQLDTTZ ? getSQLDateAndTimeTimeZone() : getTimeZone(), isSQLDateOrTime);        
    }

    /**
     * Like {@link #getTemplateDateFormat(String, int, Class)}, but allows you to use a different locale and time zone
     * than the current one. If you want to use the current locale and time zone, use
     * {@link #getTemplateDateFormat(String, int, Class)} instead.
     * 
     * <p>
     * Performance notes regarding the locale and time zone parameters of
     * {@link #getTemplateDateFormat(String, int, Locale, TimeZone, boolean)} apply.
     * 
     * @param timeZone
     *            The {@link TimeZone} used if {@code dateClass} is not an SQL date-only or time-only type. Can't be
     *            {@code null}.
     * @param sqlDateAndTimeTimeZone
     *            The {@link TimeZone} used if {@code dateClass} is an SQL date-only or time-only type. Can't be
     *            {@code null}.
     * 
     * @see #getTemplateDateFormat(String, int, Class)
     * 
     * @since 2.4
     */
    public TemplateDateFormat getTemplateDateFormat(
            String formatString,
            int dateType, Class<? extends Date> dateClass,
            Locale locale, TimeZone timeZone, TimeZone sqlDateAndTimeTimeZone)
                    throws UndefinedCustomFormatException, InvalidFormatParametersException,
                    UnknownDateTypeFormattingUnsupportedException {
        boolean isSQLDateOrTime = isSQLDateOrTimeClass(dateClass);
        boolean useSQLDTTZ = shouldUseSQLDTTimeZone(isSQLDateOrTime);
        return getTemplateDateFormat(
                formatString,
                dateType, locale, useSQLDTTZ ? sqlDateAndTimeTimeZone : timeZone, isSQLDateOrTime);        
    }
    
    /**
     * Gets a {@link TemplateDateFormat} for the specified parameters. This is mostly meant to be used by
     * {@link TemplateDateFormatFactory} implementations to delegate to a format based on a specific format string. It's
     * works well for that, as its parameters are the same low level values as the parameters of
     * {@link TemplateDateFormatFactory#get(String, int, Locale, TimeZone, boolean, Environment)}. For other tasks
     * consider the other overloads of this method.
     * 
     * <p>
     * Note on performance (which was true at least for 2.3.24): Unless the locale happens to be equal to the current
     * locale and the time zone with one of the current time zones ({@link #getTimeZone()} or
     * {@link #getSQLDateAndTimeTimeZone()}), the {@link Environment}-level format cache can't be used, so the format
     * string has to be parsed and the matching factory has to be get an invoked, which is much more expensive than
     * getting the format from the cache. Thus the returned format should be stored by the caller for later reuse (but
     * only within the current thread and in relation to the current {@link Environment}), if it will be needed
     * frequently.
     * 
     * @param formatString
     *            Like {@code "iso m"} or {@code "dd.MM.yyyy HH:mm"} or {@code "@somethingCustom"} or
     *            {@code "@somethingCustom params"}
     * @param dateType
     *            The FTL date type; see the similar parameter of
     *            {@link TemplateDateFormatFactory#get(String, int, Locale, TimeZone, boolean, Environment)}
     * @param timeZone
     *            Not {@code null}; See the similar parameter of
     *            {@link TemplateDateFormatFactory#get(String, int, Locale, TimeZone, boolean, Environment)}
     * @param locale
     *            Not {@code null}; See the similar parameter of
     *            {@link TemplateDateFormatFactory#get(String, int, Locale, TimeZone, boolean, Environment)}
     * @param zonelessInput
     *            See the similar parameter of
     *            {@link TemplateDateFormatFactory#get(String, int, Locale, TimeZone, boolean, Environment)}
     * 
     * @since 2.3.24
     */
    public TemplateDateFormat getTemplateDateFormat(
            String formatString,
            int dateType, Locale locale, TimeZone timeZone, boolean zonelessInput)
                    throws UndefinedCustomFormatException, InvalidFormatParametersException,
                    UnknownDateTypeFormattingUnsupportedException {
        Locale currentLocale = getLocale();
        if (locale.equals(currentLocale)) {
            int equalCurrentTZ;
            TimeZone currentTimeZone = getTimeZone();
            if (timeZone.equals(currentTimeZone)) {
                equalCurrentTZ = 1;
            } else {
                TimeZone currentSQLDTTimeZone = getSQLDateAndTimeTimeZone();
                if (timeZone.equals(currentSQLDTTimeZone)) {
                    equalCurrentTZ = 2;
                } else {
                    equalCurrentTZ = 0;
                }
            }
            if (equalCurrentTZ != 0) {
                return getTemplateDateFormat(formatString, dateType, equalCurrentTZ == 2, zonelessInput, true);
            }
            // Falls through
        }
        return getTemplateDateFormatWithoutCache(formatString, dateType, locale, timeZone, zonelessInput);
    }
    
    /**
     * Same as {@link #getTemplateDateFormat(int, Class)}, but translates the exceptions to {@link TemplateException}-s.
     */
    TemplateDateFormat getTemplateDateFormat(
            int dateType, Class<? extends Date> dateClass, Expression blamedDateSourceExp, boolean useTempModelExc)
                    throws TemplateException {
        try {
            return getTemplateDateFormat(dateType, dateClass);
        } catch (UnknownDateTypeFormattingUnsupportedException e) {
            throw MessageUtil.newCantFormatUnknownTypeDateException(blamedDateSourceExp, e);
        } catch (InvalidFormatStringException e) {
            String settingName;
            String settingValue;
            switch (dateType) {
            case TemplateDateModel.TIME:
                settingName = Configurable.TIME_FORMAT_KEY;
                settingValue = getTimeFormat();
                break;
            case TemplateDateModel.DATE:
                settingName = Configurable.DATE_FORMAT_KEY;
                settingValue = getDateFormat();
                break;
            case TemplateDateModel.DATETIME:
                settingName = Configurable.DATETIME_FORMAT_KEY;
                settingValue = getDateTimeFormat();
                break;
            default:
                settingName = "???";
                settingValue = "???";
            }
            
            _ErrorDescriptionBuilder desc = new _ErrorDescriptionBuilder(
                    "The value of the \"", settingName,
                    "\" FreeMarker configuration setting is a malformed date/time/datetime format string: ",
                    new _DelayedJQuote(settingValue), ". Reason given: ",
                    e.getMessage());                    
            throw useTempModelExc ? new _TemplateModelException(e, desc) : new _MiscTemplateException(e, desc);
        }
    }

    /**
     * Same as {@link #getTemplateDateFormat(String, int, Class)}, but translates the exceptions to
     * {@link TemplateException}-s.
     */
    TemplateDateFormat getTemplateDateFormat(
            String formatString, int dateType, Class<? extends Date> dateClass,
            Expression blamedDateSourceExp, Expression blamedFormatterExp,
            boolean useTempModelExc)
            throws TemplateException {
        try {
            return getTemplateDateFormat(formatString, dateType, dateClass);
        } catch (UnknownDateTypeFormattingUnsupportedException e) {
            throw MessageUtil.newCantFormatUnknownTypeDateException(blamedDateSourceExp, e);
        } catch (InvalidFormatStringException e) {
            _ErrorDescriptionBuilder desc = new _ErrorDescriptionBuilder(
                    "Malformed date/time/datetime format string: ",
                    new _DelayedJQuote(formatString), ". Reason given: ",
                    e.getMessage())
                    .blame(blamedFormatterExp);
            throw useTempModelExc ? new _TemplateModelException(e, desc) : new _MiscTemplateException(e, desc);
        }
    }

    /**
     * Used to get the {@link TemplateDateFormat} according the date/time/datetime format settings, for the current
     * locale and time zone. See {@link #getTemplateDateFormat(String, int, Locale, TimeZone, boolean)} for the meaning
     * of some if the parameters.
     */
    private TemplateDateFormat getTemplateDateFormat(int dateType, boolean useSQLDTTZ, boolean zonelessInput)
                    throws UnknownDateTypeFormattingUnsupportedException, UndefinedCustomFormatException,
                    InvalidFormatParametersException {
        if (dateType == TemplateDateModel.UNKNOWN) {
            throw new UnknownDateTypeFormattingUnsupportedException();
        }
        int cacheIdx = getTemplateDateFormatCacheArrayIndex(dateType, zonelessInput, useSQLDTTZ);
        TemplateDateFormat[] cachedTemplateDateFormats = this.cachedTempDateFormatArray;
        if (cachedTemplateDateFormats == null) {
            cachedTemplateDateFormats = new TemplateDateFormat[CACHED_TDFS_LENGTH];
            this.cachedTempDateFormatArray = cachedTemplateDateFormats;
        }
        TemplateDateFormat format = cachedTemplateDateFormats[cacheIdx];
        if (format == null) {
            final String formatString;
            switch (dateType) {
            case TemplateDateModel.TIME:
                formatString = getTimeFormat();
                break;
            case TemplateDateModel.DATE:
                formatString = getDateFormat();
                break;
            case TemplateDateModel.DATETIME:
                formatString = getDateTimeFormat();
                break;
            default:
                throw new IllegalArgumentException("Invalid date type enum: " + Integer.valueOf(dateType));
            }

            format = getTemplateDateFormat(formatString, dateType, useSQLDTTZ, zonelessInput, false);
            
            cachedTemplateDateFormats[cacheIdx] = format;
        }
        return format;
    }

    /**
     * Used to get the {@link TemplateDateFormat} for the specified parameters, using the {@link Environment}-level
     * cache. As the {@link Environment}-level cache currently only stores formats for the current locale and time zone,
     * there's no parameter to specify those.
     * 
     * @param cacheResult
     *            If the results should stored in the {@link Environment}-level cache. It will still try to get the
     *            result from the cache regardless of this parameter.
     */
    private TemplateDateFormat getTemplateDateFormat(
            String formatString, int dateType, boolean useSQLDTTimeZone, boolean zonelessInput,
            boolean cacheResult)
                    throws UnknownDateTypeFormattingUnsupportedException, UndefinedCustomFormatException,
                    InvalidFormatParametersException {
        HashMap<String, TemplateDateFormat> cachedFormatsByFormatString;
        readFromCache: do {
            HashMap<String, TemplateDateFormat>[] cachedTempDateFormatsByFmtStrArray = this.cachedTempDateFormatsByFmtStrArray;
            if (cachedTempDateFormatsByFmtStrArray == null) {
                if (cacheResult) {
                    cachedTempDateFormatsByFmtStrArray = new HashMap[CACHED_TDFS_LENGTH];
                    this.cachedTempDateFormatsByFmtStrArray = cachedTempDateFormatsByFmtStrArray;
                } else {
                    cachedFormatsByFormatString = null;
                    break readFromCache;
                }
            }

            TemplateDateFormat format;
            {
                int cacheArrIdx = getTemplateDateFormatCacheArrayIndex(dateType, zonelessInput, useSQLDTTimeZone);
                cachedFormatsByFormatString = cachedTempDateFormatsByFmtStrArray[cacheArrIdx];
                if (cachedFormatsByFormatString == null) {
                    if (cacheResult) {
                        cachedFormatsByFormatString = new HashMap<String, TemplateDateFormat>(4);
                        cachedTempDateFormatsByFmtStrArray[cacheArrIdx] = cachedFormatsByFormatString;
                        format = null;
                    } else {
                        break readFromCache;
                    }
                } else {
                    format = cachedFormatsByFormatString.get(formatString);
                }
            }

            if (format != null) {
                return format;
            }
            // Cache miss; falls through
        } while (false);

        TemplateDateFormat format = getTemplateDateFormatWithoutCache(
                formatString,
                dateType, getLocale(), useSQLDTTimeZone ? getSQLDateAndTimeTimeZone() : getTimeZone(),
                zonelessInput);
        if (cacheResult) {
            // We know here that cachedFormatsByFormatString != null
            cachedFormatsByFormatString.put(formatString, format);
        }
        return format;
    }

    /**
     * Returns the {@link TemplateDateFormat} for the given parameters without using the {@link Environment}-level
     * cache. Of course, the {@link TemplateDateFormatFactory} involved might still uses its own cache, which can be
     * global (class-loader-level) or {@link Environment}-level.
     * 
     * @param formatString
     *            See the similar parameter of {@link TemplateDateFormatFactory#get}
     * @param dateType
     *            See the similar parameter of {@link TemplateDateFormatFactory#get}
     * @param zonelessInput
     *            See the similar parameter of {@link TemplateDateFormatFactory#get}
     */
    private TemplateDateFormat getTemplateDateFormatWithoutCache(
            String formatString, int dateType, Locale locale, TimeZone timeZone, boolean zonelessInput)
                    throws UndefinedCustomFormatException, InvalidFormatParametersException,
                    UnknownDateTypeFormattingUnsupportedException {
        final int formatStringLen = formatString.length();
        final String formatParams;

        TemplateDateFormatFactory formatFactory;
        char firstChar = formatStringLen != 0 ? formatString.charAt(0) : 0;

        // As of Java 8, 'x' and 'i' (lower case) are illegal date format letters, so this is backward-compatible.
        if (firstChar == 'x'
                && formatStringLen > 1
                && formatString.charAt(1) == 's') {
            formatFactory = XSTemplateDateFormatFactory.INSTANCE;
            formatParams = formatString; // for speed, we don't remove the prefix
        } else if (firstChar == 'i'
                && formatStringLen > 2
                && formatString.charAt(1) == 's'
                && formatString.charAt(2) == 'o') {
            formatFactory = ISOTemplateDateFormatFactory.INSTANCE;
            formatParams = formatString; // for speed, we don't remove the prefix
        } else if (firstChar == '@'
                && formatStringLen > 1
                && formatString.charAt(1) != '@'
                && isIcI2324OrLater()) {
            final String name;
            {
                int endIdx;
                findParamsStart: for (endIdx = 1; endIdx < formatStringLen; endIdx++) {
                    char c = formatString.charAt(endIdx);
                    if (c == ' ' || c == '_') {
                        break findParamsStart;
                    }
                }
                name = formatString.substring(1, endIdx);
                formatParams = endIdx < formatStringLen ? formatString.substring(endIdx + 1) : "";
            }

            formatFactory = getCustomDateFormat(name);
            if (formatFactory == null) {
                throw new UndefinedCustomFormatException(
                        "No custom date format was defined with name " + StringUtil.jQuote(name));
            }
        } else {
            String unescapedFormatString;
            if (firstChar == '@'
                    && formatStringLen > 1
                    && formatString.charAt(1) == '@'
                    && isIcI2324OrLater()) {
                // Unescape @ escaped as @@
                unescapedFormatString = formatString.substring(1);
            } else {
                unescapedFormatString = formatString;
            }

            formatFactory = JavaTemplateDateFormatFactory.INSTANCE;
            formatParams = unescapedFormatString;
        }

        return formatFactory.get(formatParams, dateType, locale, timeZone,
                zonelessInput, this);
    }

    boolean shouldUseSQLDTTZ(Class dateClass) {
        // Attention! If you update this method, update all overloads of it!
        return dateClass != Date.class // This pre-condition is only for speed
                && !isSQLDateAndTimeTimeZoneSameAsNormal()
                && isSQLDateOrTimeClass(dateClass);
    }

    private boolean shouldUseSQLDTTimeZone(boolean sqlDateOrTime) {
        // Attention! If you update this method, update all overloads of it!
        return sqlDateOrTime && !isSQLDateAndTimeTimeZoneSameAsNormal();
    }

    /**
     * Tells if the given class is or is subclass of {@link java.sql.Date} or {@link java.sql.Time}.
     */
    private static boolean isSQLDateOrTimeClass(Class dateClass) {
        // We do shortcuts for the most common cases.
        return dateClass != java.util.Date.class
                && (dateClass == java.sql.Date.class || dateClass == Time.class
                        || (dateClass != Timestamp.class
                                && (java.sql.Date.class.isAssignableFrom(dateClass)
                                        || Time.class.isAssignableFrom(dateClass))));
    }

    private int getTemplateDateFormatCacheArrayIndex(int dateType, boolean zonelessInput, boolean sqlDTTZ) {
        return dateType
                + (zonelessInput ? CACHED_TDFS_ZONELESS_INPUT_OFFS : 0)
                + (sqlDTTZ ? CACHED_TDFS_SQL_D_T_TZ_OFFS : 0);
    }

    /**
     * Returns the {@link DateToISO8601CalendarFactory} used by the the "iso_" built-ins. Be careful when using this; it
     * should only by used with
     * {@link DateUtil#dateToISO8601String(Date, boolean, boolean, boolean, int, TimeZone, DateToISO8601CalendarFactory)}
     * and {@link DateUtil#dateToXSString(Date, boolean, boolean, boolean, int, TimeZone, DateToISO8601CalendarFactory)}
     * .
     */
    DateToISO8601CalendarFactory getISOBuiltInCalendarFactory() {
        if (isoBuiltInCalendarFactory == null) {
            isoBuiltInCalendarFactory = new DateUtil.TrivialDateToISO8601CalendarFactory();
        }
        return isoBuiltInCalendarFactory;
    }

    TemplateTransformModel getTransform(Expression exp) throws TemplateException {
        TemplateTransformModel ttm = null;
        TemplateModel tm = exp.eval(this);
        if (tm instanceof TemplateTransformModel) {
            ttm = (TemplateTransformModel) tm;
        } else if (exp instanceof Identifier) {
            tm = configuration.getSharedVariable(exp.toString());
            if (tm instanceof TemplateTransformModel) {
                ttm = (TemplateTransformModel) tm;
            }
        }
        return ttm;
    }

    /**
     * Returns the loop or macro local variable corresponding to this variable name. Possibly null. (Note that the
     * misnomer is kept for backward compatibility: loop variables are not local variables according to our
     * terminology.)
     */
    public TemplateModel getLocalVariable(String name) throws TemplateModelException {
        if (localContextStack != null) {
            for (int i = localContextStack.size() - 1; i >= 0; i--) {
                LocalContext lc = (LocalContext) localContextStack.get(i);
                TemplateModel tm = lc.getLocalVariable(name);
                if (tm != null) {
                    return tm;
                }
            }
        }
        return currentMacroContext == null ? null : currentMacroContext.getLocalVariable(name);
    }

    /**
     * Returns the variable that is visible in this context, or {@code null} if the variable is not found. This is the
     * correspondent to an FTL top-level variable reading expression. That is, it tries to find the the variable in this
     * order:
     * <ol>
     * <li>An loop variable (if we're in a loop or user defined directive body) such as foo_has_next
     * <li>A local variable (if we're in a macro)
     * <li>A variable defined in the current namespace (say, via &lt;#assign ...&gt;)
     * <li>A variable defined globally (say, via &lt;#global ....&gt;)
     * <li>Variable in the data model:
     * <ol>
     * <li>A variable in the root hash that was exposed to this rendering environment in the Template.process(...) call
     * <li>A shared variable set in the configuration via a call to Configuration.setSharedVariable(...)
     * </ol>
     * </li>
     * </ol>
     */
    public TemplateModel getVariable(String name) throws TemplateModelException {
        TemplateModel result = getLocalVariable(name);
        if (result == null) {
            result = currentNamespace.get(name);
        }
        if (result == null) {
            result = getGlobalVariable(name);
        }
        return result;
    }

    /**
     * Returns the globally visible variable of the given name (or null). This is correspondent to FTL
     * <code>.globals.<i>name</i></code>. This will first look at variables that were assigned globally via: &lt;#global
     * ...&gt; and then at the data model exposed to the template.
     */
    public TemplateModel getGlobalVariable(String name) throws TemplateModelException {
        TemplateModel result = globalNamespace.get(name);
        if (result == null) {
            result = rootDataModel.get(name);
        }
        if (result == null) {
            result = configuration.getSharedVariable(name);
        }
        return result;
    }

    /**
     * Sets a variable that is visible globally. This is correspondent to FTL
     * <code>&lt;#global <i>name</i>=<i>model</i>&gt;</code>. This can be considered a convenient shorthand for:
     * getGlobalNamespace().put(name, model)
     */
    public void setGlobalVariable(String name, TemplateModel model) {
        globalNamespace.put(name, model);
    }

    /**
     * Sets a variable in the current namespace. This is correspondent to FTL
     * <code>&lt;#assign <i>name</i>=<i>model</i>&gt;</code>. This can be considered a convenient shorthand for:
     * getCurrentNamespace().put(name, model)
     */
    public void setVariable(String name, TemplateModel model) {
        currentNamespace.put(name, model);
    }

    /**
     * Sets a local variable (one effective only during a macro invocation). This is correspondent to FTL
     * <code>&lt;#local <i>name</i>=<i>model</i>&gt;</code>.
     * 
     * @param name
     *            the identifier of the variable
     * @param model
     *            the value of the variable.
     * @throws IllegalStateException
     *             if the environment is not executing a macro body.
     */
    public void setLocalVariable(String name, TemplateModel model) {
        if (currentMacroContext == null) {
            throw new IllegalStateException("Not executing macro body");
        }
        currentMacroContext.setLocalVar(name, model);
    }

    /**
     * Returns a set of variable names that are known at the time of call. This includes names of all shared variables
     * in the {@link Configuration}, names of all global variables that were assigned during the template processing,
     * names of all variables in the current name-space, names of all local variables and loop variables. If the passed
     * root data model implements the {@link TemplateHashModelEx} interface, then all names it retrieves through a call
     * to {@link TemplateHashModelEx#keys()} method are returned as well. The method returns a new Set object on each
     * call that is completely disconnected from the Environment. That is, modifying the set will have no effect on the
     * Environment object.
     */
    public Set getKnownVariableNames() throws TemplateModelException {
        // shared vars.
        Set set = configuration.getSharedVariableNames();

        // root hash
        if (rootDataModel instanceof TemplateHashModelEx) {
            TemplateModelIterator rootNames = ((TemplateHashModelEx) rootDataModel).keys().iterator();
            while (rootNames.hasNext()) {
                set.add(((TemplateScalarModel) rootNames.next()).getAsString());
            }
        }

        // globals
        for (TemplateModelIterator tmi = globalNamespace.keys().iterator(); tmi.hasNext();) {
            set.add(((TemplateScalarModel) tmi.next()).getAsString());
        }

        // current name-space
        for (TemplateModelIterator tmi = currentNamespace.keys().iterator(); tmi.hasNext();) {
            set.add(((TemplateScalarModel) tmi.next()).getAsString());
        }

        // locals and loop vars
        if (currentMacroContext != null) {
            set.addAll(currentMacroContext.getLocalVariableNames());
        }
        if (localContextStack != null) {
            for (int i = localContextStack.size() - 1; i >= 0; i--) {
                LocalContext lc = (LocalContext) localContextStack.get(i);
                set.addAll(lc.getLocalVariableNames());
            }
        }
        return set;
    }

    /**
     * Prints the current FTL stack trace. Useful for debugging. {@link TemplateException}s incorporate this information
     * in their stack traces.
     */
    public void outputInstructionStack(PrintWriter pw) {
        outputInstructionStack(getInstructionStackSnapshot(), false, pw);
        pw.flush();
    }

    private static final int TERSE_MODE_INSTRUCTION_STACK_TRACE_LIMIT = 10;

    /**
     * Prints an FTL stack trace based on a stack trace snapshot.
     * 
     * @param w
     *            If it's a {@link PrintWriter}, {@link PrintWriter#println()} will be used for line-breaks.
     * @see #getInstructionStackSnapshot()
     * @since 2.3.21
     */
    static void outputInstructionStack(
            TemplateElement[] instructionStackSnapshot, boolean terseMode, Writer w) {
        final PrintWriter pw = (PrintWriter) (w instanceof PrintWriter ? w : null);
        try {
            if (instructionStackSnapshot != null) {
                final int totalFrames = instructionStackSnapshot.length;
                int framesToPrint = terseMode
                        ? (totalFrames <= TERSE_MODE_INSTRUCTION_STACK_TRACE_LIMIT
                                ? totalFrames
                                : TERSE_MODE_INSTRUCTION_STACK_TRACE_LIMIT - 1)
                        : totalFrames;
                boolean hideNestringRelatedFrames = terseMode && framesToPrint < totalFrames;
                int nestingRelatedFramesHidden = 0;
                int trailingFramesHidden = 0;
                int framesPrinted = 0;
                for (int frameIdx = 0; frameIdx < totalFrames; frameIdx++) {
                    TemplateElement stackEl = instructionStackSnapshot[frameIdx];
                    final boolean nestingRelatedElement = (frameIdx > 0 && stackEl instanceof BodyInstruction)
                            || (frameIdx > 1 && instructionStackSnapshot[frameIdx - 1] instanceof BodyInstruction);
                    if (framesPrinted < framesToPrint) {
                        if (!nestingRelatedElement || !hideNestringRelatedFrames) {
                            w.write(frameIdx == 0
                                    ? "\t- Failed at: "
                                    : (nestingRelatedElement
                                            ? "\t~ Reached through: "
                                            : "\t- Reached through: "));
                            w.write(instructionStackItemToString(stackEl));
                            if (pw != null) pw.println();
                            else
                                w.write('\n');
                            framesPrinted++;
                        } else {
                            nestingRelatedFramesHidden++;
                        }
                    } else {
                        trailingFramesHidden++;
                    }
                }

                boolean hadClosingNotes = false;
                if (trailingFramesHidden > 0) {
                    w.write("\t... (Had ");
                    w.write(String.valueOf(trailingFramesHidden + nestingRelatedFramesHidden));
                    w.write(" more, hidden for tersenes)");
                    hadClosingNotes = true;
                }
                if (nestingRelatedFramesHidden > 0) {
                    if (hadClosingNotes) {
                        w.write(' ');
                    } else {
                        w.write('\t');
                    }
                    w.write("(Hidden " + nestingRelatedFramesHidden + " \"~\" lines for terseness)");
                    if (pw != null) pw.println();
                    else
                        w.write('\n');
                    hadClosingNotes = true;
                }
                if (hadClosingNotes) {
                    if (pw != null) pw.println();
                    else
                        w.write('\n');
                }
            } else {
                w.write("(The stack was empty)");
                if (pw != null) pw.println();
                else
                    w.write('\n');
            }
        } catch (IOException e) {
            LOG.error("Failed to print FTL stack trace", e);
        }
    }

    /**
     * Returns the snapshot of what would be printed as FTL stack trace.
     * 
     * @since 2.3.20
     */
    TemplateElement[] getInstructionStackSnapshot() {
        int requiredLength = 0;
        int ln = instructionStack.size();

        for (int i = 0; i < ln; i++) {
            TemplateElement stackEl = (TemplateElement) instructionStack.get(i);
            if (i == ln || stackEl.isShownInStackTrace()) {
                requiredLength++;
            }
        }

        if (requiredLength == 0) return null;

        TemplateElement[] result = new TemplateElement[requiredLength];
        int dstIdx = requiredLength - 1;
        for (int i = 0; i < ln; i++) {
            TemplateElement stackEl = (TemplateElement) instructionStack.get(i);
            if (i == ln || stackEl.isShownInStackTrace()) {
                result[dstIdx--] = stackEl;
            }
        }

        return result;
    }

    static String instructionStackItemToString(TemplateElement stackEl) {
        StringBuilder sb = new StringBuilder();
        appendInstructionStackItem(stackEl, sb);
        return sb.toString();
    }

    static void appendInstructionStackItem(TemplateElement stackEl, StringBuilder sb) {
        sb.append(MessageUtil.shorten(stackEl.getDescription(), 40));

        sb.append("  [");
        Macro enclosingMacro = getEnclosingMacro(stackEl);
        if (enclosingMacro != null) {
            sb.append(MessageUtil.formatLocationForEvaluationError(
                    enclosingMacro, stackEl.beginLine, stackEl.beginColumn));
        } else {
            sb.append(MessageUtil.formatLocationForEvaluationError(
                    stackEl.getUnboundTemplate(), stackEl.beginLine, stackEl.beginColumn));
        }
        sb.append("]");
    }

    static private Macro getEnclosingMacro(TemplateElement stackEl) {
        while (stackEl != null) {
            if (stackEl instanceof Macro) return (Macro) stackEl;
            stackEl = stackEl.getParentElement();
        }
        return null;
    }

    private void pushLocalContext(LocalContext localContext) {
        if (localContextStack == null) {
            localContextStack = new ArrayList();
        }
        localContextStack.add(localContext);
    }

    private void popLocalContext() {
        localContextStack.remove(localContextStack.size() - 1);
    }

    ArrayList getLocalContextStack() {
        return localContextStack;
    }

    /**
     * Returns the name-space for the name if exists, or null.
     * 
     * @param name
     *            the template path that you have used with the <code>import</code> directive or
     *            {@link #importLib(String, String)} call, in normalized form. That is, the path must be an absolute
     *            path, and it must not contain "/../" or "/./". The leading "/" is optional.
     */
    public Namespace getNamespace(String name) {
        if (name.startsWith("/")) name = name.substring(1);
        if (loadedLibs != null) {
            return (Namespace) loadedLibs.get(name);
        } else {
            return null;
        }
    }

    /**
     * Returns the main namespace. This corresponds to the FTL {@code .main} hash.
     */
    public Namespace getMainNamespace() {
        return mainNamespace;
    }

    /**
     * Returns the current namespace. This corresponds to the FTL {@code .namespace} hash. Initially, the current name
     * space is the main namespace, but when inside an {@code #import}-ed template, it will change to the namespace of
     * that import. Note that {@code #include} doesn't affect the namespace, so if you are in an {@code #import}-ed
     * template and then from there do an {@code #include}, the current namespace will remain the namespace of the
     * {@code #import}.
     */
    public Namespace getCurrentNamespace() {
        return currentNamespace;
    }

    /**
     * Returns the name-space that contains the globally visible non-data-model variables (usually created with
     * {@code &lt;#global ...&gt;}).
     */
    public Namespace getGlobalNamespace() {
        return globalNamespace;
    }

    /**
     * Returns the data-model (also known as the template context in some other template engines).
     */
    public TemplateHashModel getDataModel() {
        final TemplateHashModel result = new TemplateHashModel() {

            public boolean isEmpty() {
                return false;
            }

            public TemplateModel get(String key) throws TemplateModelException {
                TemplateModel value = rootDataModel.get(key);
                if (value == null) {
                    value = configuration.getSharedVariable(key);
                }
                return value;
            }
        };

        if (rootDataModel instanceof TemplateHashModelEx) {
            return new TemplateHashModelEx() {

                public boolean isEmpty() throws TemplateModelException {
                    return result.isEmpty();
                }

                public TemplateModel get(String key) throws TemplateModelException {
                    return result.get(key);
                }

                // NB: The methods below do not take into account
                // configuration shared variables even though
                // the hash will return them, if only for BWC reasons
                public TemplateCollectionModel values() throws TemplateModelException {
                    return ((TemplateHashModelEx) rootDataModel).values();
                }

                public TemplateCollectionModel keys() throws TemplateModelException {
                    return ((TemplateHashModelEx) rootDataModel).keys();
                }

                public int size() throws TemplateModelException {
                    return ((TemplateHashModelEx) rootDataModel).size();
                }
            };
        }
        return result;
    }

    /**
     * Returns the read-only hash of globally visible variables. This is the correspondent of FTL <code>.globals</code>
     * hash. That is, you see the variables created with <code>&lt;#global ...&gt;</code>, and the variables of the
     * data-model. To create new global variables, use {@link #setGlobalVariable setGlobalVariable}.
     */
    public TemplateHashModel getGlobalVariables() {
        return new TemplateHashModel() {

            public boolean isEmpty() {
                return false;
            }

            public TemplateModel get(String key) throws TemplateModelException {
                TemplateModel result = globalNamespace.get(key);
                if (result == null) {
                    result = rootDataModel.get(key);
                }
                if (result == null) {
                    result = configuration.getSharedVariable(key);
                }
                return result;
            }
        };
    }

    private void pushElement(TemplateElement element) {
        instructionStack.add(element);
    }

    private void popElement() {
        instructionStack.remove(instructionStack.size() - 1);
    }

    void replaceElementStackTop(TemplateElement instr) {
        instructionStack.set(instructionStack.size() - 1, instr);
    }

    public TemplateNodeModel getCurrentVisitorNode() {
        return currentVisitorNode;
    }

    /**
     * sets TemplateNodeModel as the current visitor node. <tt>.current_node</tt>
     */
    public void setCurrentVisitorNode(TemplateNodeModel node) {
        currentVisitorNode = node;
    }

    TemplateModel getNodeProcessor(TemplateNodeModel node) throws TemplateException {
        String nodeName = node.getNodeName();
        if (nodeName == null) {
            throw new _MiscTemplateException(this, "Node name is null.");
        }
        TemplateModel result = getNodeProcessor(nodeName, node.getNodeNamespace(), 0);

        if (result == null) {
            String type = node.getNodeType();

            /* DD: Original version: */
            if (type == null) {
                type = "default";
            }
            result = getNodeProcessor("@" + type, null, 0);

            /*
             * DD: Jonathan's non-BC version and IMHO otherwise wrong version: if (type != null) { result =
             * getNodeProcessor("@" + type, null, 0); } if (result == null) { result = getNodeProcessor("@default",
             * null, 0); }
             */
        }
        return result;
    }

    private TemplateModel getNodeProcessor(final String nodeName, final String nsURI, int startIndex)
            throws TemplateException {
        TemplateModel result = null;
        int i;
        for (i = startIndex; i < nodeNamespaces.size(); i++) {
            Namespace ns = null;
            try {
                ns = (Namespace) nodeNamespaces.get(i);
            } catch (ClassCastException cce) {
                throw new _MiscTemplateException(this,
                        "A \"using\" clause should contain a sequence of namespaces or strings that indicate the "
                                + "location of importable macro libraries.");
            }
            result = getNodeProcessor(ns, nodeName, nsURI);
            if (result != null)
                break;
        }
        if (result != null) {
            this.nodeNamespaceIndex = i + 1;
            this.currentNodeName = nodeName;
            this.currentNodeNS = nsURI;
        }
        return result;
    }

    private TemplateModel getNodeProcessor(Namespace ns, String localName, String nsURI) throws TemplateException {
        TemplateModel result = null;
        if (nsURI == null) {
            result = ns.get(localName);
            if (!(result instanceof BoundCallable) && !(result instanceof TemplateTransformModel)) {
                result = null;
            }
        } else {
            Template template = ns.getTemplate();
            String prefix = template.getPrefixForNamespace(nsURI);
            if (prefix == null) {
                // The other template cannot handle this node
                // since it has no prefix registered for the namespace
                return null;
            }
            if (prefix.length() > 0) {
                result = ns.get(prefix + ":" + localName);
                if (!(result instanceof BoundCallable) && !(result instanceof TemplateTransformModel)) {
                    result = null;
                }
            } else {
                if (nsURI.length() == 0) {
                    result = ns.get(Template.NO_NS_PREFIX + ":" + localName);
                    if (!(result instanceof BoundCallable) && !(result instanceof TemplateTransformModel)) {
                        result = null;
                    }
                }
                if (nsURI.equals(template.getDefaultNS())) {
                    result = ns.get(Template.DEFAULT_NAMESPACE_PREFIX + ":" + localName);
                    if (!(result instanceof BoundCallable) && !(result instanceof TemplateTransformModel)) {
                        result = null;
                    }
                }
                if (result == null) {
                    result = ns.get(localName);
                    if (!(result instanceof BoundCallable) && !(result instanceof TemplateTransformModel)) {
                        result = null;
                    }
                }
            }
        }
        return result;
    }

    /**
     * Emulates <code>include</code> directive, except that <code>name</code> must be tempate root relative.
     *
     * <p>
     * It's the same as <code>include(getTemplateForInclusion(name, encoding, parse))</code>. But, you may want to
     * separately call these two methods, so you can determine the source of exceptions more precisely, and thus achieve
     * more intelligent error handling.
     *
     * @see #getTemplateForInclusion(String name, String encoding, boolean parse)
     * @see #include(Template includedTemplate)
     */
    public void include(String name, String encoding, boolean parse)
            throws IOException, TemplateException {
        include(getTemplateForInclusion(name, encoding, parse));
    }

    /**
     * Same as {@link #getTemplateForInclusion(String, String, boolean, boolean)} with {@code false}
     * {@code ignoreMissign} argument.
     */
    public Template getTemplateForInclusion(String name, String encoding, boolean parse)
            throws IOException {
        return getTemplateForInclusion(name, encoding, parse, false);
    }

    /**
     * Gets a template for inclusion; used for implementing {@link #include(Template includedTemplate)}. The advantage
     * over simply using <code>config.getTemplate(...)</code> is that it chooses the default encoding exactly as the
     * <code>include</code> directive does, although that encoding selection mechanism is a historical baggage and
     * considered to be harmful.
     *
     * @param name
     *            the name of the template, relatively to the template root directory (not the to the directory of the
     *            currently executing template file). (Note that you can use
     *            {@link freemarker.cache.TemplateCache#getFullTemplatePath} to convert paths to template root relative
     *            paths.) For more details see the identical parameter of
     *            {@link Configuration#getTemplate(String, Locale, String, boolean, boolean)}
     * 
     * @param encoding
     *            the charset of the obtained template. If {@code null}, the encoding of the top template that is
     *            currently being processed in this {@link Environment} is used, which can lead to odd situations, so
     *            using {@code null} is not recommended. In most applications, the value of
     *            {@link Configuration#getEncoding(Locale)} (or {@link Configuration#getDefaultEncoding()}) should be
     *            used here.
     * 
     * @param parseAsFTL
     *            See identical parameter of {@link Configuration#getTemplate(String, Locale, String, boolean, boolean)}
     * 
     * @param ignoreMissing
     *            See identical parameter of {@link Configuration#getTemplate(String, Locale, String, boolean, boolean)}
     * 
     * @return Same as {@link Configuration#getTemplate(String, Locale, String, boolean, boolean)}
     * @throws IOException
     *             Same as exceptions thrown by
     *             {@link Configuration#getTemplate(String, Locale, String, boolean, boolean)}
     * 
     * @since 2.3.21
     */
    public Template getTemplateForInclusion(String name, String encoding, boolean parseAsFTL, boolean ignoreMissing)
            throws IOException {
        final Template inheritedTemplate = getTemplate();

        if (encoding == null) {
            // This branch shouldn't exist, as it doesn't make much sense to inherit encoding. But we have to keep BC.
            encoding = inheritedTemplate.getEncoding();
            if (encoding == null) {
                encoding = configuration.getEncoding(this.getLocale());
            }
        }

        Object customLookupCondition = inheritedTemplate.getCustomLookupCondition();

        return configuration.getTemplate(
                name, getLocale(), customLookupCondition,
                encoding, parseAsFTL,
                ignoreMissing);
    }

    /**
     * Processes a Template in the context of this <code>Environment</code>, including its output in the
     * <code>Environment</code>'s Writer.
     *
     * @param includedTemplate
     *            the template to process. Note that it does <em>not</em> need to be a template returned by
     *            {@link #getTemplateForInclusion(String name, String encoding, boolean parse)}.
     */
    public void include(Template includedTemplate)
            throws TemplateException, IOException {
        final Template prevTemplate;
        final boolean parentReplacementOn = isBeforeIcI2322();
        prevTemplate = getTemplate();
        if (parentReplacementOn) {
            setParent(includedTemplate);
        } else {
            legacyParent = includedTemplate;
        }
<<<<<<< HEAD
        
        final Template prevCurrentTemplate = currentTemplate;
=======

        importMacros(includedTemplate);
>>>>>>> 89833132
        try {
            currentTemplate = includedTemplate;
            predefineCallables(includedTemplate);
            try {
                visit(includedTemplate.getRootTreeNode());
            } finally {
                if (parentReplacementOn) {
                    setParent(prevTemplate);
            } else {
                legacyParent = prevTemplate;
                }
            }
        } finally {
            currentTemplate = prevCurrentTemplate;
        }
    }

    /**
     * Emulates <code>import</code> directive, except that <code>name</code> must be tempate root relative.
     *
     * <p>
     * It's the same as <code>importLib(getTemplateForImporting(name), namespace)</code>. But, you may want to
     * separately call these two methods, so you can determine the source of exceptions more precisely, and thus achieve
     * more intelligent error handling.
     *
     * @see #getTemplateForImporting(String name)
     * @see #importLib(Template includedTemplate, String namespace)
     */
    public Namespace importLib(String name, String namespace)
            throws IOException, TemplateException {
        return importLib(getTemplateForImporting(name), namespace);
    }

    /**
     * Gets a template for importing; used with {@link #importLib(Template importedTemplate, String namespace)}. The
     * advantage over simply using <code>config.getTemplate(...)</code> is that it chooses the encoding as the
     * <code>import</code> directive does.
     *
     * @param name
     *            the name of the template, relatively to the template root directory (not the to the directory of the
     *            currently executing template file!). (Note that you can use
     *            {@link freemarker.cache.TemplateCache#getFullTemplatePath} to convert paths to template root relative
     *            paths.)
     */
    public Template getTemplateForImporting(String name) throws IOException {
        return getTemplateForInclusion(name, null, true);
    }

    /**
     * Emulates <code>import</code> directive.
     *
     * @param loadedTemplate
     *            the template to import. Note that it does <em>not</em> need to be a template returned by
     *            {@link #getTemplateForImporting(String name)}.
     */
    public Namespace importLib(Template loadedTemplate, String namespace)
            throws IOException, TemplateException {
        if (loadedLibs == null) {
            loadedLibs = new HashMap();
        }
        String templateName = loadedTemplate.getName();
        Namespace existingNamespace = (Namespace) loadedLibs.get(templateName);
        if (existingNamespace != null) {
            if (namespace != null) {
                setVariable(namespace, existingNamespace);
            }
        } else {
            Namespace newNamespace = new Namespace(loadedTemplate);
            if (namespace != null) {
                currentNamespace.put(namespace, newNamespace);
                if (currentNamespace == mainNamespace) {
                    globalNamespace.put(namespace, newNamespace);
                }
            }
            Namespace prevNamespace = this.currentNamespace;
            this.currentNamespace = newNamespace;
            loadedLibs.put(templateName, currentNamespace);
            Writer prevOut = out;
            this.out = NullWriter.INSTANCE;
            try {
                include(loadedTemplate);
            } finally {
                this.out = prevOut;
                this.currentNamespace = prevNamespace;
            }
        }
        return (Namespace) loadedLibs.get(templateName);
    }

    /**
     * Resolves a reference to a template (like the one used in {@code #include} or {@code #import}), assuming a base
     * name. This gives a full (that is, absolute), even if non-normalized template name, that could be used for
     * {@link Configuration#getTemplate(String)}. This is mostly used when a template refers to another template.
     * 
     * @param baseName
     *            The name to which relative {@code targetName}-s are relative to. Maybe {@code null}, which usually
     *            means that the base is the root "directory". Assuming {@link TemplateNameFormat#DEFAULT_2_3_0} or
     *            {@link TemplateNameFormat#DEFAULT_2_4_0}, the rules are as follows. If you want to specify a base
     *            directory here, it must end with {@code "/"}. If it doesn't end with {@code "/"}, it's parent
     *            directory will be used as the base path. Might starts with a scheme part (like {@code "foo://"}, or
     *            with {@link TemplateNameFormat#DEFAULT_2_4_0} even just {@code "foo:"}).
     * @param targetName
     *            The name of the template, which is either a relative or absolute name. Assuming
     *            {@link TemplateNameFormat#DEFAULT_2_3_0} or {@link TemplateNameFormat#DEFAULT_2_4_0}, the rules are as
     *            follows. If it starts with {@code "/"} or contains a scheme part separator ({@code "://"}, also, with
     *            {@link TemplateNameFormat#DEFAULT_2_4_0} a {@code ":"} with no {@code "/"} anywhere before it) then
     *            it's an absolute name, otherwise it's a relative path. Relative paths are interpreted relatively to
     *            the {@code baseName}. Absolute names are simply returned as is, ignoring the {@code baseName}, except,
     *            when the {@code baseName} has scheme part while the {@code targetName} doesn't have, then the schema
     *            of the {@code baseName} is prepended to the {@code targetName}.
     * 
     * @since 2.3.22
     */
    public String toFullTemplateName(String baseName, String targetName)
            throws MalformedTemplateNameException {
        if (isClassicCompatible()) {
            // Early FM only had absolute names.
            return targetName;
        }

        return _CacheAPI.toAbsoluteName(configuration.getTemplateNameFormat(), baseName, targetName);
    }

    String renderElementToString(TemplateElement te) throws IOException, TemplateException {
        Writer prevOut = out;
        try {
            StringWriter sw = new StringWriter();
            this.out = sw;
            visit(te);
            return sw.toString();
        } finally {
            this.out = prevOut;
        }
    }

<<<<<<< HEAD
    /**
     * Used for creating the callables that are defined by #macro/#function elements that weren't executed yet.  
     */
    void predefineCallables(Template template) {
        final Map<String, UnboundCallable> unboundCallables
                = _CoreAPI.getUnboundCallables(template.getUnboundTemplate());
        if (unboundCallables != null) {
            for (UnboundCallable unboundCallable : unboundCallables.values()) {
                visitCallableDefinition(unboundCallable);
            }
=======
    void importMacros(Template template) {
        for (Iterator it = template.getMacros().values().iterator(); it.hasNext();) {
            visitMacroDef((Macro) it.next());
>>>>>>> 89833132
        }
    }

    /**
     * @return the namespace URI registered for this prefix, or null. This is based on the mappings registered in the
     *         current namespace.
     */
    public String getNamespaceForPrefix(String prefix) {
        return currentNamespace.getTemplate().getNamespaceForPrefix(prefix);
    }

    public String getPrefixForNamespace(String nsURI) {
        return currentNamespace.getTemplate().getPrefixForNamespace(nsURI);
    }

    /**
     * @return the default node namespace for the current FTL namespace
     */
    public String getDefaultNS() {
        return currentNamespace.getTemplate().getDefaultNS();
    }

    /**
     * A hook that Jython uses.
     */
    public Object __getitem__(String key) throws TemplateModelException {
        return BeansWrapper.getDefaultInstance().unwrap(getVariable(key));
    }

    /**
     * A hook that Jython uses.
     */
    public void __setitem__(String key, Object o) throws TemplateException {
        setGlobalVariable(key, getObjectWrapper().wrap(o));
    }

    private IdentityHashMap<Object, Object> customStateVariables;

    /**
     * Returns the value of a custom state variable, or {@code null} if it's missing; see
     * {@link #setCustomState(Object, Object)} for more.
     * 
     * @since 2.3.24
     */
    public Object getCustomState(Object identityKey) {
        if (customStateVariables == null) {
            return null;
        }
        return customStateVariables.get(identityKey);
    }

    /**
     * Sets the value of a custom state variable. Custom state variables meant to be used by
     * {@link TemplateNumberFormatFactory}-es, {@link TemplateDateFormatFactory}-es, and similar user-implementable,
     * pluggable objects, which want to maintain an {@link Environment}-scoped state (such as a cache).
     * 
     * @param identityKey
     *            The key that identifies the variable, by its object identity (not by {@link Object#equals(Object)}).
     *            This should be something like a {@code private static final Object CUSTOM_STATE_KEY = new Object();}
     *            in the class that needs this state variable.
     * @param value
     *            The value of the variable. Can be anything, even {@code null}.
     * 
     * @return The previous value of the variable, or {@code null} if the variable didn't exist.
     * 
     * @since 2.3.24
     */
    public Object setCustomState(Object identityKey, Object value) {
        IdentityHashMap<Object, Object> customStateVariables = this.customStateVariables;
        if (customStateVariables == null) {
            customStateVariables = new IdentityHashMap<Object, Object>();
            this.customStateVariables = customStateVariables;
        }
        return customStateVariables.put(identityKey, value);
    }

    final class NestedElementTemplateDirectiveBody implements TemplateDirectiveBody {

        private final TemplateElement element;

        private NestedElementTemplateDirectiveBody(TemplateElement element) {
            this.element = element;
        }

        public void render(Writer newOut) throws TemplateException, IOException {
            Writer prevOut = out;
            out = newOut;
            try {
                Environment.this.visit(element);
            } finally {
                out = prevOut;
            }
        }

        public TemplateElement getElement() {
            return element;
        }

    }

    public class Namespace extends SimpleHash {

        private final Template template;

        Namespace() {
            this.template = Environment.this.getTemplate();
        }

        Namespace(Template template) {
            this.template = template;
        }

        /**
         * @return the Template object with which this Namespace is associated.
         */
        public Template getTemplate() {
            return template == null ? Environment.this.getTemplate() : template;
        }
        
        @Override
        public String toString() {
            return StringUtil.jQuote(template.getName()) + super.toString();
        }
        
    }

    private static final Writer EMPTY_BODY_WRITER = new Writer() {

        @Override
        public void write(char[] cbuf, int off, int len) throws IOException {
            if (len > 0) {
                throw new IOException(
                        "This transform does not allow nested content.");
            }
        }

        @Override
        public void flush() {
        }

        @Override
        public void close() {
        }
    };

    private boolean isBeforeIcI2322() {
        return configuration.getIncompatibleImprovements().intValue() < _TemplateAPI.VERSION_INT_2_3_22;
    }

    private boolean isIcI2324OrLater() {
        return configuration.getIncompatibleImprovements().intValue() >= _TemplateAPI.VERSION_INT_2_3_24;
    }

    /**
     * See {@link #setFastInvalidReferenceExceptions(boolean)}.
     */
    boolean getFastInvalidReferenceExceptions() {
        return fastInvalidReferenceExceptions;
    }

    /**
     * Sets if for invalid references {@link InvalidReferenceException#FAST_INSTANCE} should be thrown, or a new
     * {@link InvalidReferenceException}. The "fast" instance is used if we know that the error will be handled so that
     * its message will not be logged or shown anywhere.
     */
    boolean setFastInvalidReferenceExceptions(boolean b) {
        boolean res = fastInvalidReferenceExceptions;
        fastInvalidReferenceExceptions = b;
        return res;
    }

}<|MERGE_RESOLUTION|>--- conflicted
+++ resolved
@@ -160,12 +160,7 @@
     private CallableInvocationContext currentMacroContext;
     
     private Writer out;
-<<<<<<< HEAD
-    private ArrayList localContextStack; 
-=======
-    private Macro.Context currentMacroContext;
     private ArrayList localContextStack;
->>>>>>> 89833132
     private final Namespace mainNamespace;
     private Namespace globalNamespace;
     private HashMap loadedLibs;
@@ -521,14 +516,10 @@
             
             final Namespace prevCurrentNamespace = currentNamespace;  
             currentNamespace = invokingMacroContext.nestedContentNamespace;
-<<<<<<< HEAD
-            
+
             final Template prevCurrentTemplate = currentTemplate;
             currentTemplate = invokingMacroContext.nestedContentTemplate;
             
-=======
-
->>>>>>> 89833132
             final Configurable prevParent;
             final boolean parentReplacementOn = isBeforeIcI2322();
             prevParent = getParent();
@@ -664,54 +655,31 @@
     /**
      * Calls the macro or function with the given arguments and nested block.
      */
-<<<<<<< HEAD
     void invoke(BoundCallable boundCallable, 
-               Map namedArgs, List positionalArgs, 
-               List bodyParameterNames, TemplateElement nestedBlock) throws TemplateException, IOException {
+            Map namedArgs, List positionalArgs,
+            List bodyParameterNames, TemplateElement nestedBlock) throws TemplateException, IOException {
         UnboundCallable unboundCallable = boundCallable.getUnboundCallable();
         if (unboundCallable == UnboundCallable.NO_OP_MACRO) {
             return;
         }
-        
+
         pushElement(unboundCallable);
         try {
             final CallableInvocationContext macroCtx = new CallableInvocationContext(unboundCallable, this, nestedBlock, bodyParameterNames);
             setMacroContextLocalsFromArguments(macroCtx, unboundCallable, namedArgs, positionalArgs);
-            
+
             final CallableInvocationContext prevMacroCtx = currentMacroContext;
-=======
-    void invoke(Macro macro,
-            Map namedArgs, List positionalArgs,
-            List bodyParameterNames, TemplateElement nestedBlock) throws TemplateException, IOException {
-        if (macro == Macro.DO_NOTHING_MACRO) {
-            return;
-        }
-
-        pushElement(macro);
-        try {
-            final Macro.Context macroCtx = macro.new Context(this, nestedBlock, bodyParameterNames);
-            setMacroContextLocalsFromArguments(macroCtx, macro, namedArgs, positionalArgs);
-
-            final Macro.Context prevMacroCtx = currentMacroContext;
->>>>>>> 89833132
             currentMacroContext = macroCtx;
 
             final ArrayList prevLocalContextStack = localContextStack;
             localContextStack = null;
-<<<<<<< HEAD
-            
+
             final Namespace prevCurrentNamespace = currentNamespace;
             currentNamespace = boundCallable.getNamespace();
             
             final Template prevCurrentTemplate = currentTemplate;
             currentTemplate = boundCallable.getTemplate();
-            
-=======
-
-            final Namespace prevNamespace = currentNamespace;
-            currentNamespace = (Namespace) macroToNamespaceLookup.get(macro);
-
->>>>>>> 89833132
+
             try {
                 macroCtx.invoce(this);
             } catch (ReturnInstruction.Return re) {
@@ -772,21 +740,12 @@
             } else {
                 catchAllParamValue = null;
             }
-<<<<<<< HEAD
-            
+
             String[] argNames = unboundCallable.getArgumentNamesInternal();
             final int argsCnt = positionalArgs.size();
             if (argNames.length < argsCnt && catchAllParamName == null) {
-                throw new _MiscTemplateException(this, 
+                throw new _MiscTemplateException(this,
                         (unboundCallable.isFunction() ? "Function " : "Macro "), new _DelayedJQuote(unboundCallable.getName()),
-=======
-
-            String[] argNames = macro.getArgumentNamesInternal();
-            final int argsCnt = positionalArgs.size();
-            if (argNames.length < argsCnt && catchAllParamName == null) {
-                throw new _MiscTemplateException(this,
-                        (macro.isFunction() ? "Function " : "Macro "), new _DelayedJQuote(macro.getName()),
->>>>>>> 89833132
                         " only accepts ", new _DelayedToString(argNames.length), " parameters, but got ",
                         new _DelayedToString(argsCnt), ".");
             }
@@ -810,20 +769,10 @@
     /**
      * Defines the given macro in the current namespace (doesn't call it).
      */
-<<<<<<< HEAD
     void visitCallableDefinition(UnboundCallable unboundCallable) {
         currentNamespace.put(
                 unboundCallable.getName(),
                 new BoundCallable(unboundCallable, currentTemplate, currentNamespace));
-=======
-    void visitMacroDef(Macro macro) {
-        macroToNamespaceLookup.put(macro, currentNamespace);
-        currentNamespace.put(macro.getName(), macro);
-    }
-
-    Namespace getMacroNamespace(Macro macro) {
-        return (Namespace) macroToNamespaceLookup.get(macro);
->>>>>>> 89833132
     }
 
     void recurse(TemplateNodeModel node, TemplateSequenceModel namespaces)
@@ -2549,13 +2498,8 @@
         } else {
             legacyParent = includedTemplate;
         }
-<<<<<<< HEAD
-        
+
         final Template prevCurrentTemplate = currentTemplate;
-=======
-
-        importMacros(includedTemplate);
->>>>>>> 89833132
         try {
             currentTemplate = includedTemplate;
             predefineCallables(includedTemplate);
@@ -2691,7 +2635,6 @@
         }
     }
 
-<<<<<<< HEAD
     /**
      * Used for creating the callables that are defined by #macro/#function elements that weren't executed yet.  
      */
@@ -2702,11 +2645,6 @@
             for (UnboundCallable unboundCallable : unboundCallables.values()) {
                 visitCallableDefinition(unboundCallable);
             }
-=======
-    void importMacros(Template template) {
-        for (Iterator it = template.getMacros().values().iterator(); it.hasNext();) {
-            visitMacroDef((Macro) it.next());
->>>>>>> 89833132
         }
     }
 
