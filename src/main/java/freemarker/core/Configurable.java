/*
 * Copyright 2014 Attila Szegedi, Daniel Dekany, Jonathan Revusky
 * 
 * Licensed under the Apache License, Version 2.0 (the "License");
 * you may not use this file except in compliance with the License.
 * You may obtain a copy of the License at
 * 
 * http://www.apache.org/licenses/LICENSE-2.0
 * 
 * Unless required by applicable law or agreed to in writing, software
 * distributed under the License is distributed on an "AS IS" BASIS,
 * WITHOUT WARRANTIES OR CONDITIONS OF ANY KIND, either express or implied.
 * See the License for the specific language governing permissions and
 * limitations under the License.
 */

package freemarker.core;

import java.io.IOException;
import java.io.InputStream;
import java.io.Writer;
import java.text.NumberFormat;
import java.text.SimpleDateFormat;
import java.util.ArrayList;
import java.util.Collection;
import java.util.Collections;
import java.util.HashMap;
import java.util.HashSet;
import java.util.Iterator;
import java.util.LinkedHashMap;
import java.util.List;
import java.util.Locale;
import java.util.Map;
import java.util.Properties;
import java.util.Set;
import java.util.TimeZone;

import freemarker.cache.TemplateLoader;
import freemarker.ext.beans.BeansWrapper;
import freemarker.ext.beans.BeansWrapperBuilder;
import freemarker.template.Configuration;
import freemarker.template.DefaultObjectWrapper;
import freemarker.template.ObjectWrapper;
import freemarker.template.SimpleObjectWrapper;
import freemarker.template.Template;
import freemarker.template.TemplateException;
import freemarker.template.TemplateExceptionHandler;
import freemarker.template.TemplateModel;
import freemarker.template.Version;
import freemarker.template._TemplateAPI;
import freemarker.template.utility.CollectionUtils;
import freemarker.template.utility.NullArgumentException;
import freemarker.template.utility.StringUtil;

/**
 * This is a common superclass of {@link freemarker.template.Configuration},
 * {@link freemarker.template.Template}, and {@link Environment} classes.
 * It provides settings that are common to each of them. FreeMarker
 * uses a three-level setting hierarchy - the return value of every setting
 * getter method on <code>Configurable</code> objects inherits its value from its parent 
 * <code>Configurable</code> object, unless explicitly overridden by a call to a 
 * corresponding setter method on the object itself. The parent of an 
 * <code>Environment</code> object is a <code>Template</code> object, the
 * parent of a <code>Template</code> object is a <code>Configuration</code>
 * object.
 */
public class Configurable
{
    static final String C_TRUE_FALSE = "true,false";
    
    private static final String DEFAULT = "default";
    private static final String DEFAULT_2_3_0 = "default_2_3_0";
    private static final String JVM_DEFAULT = "JVM default";
    
    /** Legacy, snake case ({@code like_this}) variation of the setting name. @since 2.3.23 */
    public static final String LOCALE_KEY_SNAKE_CASE = "locale";
    /** Modern, camel case ({@code likeThis}) variation of the setting name. @since 2.3.23 */
    public static final String LOCALE_KEY_CAMEL_CASE = "locale";
    /** Alias to the {@code ..._SNAKE_CASE} variation due to backward compatibility constraints. */
    public static final String LOCALE_KEY = LOCALE_KEY_SNAKE_CASE;
    
    /** Legacy, snake case ({@code like_this}) variation of the setting name. @since 2.3.23 */
    public static final String NUMBER_FORMAT_KEY_SNAKE_CASE = "number_format";
    /** Modern, camel case ({@code likeThis}) variation of the setting name. @since 2.3.23 */
    public static final String NUMBER_FORMAT_KEY_CAMEL_CASE = "numberFormat";
    /** Alias to the {@code ..._SNAKE_CASE} variation due to backward compatibility constraints. */
    public static final String NUMBER_FORMAT_KEY = NUMBER_FORMAT_KEY_SNAKE_CASE;
    
    /** Legacy, snake case ({@code like_this}) variation of the setting name. @since 2.3.23 */
    public static final String TIME_FORMAT_KEY_SNAKE_CASE = "time_format";
    /** Modern, camel case ({@code likeThis}) variation of the setting name. @since 2.3.23 */
    public static final String TIME_FORMAT_KEY_CAMEL_CASE = "timeFormat";
    /** Alias to the {@code ..._SNAKE_CASE} variation due to backward compatibility constraints. */
    public static final String TIME_FORMAT_KEY = TIME_FORMAT_KEY_SNAKE_CASE;
    
    /** Legacy, snake case ({@code like_this}) variation of the setting name. @since 2.3.23 */
    public static final String DATE_FORMAT_KEY_SNAKE_CASE = "date_format";
    /** Modern, camel case ({@code likeThis}) variation of the setting name. @since 2.3.23 */
    public static final String DATE_FORMAT_KEY_CAMEL_CASE = "dateFormat";
    /** Alias to the {@code ..._SNAKE_CASE} variation due to backward compatibility constraints. */
    public static final String DATE_FORMAT_KEY = DATE_FORMAT_KEY_SNAKE_CASE;
    
    /** Legacy, snake case ({@code like_this}) variation of the setting name. @since 2.3.23 */
    public static final String DATETIME_FORMAT_KEY_SNAKE_CASE = "datetime_format";
    /** Modern, camel case ({@code likeThis}) variation of the setting name. @since 2.3.23 */
    public static final String DATETIME_FORMAT_KEY_CAMEL_CASE = "datetimeFormat";
    /** Alias to the {@code ..._SNAKE_CASE} variation due to backward compatibility constraints. */
    public static final String DATETIME_FORMAT_KEY = DATETIME_FORMAT_KEY_SNAKE_CASE;
    
    /** Legacy, snake case ({@code like_this}) variation of the setting name. @since 2.3.23 */
    public static final String TIME_ZONE_KEY_SNAKE_CASE = "time_zone";
    /** Modern, camel case ({@code likeThis}) variation of the setting name. @since 2.3.23 */
    public static final String TIME_ZONE_KEY_CAMEL_CASE = "timeZone";
    /** Alias to the {@code ..._SNAKE_CASE} variation due to backward compatibility constraints. */
    public static final String TIME_ZONE_KEY = TIME_ZONE_KEY_SNAKE_CASE;
    
    /** Legacy, snake case ({@code like_this}) variation of the setting name. @since 2.3.23 */
    public static final String SQL_DATE_AND_TIME_TIME_ZONE_KEY_SNAKE_CASE = "sql_date_and_time_time_zone";
    /** Modern, camel case ({@code likeThis}) variation of the setting name. @since 2.3.23 */
    public static final String SQL_DATE_AND_TIME_TIME_ZONE_KEY_CAMEL_CASE = "sqlDateAndTimeTimeZone";
    /** Alias to the {@code ..._SNAKE_CASE} variation due to backward compatibility constraints. */
    public static final String SQL_DATE_AND_TIME_TIME_ZONE_KEY = SQL_DATE_AND_TIME_TIME_ZONE_KEY_SNAKE_CASE;
    
    /** Legacy, snake case ({@code like_this}) variation of the setting name. @since 2.3.23 */
    public static final String CLASSIC_COMPATIBLE_KEY_SNAKE_CASE = "classic_compatible";
    /** Modern, camel case ({@code likeThis}) variation of the setting name. @since 2.3.23 */
    public static final String CLASSIC_COMPATIBLE_KEY_CAMEL_CASE = "classicCompatible";
    /** Alias to the {@code ..._SNAKE_CASE} variation due to backward compatibility constraints. */
    public static final String CLASSIC_COMPATIBLE_KEY = CLASSIC_COMPATIBLE_KEY_SNAKE_CASE;
    
    /** Legacy, snake case ({@code like_this}) variation of the setting name. @since 2.3.23 */
    public static final String TEMPLATE_EXCEPTION_HANDLER_KEY_SNAKE_CASE = "template_exception_handler";
    /** Modern, camel case ({@code likeThis}) variation of the setting name. @since 2.3.23 */
    public static final String TEMPLATE_EXCEPTION_HANDLER_KEY_CAMEL_CASE = "templateExceptionHandler";
    /** Alias to the {@code ..._SNAKE_CASE} variation due to backward compatibility constraints. */
    public static final String TEMPLATE_EXCEPTION_HANDLER_KEY = TEMPLATE_EXCEPTION_HANDLER_KEY_SNAKE_CASE;
    
    /** Legacy, snake case ({@code like_this}) variation of the setting name. @since 2.3.23 */
    public static final String ARITHMETIC_ENGINE_KEY_SNAKE_CASE = "arithmetic_engine";
    /** Modern, camel case ({@code likeThis}) variation of the setting name. @since 2.3.23 */
    public static final String ARITHMETIC_ENGINE_KEY_CAMEL_CASE = "arithmeticEngine";
    /** Alias to the {@code ..._SNAKE_CASE} variation due to backward compatibility constraints. */
    public static final String ARITHMETIC_ENGINE_KEY = ARITHMETIC_ENGINE_KEY_SNAKE_CASE;
    
    /** Legacy, snake case ({@code like_this}) variation of the setting name. @since 2.3.23 */
    public static final String OBJECT_WRAPPER_KEY_SNAKE_CASE = "object_wrapper";
    /** Modern, camel case ({@code likeThis}) variation of the setting name. @since 2.3.23 */
    public static final String OBJECT_WRAPPER_KEY_CAMEL_CASE = "objectWrapper";
    /** Alias to the {@code ..._SNAKE_CASE} variation due to backward compatibility constraints. */
    public static final String OBJECT_WRAPPER_KEY = OBJECT_WRAPPER_KEY_SNAKE_CASE;
    
    /** Legacy, snake case ({@code like_this}) variation of the setting name. @since 2.3.23 */
    public static final String BOOLEAN_FORMAT_KEY_SNAKE_CASE = "boolean_format";
    /** Modern, camel case ({@code likeThis}) variation of the setting name. @since 2.3.23 */
    public static final String BOOLEAN_FORMAT_KEY_CAMEL_CASE = "booleanFormat";
    /** Alias to the {@code ..._SNAKE_CASE} variation due to backward compatibility constraints. */
    public static final String BOOLEAN_FORMAT_KEY = BOOLEAN_FORMAT_KEY_SNAKE_CASE;
    
    /** Legacy, snake case ({@code like_this}) variation of the setting name. @since 2.3.23 */
    public static final String OUTPUT_ENCODING_KEY_SNAKE_CASE = "output_encoding";
    /** Modern, camel case ({@code likeThis}) variation of the setting name. @since 2.3.23 */
    public static final String OUTPUT_ENCODING_KEY_CAMEL_CASE = "outputEncoding";
    /** Alias to the {@code ..._SNAKE_CASE} variation due to backward compatibility constraints. */
    public static final String OUTPUT_ENCODING_KEY = OUTPUT_ENCODING_KEY_SNAKE_CASE;
    
    /** Legacy, snake case ({@code like_this}) variation of the setting name. @since 2.3.23 */
    public static final String URL_ESCAPING_CHARSET_KEY_SNAKE_CASE = "url_escaping_charset";
    /** Modern, camel case ({@code likeThis}) variation of the setting name. @since 2.3.23 */
    public static final String URL_ESCAPING_CHARSET_KEY_CAMEL_CASE = "urlEscapingCharset";
    /** Alias to the {@code ..._SNAKE_CASE} variation due to backward compatibility constraints. */
    public static final String URL_ESCAPING_CHARSET_KEY = URL_ESCAPING_CHARSET_KEY_SNAKE_CASE;
    
    /** Legacy, snake case ({@code like_this}) variation of the setting name. @since 2.3.23 */
    public static final String STRICT_BEAN_MODELS_KEY_SNAKE_CASE = "strict_bean_models";
    /** Modern, camel case ({@code likeThis}) variation of the setting name. @since 2.3.23 */
    public static final String STRICT_BEAN_MODELS_KEY_CAMEL_CASE = "strictBeanModels";
    /** Alias to the {@code ..._SNAKE_CASE} variation due to backward compatibility constraints. @since 2.3.22 */
    public static final String STRICT_BEAN_MODELS_KEY = STRICT_BEAN_MODELS_KEY_SNAKE_CASE;
    
    /** Legacy, snake case ({@code like_this}) variation of the setting name. @since 2.3.23 */
    public static final String AUTO_FLUSH_KEY_SNAKE_CASE = "auto_flush";
    /** Modern, camel case ({@code likeThis}) variation of the setting name. @since 2.3.23 */
    public static final String AUTO_FLUSH_KEY_CAMEL_CASE = "autoFlush";
    /** Alias to the {@code ..._SNAKE_CASE} variation due to backward compatibility constraints. @since 2.3.17 */
    public static final String AUTO_FLUSH_KEY = AUTO_FLUSH_KEY_SNAKE_CASE;
    
    /** Legacy, snake case ({@code like_this}) variation of the setting name. @since 2.3.23 */
    public static final String NEW_BUILTIN_CLASS_RESOLVER_KEY_SNAKE_CASE = "new_builtin_class_resolver";
    /** Modern, camel case ({@code likeThis}) variation of the setting name. @since 2.3.23 */
    public static final String NEW_BUILTIN_CLASS_RESOLVER_KEY_CAMEL_CASE = "newBuiltinClassResolver";
    /** Alias to the {@code ..._SNAKE_CASE} variation due to backward compatibility constraints. @since 2.3.17 */
    public static final String NEW_BUILTIN_CLASS_RESOLVER_KEY = NEW_BUILTIN_CLASS_RESOLVER_KEY_SNAKE_CASE;
    
    /** Legacy, snake case ({@code like_this}) variation of the setting name. @since 2.3.23 */
    public static final String SHOW_ERROR_TIPS_KEY_SNAKE_CASE = "show_error_tips";
    /** Modern, camel case ({@code likeThis}) variation of the setting name. @since 2.3.23 */
    public static final String SHOW_ERROR_TIPS_KEY_CAMEL_CASE = "showErrorTips";
    /** Alias to the {@code ..._SNAKE_CASE} variation due to backward compatibility constraints. @since 2.3.21 */
    public static final String SHOW_ERROR_TIPS_KEY = SHOW_ERROR_TIPS_KEY_SNAKE_CASE;
    
    /** Legacy, snake case ({@code like_this}) variation of the setting name. @since 2.3.23 */
    public static final String API_BUILTIN_ENABLED_KEY_SNAKE_CASE = "api_builtin_enabled";
    /** Modern, camel case ({@code likeThis}) variation of the setting name. @since 2.3.23 */
    public static final String API_BUILTIN_ENABLED_KEY_CAMEL_CASE = "apiBuiltinEnabled";
    /** Alias to the {@code ..._SNAKE_CASE} variation due to backward compatibility constraints. @since 2.3.22 */
    public static final String API_BUILTIN_ENABLED_KEY = API_BUILTIN_ENABLED_KEY_SNAKE_CASE;
    
    /** Legacy, snake case ({@code like_this}) variation of the setting name. @since 2.3.23 */
    public static final String LOG_TEMPLATE_EXCEPTIONS_KEY_SNAKE_CASE = "log_template_exceptions";
    /** Modern, camel case ({@code likeThis}) variation of the setting name. @since 2.3.23 */
    public static final String LOG_TEMPLATE_EXCEPTIONS_KEY_CAMEL_CASE = "logTemplateExceptions";
    /** Alias to the {@code ..._SNAKE_CASE} variation due to backward compatibility constraints. @since 2.3.22 */
    public static final String LOG_TEMPLATE_EXCEPTIONS_KEY = LOG_TEMPLATE_EXCEPTIONS_KEY_SNAKE_CASE;
    
    /** @deprecated Use {@link #STRICT_BEAN_MODELS_KEY} instead. */
    public static final String STRICT_BEAN_MODELS = STRICT_BEAN_MODELS_KEY;
    
    private static final String[] SETTING_NAMES_SNAKE_CASE = new String[] {
        // Must be sorted alphabetically!
        API_BUILTIN_ENABLED_KEY_SNAKE_CASE,
        ARITHMETIC_ENGINE_KEY_SNAKE_CASE,
        AUTO_FLUSH_KEY_SNAKE_CASE,
        BOOLEAN_FORMAT_KEY_SNAKE_CASE,
        CLASSIC_COMPATIBLE_KEY_SNAKE_CASE,
        DATE_FORMAT_KEY_SNAKE_CASE,
        DATETIME_FORMAT_KEY_SNAKE_CASE,
        LOCALE_KEY_SNAKE_CASE,
        LOG_TEMPLATE_EXCEPTIONS_KEY_SNAKE_CASE,
        NEW_BUILTIN_CLASS_RESOLVER_KEY_SNAKE_CASE,
        NUMBER_FORMAT_KEY_SNAKE_CASE,
        OBJECT_WRAPPER_KEY_SNAKE_CASE,
        OUTPUT_ENCODING_KEY_SNAKE_CASE,
        SHOW_ERROR_TIPS_KEY_SNAKE_CASE,
        SQL_DATE_AND_TIME_TIME_ZONE_KEY_SNAKE_CASE,
        STRICT_BEAN_MODELS_KEY,
        TEMPLATE_EXCEPTION_HANDLER_KEY_SNAKE_CASE,
        TIME_FORMAT_KEY_SNAKE_CASE,
        TIME_ZONE_KEY_SNAKE_CASE,
        URL_ESCAPING_CHARSET_KEY_SNAKE_CASE
    };
    
    private static final String[] SETTING_NAMES_CAMEL_CASE = new String[] {
        // Must be sorted alphabetically!
        API_BUILTIN_ENABLED_KEY_CAMEL_CASE,
        ARITHMETIC_ENGINE_KEY_CAMEL_CASE,
        AUTO_FLUSH_KEY_CAMEL_CASE,
        BOOLEAN_FORMAT_KEY_CAMEL_CASE,
        CLASSIC_COMPATIBLE_KEY_CAMEL_CASE,
        DATE_FORMAT_KEY_CAMEL_CASE,
        DATETIME_FORMAT_KEY_CAMEL_CASE,
        LOCALE_KEY_CAMEL_CASE,
        LOG_TEMPLATE_EXCEPTIONS_KEY_CAMEL_CASE,
        NEW_BUILTIN_CLASS_RESOLVER_KEY_CAMEL_CASE,
        NUMBER_FORMAT_KEY_CAMEL_CASE,
        OBJECT_WRAPPER_KEY_CAMEL_CASE,
        OUTPUT_ENCODING_KEY_CAMEL_CASE,
        SHOW_ERROR_TIPS_KEY_CAMEL_CASE,
        SQL_DATE_AND_TIME_TIME_ZONE_KEY_CAMEL_CASE,
        STRICT_BEAN_MODELS_KEY_CAMEL_CASE,
        TEMPLATE_EXCEPTION_HANDLER_KEY_CAMEL_CASE,
        TIME_FORMAT_KEY_CAMEL_CASE,
        TIME_ZONE_KEY_CAMEL_CASE,
        URL_ESCAPING_CHARSET_KEY_CAMEL_CASE
    };

    private Configurable parent;
    
    private Properties properties;
    
    private LinkedHashMap<Object, Object> customAttributes;
    // Can't be final because we are cloneable:
    private Object customAttributesLock = new Object();
    
    private Locale locale;
    private String numberFormat;
    private String timeFormat;
    private String dateFormat;
    private String dateTimeFormat;
    private TimeZone timeZone;
    private TimeZone sqlDataAndTimeTimeZone;
    private boolean sqlDataAndTimeTimeZoneSet;
    private String booleanFormat;
    private String trueStringValue;  // deduced from booleanFormat
    private String falseStringValue;  // deduced from booleanFormat
    private Integer classicCompatible;
    private TemplateExceptionHandler templateExceptionHandler;
    private ArithmeticEngine arithmeticEngine;
    private ObjectWrapper objectWrapper;
    private String outputEncoding;
    private boolean outputEncodingSet;
    private String urlEscapingCharset;
    private boolean urlEscapingCharsetSet;
    private Boolean autoFlush;
    private TemplateClassResolver newBuiltinClassResolver;
    private Boolean showErrorTips;
    private Boolean apiBuiltinEnabled;
    private Boolean logTemplateExceptions;
    
    /**
     * Creates a top-level configurable, one that doesn't inherit from a parent, and thus stores the default values.
     * 
     * @deprecated This shouldn't even be public; don't use it.
     */
    public Configurable() {
        this(Configuration.DEFAULT_INCOMPATIBLE_IMPROVEMENTS);
    }

    /**
     * Intended to be called from inside FreeMarker only.
     * Creates a top-level configurable, one that doesn't inherit from a parent, and thus stores the default values.
     * Called by the {@link Configuration} constructor.
     */
    protected Configurable(Version incompatibleImprovements) {
        _TemplateAPI.checkVersionNotNullAndSupported(incompatibleImprovements);
        
        parent = null;
        properties = new Properties();
        
        locale = Locale.getDefault();
        properties.setProperty(LOCALE_KEY, locale.toString());
        
        timeZone = TimeZone.getDefault();
        properties.setProperty(TIME_ZONE_KEY, timeZone.getID());
        
        sqlDataAndTimeTimeZone = null;
        properties.setProperty(SQL_DATE_AND_TIME_TIME_ZONE_KEY, String.valueOf(sqlDataAndTimeTimeZone));
        
        numberFormat = "number";
        properties.setProperty(NUMBER_FORMAT_KEY, numberFormat);
        
        timeFormat = "";
        properties.setProperty(TIME_FORMAT_KEY, timeFormat);
        
        dateFormat = "";
        properties.setProperty(DATE_FORMAT_KEY, dateFormat);
        
        dateTimeFormat = "";
        properties.setProperty(DATETIME_FORMAT_KEY, dateTimeFormat);
        
        classicCompatible = new Integer(0);
        properties.setProperty(CLASSIC_COMPATIBLE_KEY, classicCompatible.toString());
        
        templateExceptionHandler = _TemplateAPI.getDefaultTemplateExceptionHandler(
                incompatibleImprovements);
        properties.setProperty(TEMPLATE_EXCEPTION_HANDLER_KEY, templateExceptionHandler.getClass().getName());
        
        arithmeticEngine = ArithmeticEngine.BIGDECIMAL_ENGINE;
        properties.setProperty(ARITHMETIC_ENGINE_KEY, arithmeticEngine.getClass().getName());
        
        objectWrapper = Configuration.getDefaultObjectWrapper(incompatibleImprovements);
        // bug: setProperty missing
        
        autoFlush = Boolean.TRUE;
        properties.setProperty(AUTO_FLUSH_KEY, autoFlush.toString());
        
        newBuiltinClassResolver = TemplateClassResolver.UNRESTRICTED_RESOLVER;
        properties.setProperty(NEW_BUILTIN_CLASS_RESOLVER_KEY, newBuiltinClassResolver.getClass().getName());
        
        showErrorTips = Boolean.TRUE;
        properties.setProperty(SHOW_ERROR_TIPS_KEY, showErrorTips.toString());
        
        apiBuiltinEnabled = Boolean.FALSE;
        properties.setProperty(API_BUILTIN_ENABLED_KEY, apiBuiltinEnabled.toString());
        
        logTemplateExceptions = Boolean.valueOf(
                _TemplateAPI.getDefaultLogTemplateExceptions(incompatibleImprovements));
        properties.setProperty(LOG_TEMPLATE_EXCEPTIONS_KEY, logTemplateExceptions.toString());
        
        // outputEncoding and urlEscapingCharset defaults to null,
        // which means "not specified"

        setBooleanFormat(C_TRUE_FALSE);
    }

    /**
     * Creates a new instance. Normally you do not need to use this constructor,
     * as you don't use <code>Configurable</code> directly, but its subclasses.
     */
    public Configurable(Configurable parent) {
        this.parent = parent;
        locale = null;
        numberFormat = null;
        classicCompatible = null;
        templateExceptionHandler = null;
        properties = new Properties(parent.properties);
    }
    
    protected Object clone() throws CloneNotSupportedException {
        Configurable copy = (Configurable)super.clone();
        copy.properties = new Properties(properties);
        copy.customAttributesLock = new Object();
        copy.customAttributes = customAttributes == null ? null : (LinkedHashMap) customAttributes.clone();
        return copy;
    }
    
    /**
     * Returns the parent {@link Configurable} object of this object. The parent stores the default setting values for
     * this {@link Configurable}. For example, the parent of a {@link freemarker.template.Template} object is a
     * {@link Configuration} object, so values not specified on {@link Template}-level are get from the
     * {@link Configuration} object.
     * 
     * <p>
     * Note on the parent of {@link Environment}: If you set {@link Configuration#setIncompatibleImprovements(Version)
     * incompatible_improvements} to at least 2.3.22, it will be always the "main" {@link Template}, that is, the
     * template for whose processing the {@link Environment} was created. With lower {@code incompatible_improvements},
     * the current parent can temporary change <em>during template execution</em>, for example when your are inside an
     * {@code #include}-d template (among others). Thus, don't build on which {@link Template} the parent of
     * {@link Environment} is during template execution, unless you set {@code incompatible_improvements} to 2.3.22 or
     * higher.
     *
     * @return The parent {@link Configurable} object, or {@code null} if this is the root {@link Configurable} object
     *         (i.e, if it's the {@link Configuration} object).
     */
    public final Configurable getParent() {
        return parent;
    }
    
    /**
     * Reparenting support. This is used by Environment when it includes a
     * template - the included template becomes the parent configurable during
     * its evaluation.
     */
    final void setParent(Configurable parent) {
        this.parent = parent;
    }
    
    /**
     * Toggles the "Classic Compatible" mode. For a comprehensive description
     * of this mode, see {@link #isClassicCompatible()}.
     */
    public void setClassicCompatible(boolean classicCompatibility) {
        this.classicCompatible = new Integer(classicCompatibility ? 1 : 0);
        properties.setProperty(CLASSIC_COMPATIBLE_KEY, classicCompatibilityIntToString(classicCompatible));
    }

    /**
     * Same as {@link #setClassicCompatible(boolean)}, but allows some extra values. 
     * 
     * @param classicCompatibility {@code 0} means {@code false}, {@code 1} means {@code true},
     *     {@code 2} means {@code true} but with emulating bugs in early 2.x classic-compatibility mode. Currently
     *     {@code 2} affects how booleans are converted to string; with {@code 1} it's always {@code "true"}/{@code ""},
     *     but with {@code 2} it's {@code "true"}/{@code "false"} for values wrapped by {@link BeansWrapper} as then
     *     {@link Boolean#toString()} prevails. Note that {@code someBoolean?string} will always consistently format the
     *     boolean according the {@code boolean_format} setting, just like in FreeMarker 2.3 and later.
     */
    public void setClassicCompatibleAsInt(int classicCompatibility) {
        if (classicCompatibility < 0 || classicCompatibility > 2) {
            throw new IllegalArgumentException("Unsupported \"classicCompatibility\": " + classicCompatibility);
        }
        this.classicCompatible = new Integer(classicCompatibility);
    }
    
    private String classicCompatibilityIntToString(Integer i) {
        if (i == null) return null;
        else if (i.intValue() == 0) return MiscUtil.C_FALSE;
        else if (i.intValue() == 1) return MiscUtil.C_TRUE;
        else return i.toString();
    }
    
    /**
     * Returns whether the engine runs in the "Classic Compatibile" mode.
     * When this mode is active, the engine behavior is altered in following
     * way: (these resemble the behavior of the 1.7.x line of FreeMarker engine,
     * now named "FreeMarker Classic", hence the name).
     * <ul>
     * <li>handle undefined expressions gracefully. Namely when an expression
     *   "expr" evaluates to null:
     *   <ul>
     *     <li>
     *       in <tt>&lt;assign varname=expr&gt;</tt> directive, 
     *       or in <tt>${expr}</tt> directive,
     *       or in <tt>otherexpr == expr</tt>,
     *       or in <tt>otherexpr != expr</tt>, 
     *       or in <tt>hash[expr]</tt>,
     *       or in <tt>expr[keyOrIndex]</tt> (since 2.3.20),
     *       or in <tt>expr.key</tt> (since 2.3.20),
     *       then it's treated as empty string.
     *     </li>
     *     <li>as argument of <tt>&lt;list expr as item&gt;</tt> or 
     *       <tt>&lt;foreach item in expr&gt;</tt>, the loop body is not executed
     *       (as if it were a 0-length list)
     *     </li>
     *     <li>as argument of <tt>&lt;if&gt;</tt> directive, or on other places where a
     *       boolean expression is expected, it's treated as false
     *     </li>
     *   </ul>
     * </li>
     * <li>Non-boolean models are accepted in <tt>&lt;if&gt;</tt> directive,
     *   or as operands of logical operators. "Empty" models (zero-length string,
     * empty sequence or hash) are evaluated as false, all others are evaluated as
     * true.</li>
     * <li>When boolean value is treated as a string (i.e. output in 
     *   <tt>${...}</tt> directive, or concatenated with other string), true 
     * values are converted to string "true", false values are converted to 
     * empty string. Except, if the value of the setting is <tt>2</tt>, it will be
     * formatted according the <tt>boolean_format</tt> setting, just like in
     * 2.3.20 and later.
     * </li>
     * <li>Scalar models supplied to <tt>&lt;list&gt;</tt> and 
     *   <tt>&lt;foreach&gt;</tt> are treated as a one-element list consisting
     *   of the passed model.
     * </li>
     * <li>Paths parameter of <tt>&lt;include&gt;</tt> will be interpreted as
     * absolute path.
     * </li>
     * </ul>
     * In all other aspects, the engine is a 2.1 engine even in compatibility
     * mode - you don't lose any of the new functionality by enabling it.
     */
    public boolean isClassicCompatible() {
        return classicCompatible != null ? classicCompatible.intValue() != 0 : parent.isClassicCompatible();
    }

    public int getClassicCompatibleAsInt() {
        return classicCompatible != null ? classicCompatible.intValue() : parent.getClassicCompatibleAsInt();
    }
    
    /**
     * Sets the default locale used for number and date formatting (among others), also the locale used for searching
     * localized template variations when no locale was explicitly requested.
     * 
     * @see Configuration#getTemplate(String, Locale)
     */
    public void setLocale(Locale locale) {
        NullArgumentException.check("locale", locale);
        this.locale = locale;
        properties.setProperty(LOCALE_KEY, locale.toString());
    }

    /**
     * The getter pair of {@link #setTimeZone(TimeZone)}. 
     */
    public TimeZone getTimeZone() {
        return timeZone != null ? timeZone : parent.getTimeZone();
    }

    /**
     * Sets the time zone to use when formatting date/time values.
     * Defaults to the system time zone ({@link TimeZone#getDefault()}), regardless of the "locale" FreeMarker setting,
     * so in a server application you probably want to set it explicitly in the {@link Environment} to match the
     * preferred time zone of target audience (like the Web page visitor).
     * 
     * <p>If you or the templates set the time zone, you should probably also set
     * {@link #setSQLDateAndTimeTimeZone(TimeZone)}!
     * 
     * @see #setSQLDateAndTimeTimeZone(TimeZone)
     */
    public void setTimeZone(TimeZone timeZone) {
        NullArgumentException.check("timeZone", timeZone);
        this.timeZone = timeZone;
        properties.setProperty(TIME_ZONE_KEY, timeZone.getID());
    }

    /**
     * Sets the time zone used when dealing with {@link java.sql.Date java.sql.Date} and
     * {@link java.sql.Time java.sql.Time} values. It defaults to {@code null} for backward compatibility, but in most
     * application this should be set to the JVM default time zone (server default time zone), because that's what
     * most JDBC drivers will use when constructing the {@link java.sql.Date java.sql.Date} and
     * {@link java.sql.Time java.sql.Time} values. If this setting is {@code null}, FreeMarker will use the value of
     * ({@link #getTimeZone()}) for {@link java.sql.Date java.sql.Date} and {@link java.sql.Time java.sql.Time} values,
     * which often gives bad results.
     * 
     * <p>This setting doesn't influence the formatting of other kind of values (like of
     * {@link java.sql.Timestamp java.sql.Timestamp} or plain {@link java.util.Date java.util.Date} values).
     * 
     * <p>To decide what value you need, a few things has to be understood:
     * <ul>
     *   <li>Date-only and time-only values in SQL-oriented databases are usually store calendar and clock field
     *   values directly (year, month, day, or hour, minute, seconds (with decimals)), as opposed to a set of points
     *   on the physical time line. Thus, unlike SQL timestamps, these values usually aren't meant to be shown
     *   differently depending on the time zone of the audience.
     *   
     *   <li>When a JDBC query has to return a date-only or time-only value, it has to convert it to a point on the
     *   physical time line, because that's what {@link java.util.Date} and its subclasses store (milliseconds since
     *   the epoch). Obviously, this is impossible to do. So JDBC just chooses a physical time which, when rendered
     *   <em>with the JVM default time zone</em>, will give the same field values as those stored
     *   in the database. (Actually, you can give JDBC a calendar, and so it can use other time zones too, but most
     *   application won't care using those overloads.) For example, assume that the system time zone is GMT+02:00.
     *   Then, 2014-07-12 in the database will be translated to physical time 2014-07-11 22:00:00 UTC, because that
     *   rendered in GMT+02:00 gives 2014-07-12 00:00:00. Similarly, 11:57:00 in the database will be translated to
     *   physical time 1970-01-01 09:57:00 UTC. Thus, the physical time stored in the returned value depends on the
     *   default system time zone of the JDBC client, not just on the content in the database. (This used to be the
     *   default behavior of ORM-s, like Hibernate, too.)
     *   
     *   <li>The value of the {@code time_zone} FreeMarker configuration setting sets the time zone used for the
     *   template output. For example, when a web page visitor has a preferred time zone, the web application framework
     *   may calls {@link Environment#setTimeZone(TimeZone)} with that time zone. Thus, the visitor will
     *   see {@link java.sql.Timestamp java.sql.Timestamp} and plain {@link java.util.Date java.util.Date} values as
     *   they look in his own time zone. While
     *   this is desirable for those types, as they meant to represent physical points on the time line, this is not
     *   necessarily desirable for date-only and time-only values. When {@code sql_date_and_time_time_zone} is
     *   {@code null}, {@code time_zone} is used for rendering all kind of date/time/dateTime values, including
     *   {@link java.sql.Date java.sql.Date} and {@link java.sql.Time java.sql.Time}, and then if, for example,
     *   {@code time_zone} is GMT+00:00, the
     *   values from the earlier examples will be shown as 2014-07-11 (one day off) and 09:57:00 (2 hours off). While
     *   those are the time zone correct renderings, those values probably was meant to shown "as is".
     *   
     *   <li>You may wonder why this setting isn't simply "SQL time zone", since the time zone related behavior of JDBC
     *   applies to {@link java.sql.Timestamp java.sql.Timestamp} too. FreeMarker assumes that you have set up your
     *   application so that time stamps coming from the database go through the necessary conversion to store the
     *   correct distance from the epoch (1970-01-01 00:00:00 UTC), as requested by {@link java.util.Date}. In that case
     *   the time stamp can be safely rendered in different time zones, and thus it needs no special treatment.
     * </ul>
     * 
     * @param tz Maybe {@code null}, in which case {@link java.sql.Date java.sql.Date} and
     *          {@link java.sql.Time java.sql.Time} values will be formatted in the time zone returned by
     *          {@link #getTimeZone()}.
     *          (Note that since {@code null} is an allowed value for this setting, it will not cause
     *          {@link #getSQLDateAndTimeTimeZone()} to fall back to the parent configuration.)
     * 
     * @see #setTimeZone(TimeZone)
     * 
     * @since 2.3.21
     */
    public void setSQLDateAndTimeTimeZone(TimeZone tz) {
        sqlDataAndTimeTimeZone = tz;
        sqlDataAndTimeTimeZoneSet = true;
        properties.setProperty(SQL_DATE_AND_TIME_TIME_ZONE_KEY, tz != null ? tz.getID() : "null");
    }
    
    /**
     * The getter pair of {@link #setSQLDateAndTimeTimeZone(TimeZone)}.
     * 
     * @return {@code null} if the value of {@link #getTimeZone()} should be used for formatting
     *     {@link java.sql.Date java.sql.Date} and {@link java.sql.Time java.sql.Time} values, otherwise the time zone
     *     that should be used to format the values of those two types.  
     * 
     * @since 2.3.21
     */
    public TimeZone getSQLDateAndTimeTimeZone() {
        return sqlDataAndTimeTimeZoneSet
                ? sqlDataAndTimeTimeZone
                : (parent != null ? parent.getSQLDateAndTimeTimeZone() : null);
    }

    /**
     * Returns the assumed locale when searching for template files with no
     * explicit requested locale. Defaults to system locale.
     */
    public Locale getLocale() {
        return locale != null ? locale : parent.getLocale();
    }

    /**
     * Sets the default number format used to convert numbers to strings. Currently, this is either a
     * {@link java.text.DecimalFormat} pattern (like {@code "0.##"}), or one of the following special values:
     * <ul>
     *   <li>{@code "number"}: The number format returned by {@link NumberFormat#getNumberInstance(Locale)}</li>
     *   <li>{@code "currency"}: The number format returned by {@link NumberFormat#getCurrencyInstance(Locale)}</li>
     *   <li>{@code "percent"}: The number format returned by {@link NumberFormat#getPercentInstance(Locale)}</li>
     *   <li>{@code "computer"}: The number format used by FTL's {@code c} built-in (like in {@code someNumber?c}).</li>
     * </ul>
     * <p>Defaults to <tt>"number"</tt>.
     */
    public void setNumberFormat(String numberFormat) {
        NullArgumentException.check("numberFormat", numberFormat);
        this.numberFormat = numberFormat;
        properties.setProperty(NUMBER_FORMAT_KEY, numberFormat);
    }

    /**
     * Getter pair of {@link #setNumberFormat(String)}. 
     */
    public String getNumberFormat() {
        return numberFormat != null ? numberFormat : parent.getNumberFormat();
    }

    /**
     * The string value for the boolean {@code true} and {@code false} values, intended for human audience (not for a
     * computer language), separated with comma. For example, {@code "yes,no"}. Note that white-space is significant,
     * so {@code "yes, no"} is WRONG (unless you want that leading space before "no").
     * 
     * <p>For backward compatibility the default is {@code "true,false"}, but using that value is denied for automatic
     * boolean-to-string conversion (like <code>${myBoolean}</code> will fail with it), only {@code myBool?string} will
     * allow it, which is deprecated since FreeMarker 2.3.20.
     * 
     * <p>Note that automatic boolean-to-string conversion only exists since FreeMarker 2.3.20. Earlier this setting
     * only influenced the result of {@code myBool?string}. 
     */
    public void setBooleanFormat(String booleanFormat) {
        NullArgumentException.check("booleanFormat", booleanFormat);
        
        int commaIdx = booleanFormat.indexOf(',');
        if(commaIdx == -1) {
            throw new IllegalArgumentException(
                    "Setting value must be string that contains two comma-separated values for true and false, " +
                    "respectively.");
        }
        
        this.booleanFormat = booleanFormat; 
        properties.setProperty(BOOLEAN_FORMAT_KEY, booleanFormat);
        
        if (booleanFormat.equals(C_TRUE_FALSE)) {
            // C_TRUE_FALSE is the default for BC, but it's not a good default for human audience formatting, so we
            // pretend that it wasn't set.
            trueStringValue = null; 
            falseStringValue = null;
        } else {
            trueStringValue = booleanFormat.substring(0, commaIdx); 
            falseStringValue = booleanFormat.substring(commaIdx + 1);
        }
    }
    
    /**
     * The getter pair of {@link #setBooleanFormat(String)}.
     */
    public String getBooleanFormat() {
        return booleanFormat != null ? booleanFormat : parent.getBooleanFormat(); 
    }
    
    String formatBoolean(boolean value, boolean fallbackToTrueFalse) throws TemplateException {
        if (value) {
            String s = getTrueStringValue();
            if (s == null) {
                if (fallbackToTrueFalse) {
                    return MiscUtil.C_TRUE;
                } else {
                    throw new _MiscTemplateException(getNullBooleanFormatErrorDescription());
                }
            } else {
                return s;
            }
        } else {
            String s = getFalseStringValue();
            if (s == null) {
                if (fallbackToTrueFalse) {
                    return MiscUtil.C_FALSE;
                } else {
                    throw new _MiscTemplateException(getNullBooleanFormatErrorDescription());
                }
            } else {
                return s;
            }
        }
    }

    private _ErrorDescriptionBuilder getNullBooleanFormatErrorDescription() {
        return new _ErrorDescriptionBuilder(new Object[] {
                "Can't convert boolean to string automatically, because the \"", BOOLEAN_FORMAT_KEY ,"\" setting was ",
                new _DelayedJQuote(getBooleanFormat()), 
                (getBooleanFormat().equals(C_TRUE_FALSE)
                    ? ", which is the legacy default computer-language format, and hence isn't accepted."
                    : ".") }).tips(new Object[] {
                 "If you just want \"true\"/\"false\" result as you are generting computer-language output, "
                 + "use \"?c\", like ${myBool?c}.",
                 "You can write myBool?string('yes', 'no') and like to specify boolean formatting in place.",
                 new Object[] {
                     "If you need the same two values on most places, the programmers should set the \"",
                     BOOLEAN_FORMAT_KEY ,"\" setting to something like \"yes,no\"." }
                 });
    }

    /**
     * Returns the string to which {@code true} is converted to for human audience, or {@code null} if automatic
     * coercion to string is not allowed. The default value is {@code null}.
     * 
     * <p>This value is deduced from the {@code "boolean_format"} setting.
     * Confusingly, for backward compatibility (at least until 2.4) that defaults to {@code "true,false"}, yet this
     * defaults to {@code null}. That's so because {@code "true,false"} is treated exceptionally, as that default is a
     * historical mistake in FreeMarker, since it targets computer language output, not human writing. Thus it's
     * ignored.
     * 
     * @since 2.3.20
     */
    String getTrueStringValue() {
        // The first step deliberately tests booleanFormat instead of trueStringValue! 
        return booleanFormat != null ? trueStringValue : (parent != null ? parent.getTrueStringValue() : null); 
    }

    /**
     * Same as {@link #getTrueStringValue()} but with {@code false}. 
     * @since 2.3.20
     */
    String getFalseStringValue() {
        // The first step deliberately tests booleanFormat instead of falseStringValue! 
        return booleanFormat != null ? falseStringValue : (parent != null ? parent.getFalseStringValue() : null); 
    }

    /**
     * Sets the format used to convert {@link java.util.Date}-s to string-s that are time (no date part) values,
     * also the format that {@code someString?time} will use to parse strings.
     * 
     * <p>For the possible values see {@link #setDateTimeFormat(String)}.
     *   
     * <p>Defaults to {@code ""}, which means "use the FreeMarker default", which is currently {@code "medium"}.
     */
    public void setTimeFormat(String timeFormat) {
        NullArgumentException.check("timeFormat", timeFormat);
        this.timeFormat = timeFormat;
        properties.setProperty(TIME_FORMAT_KEY, timeFormat);
    }

    /**
     * The getter pair of {@link #setTimeFormat(String)}.
     */
    public String getTimeFormat() {
        return timeFormat != null ? timeFormat : parent.getTimeFormat();
    }

    /**
     * Sets the format used to convert {@link java.util.Date}-s to string-s that are date (no time part) values,
     * also the format that {@code someString?date} will use to parse strings.
     * 
     * <p>For the possible values see {@link #setDateTimeFormat(String)}.
     *   
     * <p>Defaults to {@code ""}, which means "use the FreeMarker default", which is currently {@code "code"}.
     */
    public void setDateFormat(String dateFormat) {
        NullArgumentException.check("dateFormat", dateFormat);
        this.dateFormat = dateFormat;
        properties.setProperty(DATE_FORMAT_KEY, dateFormat);
    }

    /**
     * The getter pair of {@link #setDateFormat(String)}.
     */
    public String getDateFormat() {
        return dateFormat != null ? dateFormat : parent.getDateFormat();
    }

    /**
     * Sets the format used to convert {@link java.util.Date}-s to string-s that are date-time (timestamp) values,
     * also the format that {@code someString?datetime} will use to parse strings.
     * 
     * <p>The possible setting values are (the quotation marks aren't part of the value itself):
     * 
     * <ul>
     *   <li><p>Patterns accepted by Java's {@link SimpleDateFormat}, for example {@code "dd.MM.yyyy HH:mm:ss"} (where
     *       {@code HH} means 24 hours format) or {@code "MM/dd/yyyy hh:mm:ss a"} (where {@code a} prints AM or PM, if
     *       the current language is English).
     *   
     *   <li><p>{@code "xs"} for XML Schema format, or {@code "iso"} for ISO 8601:2004 format.
     *       These formats allow various additional options, separated with space, like in
     *       {@code "iso m nz"} (or with {@code _}, like in {@code "iso_m_nz"}; this is useful in a case like
     *       {@code lastModified?string.iso_m_nz}). The options and their meanings are:
     *       
     *       <ul>
     *         <li><p>Accuracy options:<br>
     *             {@code ms} = Milliseconds, always shown with all 3 digits, even if it's all 0-s.
     *                     Example: {@code 13:45:05.800}<br>
     *             {@code s} = Seconds (fraction seconds are dropped even if non-0), like {@code 13:45:05}<br>
     *             {@code m} = Minutes, like {@code 13:45}. This isn't allowed for "xs".<br>
     *             {@code h} = Hours, like {@code 13}. This isn't allowed for "xs".<br>
     *             Neither = Up to millisecond accuracy, but trailing millisecond 0-s are removed, also the whole
     *                     milliseconds part if it would be 0 otherwise. Example: {@code 13:45:05.8}
     *                     
     *         <li><p>Time zone offset visibility options:<br>
     *             {@code fz} = "Force Zone", always show time zone offset (even for for
     *                     {@link java.sql.Date java.sql.Date} and {@link java.sql.Time java.sql.Time} values).
     *                     But, because ISO 8601 doesn't allow for dates (means date without time of the day) to
     *                     show the zone offset, this option will have no effect in the case of {@code "iso"} with
     *                     dates.<br>
     *             {@code nz} = "No Zone", never show time zone offset<br>
     *             Neither = always show time zone offset, except for {@link java.sql.Date java.sql.Date}
     *                     and {@link java.sql.Time java.sql.Time}, and for {@code "iso"} date values.
     *                     
     *         <li><p>Time zone options:<br>
     *             {@code u} = Use UTC instead of what the {@code time_zone} setting suggests. However,
     *                     {@link java.sql.Date java.sql.Date} and {@link java.sql.Time java.sql.Time} aren't affected
     *                     by this (see {@link #setSQLDateAndTimeTimeZone(TimeZone)} to understand why)<br>
     *             {@code fu} = "Force UTC", that is, use UTC instead of what the {@code time_zone} or the
     *                     {@code sql_date_and_time_time_zone} setting suggests. This also effects
     *                     {@link java.sql.Date java.sql.Date} and {@link java.sql.Time java.sql.Time} values<br>
     *             Neither = Use the time zone suggested by the {@code time_zone} or the
     *                     {@code sql_date_and_time_time_zone} configuration setting ({@link #setTimeZone(TimeZone)} and
     *                     {@link #setSQLDateAndTimeTimeZone(TimeZone)}).
     *       </ul>
     *       
     *       <p>The options can be specified in any order.</p>
     *       
     *       <p>Options from the same category are mutually exclusive, like using {@code m} and {@code s}
     *       together is an error.
     *       
     *       <p>The accuracy and time zone offset visibility options don't influence parsing, only formatting.
     *       For example, even if you use "iso m nz", "2012-01-01T15:30:05.125+01" will be parsed successfully and with
     *       milliseconds accuracy.
     *       The time zone options (like "u") influence what time zone is chosen only when parsing a string that doesn't
     *       contain time zone offset.
     *       
     *       <p>Parsing with {@code "iso"} understands both extend format and basic format, like
     *       {@code 20141225T235018}. It doesn't, however, support the parsing of all kind of ISO 8601 strings: if
     *       there's a date part, it must use year, month and day of the month values (not week of the year), and the
     *       day can't be omitted.
     *       
     *       <p>The output of {@code "iso"} is deliberately so that it's also a good representation of the value with
     *       XML Schema format, except for 0 and negative years, where it's impossible. Also note that the time zone
     *       offset is omitted for date values in the {@code "iso"} format, while it's preserved for the {@code "xs"}
     *       format.
     *       
     *   <li><p>{@code "short"}, {@code "medium"}, {@code "long"}, or {@code "full"}, which that has locale-dependent
     *       meaning defined by the Java platform (see in the documentation of {@link java.text.DateFormat}).
     *       For date-time values, you can specify the length of the date and time part independently, be separating
     *       them with {@code _}, like {@code "short_medium"}. ({@code "medium"} means
     *       {@code "medium_medium"} for date-time values.)
     * </ul> 
     *   
     * <p>Defaults to {@code ""}, which means "use the FreeMarker default", which is currently {@code "code"}.
     */
    public void setDateTimeFormat(String dateTimeFormat) {
        NullArgumentException.check("dateTimeFormat", dateTimeFormat);
        this.dateTimeFormat = dateTimeFormat;
        properties.setProperty(DATETIME_FORMAT_KEY, dateTimeFormat);
    }

    /**
     * The getter pair of {@link #setDateTimeFormat(String)}.
     */
    public String getDateTimeFormat() {
        return dateTimeFormat != null ? dateTimeFormat : parent.getDateTimeFormat();
    }

    /**
     * Sets the exception handler used to handle exceptions occurring inside templates.
     * The default is {@link TemplateExceptionHandler#DEBUG_HANDLER}. The recommended values are:
     * 
     * <ul>
     *   <li>In production systems: {@link TemplateExceptionHandler#RETHROW_HANDLER}
     *   <li>During development of HTML templates: {@link TemplateExceptionHandler#HTML_DEBUG_HANDLER}
     *   <li>During development of non-HTML templates: {@link TemplateExceptionHandler#DEBUG_HANDLER}
     * </ul>
     * 
     * <p>All of these will let the exception propagate further, so that you can catch it around
     * {@link Template#process(Object, Writer)} for example. The difference is in what they print on the output before
     * they do that.
     * 
     * <p>Note that the {@link TemplateExceptionHandler} is not meant to be used for generating HTTP error pages.
     * Neither is it meant to be used to roll back the printed output. These should be solved outside template
     * processing when the exception raises from {@link Template#process(Object, Writer) Template.process}.
     * {@link TemplateExceptionHandler} meant to be used if you want to include special content <em>in</em> the template
     * output, or if you want to suppress certain exceptions. 
     */
    public void setTemplateExceptionHandler(TemplateExceptionHandler templateExceptionHandler) {
        NullArgumentException.check("templateExceptionHandler", templateExceptionHandler);
        this.templateExceptionHandler = templateExceptionHandler;
        properties.setProperty(TEMPLATE_EXCEPTION_HANDLER_KEY, templateExceptionHandler.getClass().getName());
    }

    /**
     * The getter pair of {@link #setTemplateExceptionHandler(TemplateExceptionHandler)}.
     */
    public TemplateExceptionHandler getTemplateExceptionHandler() {
        return templateExceptionHandler != null
                ? templateExceptionHandler : parent.getTemplateExceptionHandler();
    }

    /**
     * Sets the arithmetic engine used to perform arithmetic operations.
     * The default is {@link ArithmeticEngine#BIGDECIMAL_ENGINE}.
     */
    public void setArithmeticEngine(ArithmeticEngine arithmeticEngine) {
        NullArgumentException.check("arithmeticEngine", arithmeticEngine);
        this.arithmeticEngine = arithmeticEngine;
        properties.setProperty(ARITHMETIC_ENGINE_KEY, arithmeticEngine.getClass().getName());
    }

    /**
     * The getter pair of {@link #setArithmeticEngine(ArithmeticEngine)}.
     */
    public ArithmeticEngine getArithmeticEngine() {
        return arithmeticEngine != null
                ? arithmeticEngine : parent.getArithmeticEngine();
    }

    /**
     * Sets the object wrapper used to wrap objects to {@link TemplateModel}-s.
     * The default is {@link ObjectWrapper#DEFAULT_WRAPPER}.
     */
    public void setObjectWrapper(ObjectWrapper objectWrapper) {
        NullArgumentException.check("objectWrapper", objectWrapper);
        this.objectWrapper = objectWrapper;
        properties.setProperty(OBJECT_WRAPPER_KEY, objectWrapper.getClass().getName());
    }

    /**
     * The getter pair of {@link #setObjectWrapper(ObjectWrapper)}.
     */
    public ObjectWrapper getObjectWrapper() {
        return objectWrapper != null
                ? objectWrapper : parent.getObjectWrapper();
    }
    
    /**
     * Informs FreeMarker about the charset used for the output. As FreeMarker outputs character stream (not
     * byte stream), it's not aware of the output charset unless the software that encloses it tells it
     * with this setting. Some templates may use FreeMarker features that require this information.
     * Setting this to {@code null} means that the output encoding is not known.
     * 
     * <p>Defaults to {@code null} (unknown).
     */
    public void setOutputEncoding(String outputEncoding) {
        this.outputEncoding = outputEncoding;
        // java.util.Properties doesn't allow null value!
        if (outputEncoding != null) {
            properties.setProperty(OUTPUT_ENCODING_KEY, outputEncoding);
        } else {
            properties.remove(OUTPUT_ENCODING_KEY);
        }
        outputEncodingSet = true;
    }
    
    public String getOutputEncoding() {
        return outputEncodingSet
                ? outputEncoding
                : (parent != null ? parent.getOutputEncoding() : null);
    }
    
    /**
     * Sets the URL escaping charset. If not set ({@code null}), the output encoding
     * ({@link #setOutputEncoding(String)}) will be used for URL escaping.
     * 
     * Defaults to {@code null}.
     */
    public void setURLEscapingCharset(String urlEscapingCharset) {
        this.urlEscapingCharset = urlEscapingCharset;
        // java.util.Properties doesn't allow null value!
        if (urlEscapingCharset != null) {
            properties.setProperty(URL_ESCAPING_CHARSET_KEY, urlEscapingCharset);
        } else {
            properties.remove(URL_ESCAPING_CHARSET_KEY);
        }
        urlEscapingCharsetSet = true;
    }
    
    public String getURLEscapingCharset() {
        return urlEscapingCharsetSet
                ? urlEscapingCharset
                : (parent != null ? parent.getURLEscapingCharset() : null);
    }
    
    /**
     * Sets the {@link TemplateClassResolver} that is used when the
     * <code>new</code> built-in is called in a template. That is, when
     * a template contains the <code>"com.example.SomeClassName"?new</code>
     * expression, this object will be called to resolve the
     * <code>"com.example.SomeClassName"</code> string to a class. The default
     * value is {@link TemplateClassResolver#UNRESTRICTED_RESOLVER} in
     * FreeMarker 2.3.x, and {@link TemplateClassResolver#SAFER_RESOLVER}
     * starting from FreeMarker 2.4.0. If you allow users to upload templates,
     * it's important to use a custom restrictive {@link TemplateClassResolver}.
     * 
     * @since 2.3.17
     */
    public void setNewBuiltinClassResolver(TemplateClassResolver newBuiltinClassResolver) {
        NullArgumentException.check("newBuiltinClassResolver", newBuiltinClassResolver);
        this.newBuiltinClassResolver = newBuiltinClassResolver;
        properties.setProperty(NEW_BUILTIN_CLASS_RESOLVER_KEY,
                newBuiltinClassResolver.getClass().getName());
    }

    /**
     * Retrieves the {@link TemplateClassResolver} used
     * to resolve classes when "SomeClassName"?new is called in a template.
     * 
     * @since 2.3.17
     */
    public TemplateClassResolver getNewBuiltinClassResolver() {
        return newBuiltinClassResolver != null
                ? newBuiltinClassResolver : parent.getNewBuiltinClassResolver();
    }
    
    /**
     * Sets whether the output {@link Writer} is automatically flushed at
     * the end of {@link Template#process(Object, Writer)} (and its
     * overloads). The default is {@code true}.
     * 
     * <p>Using {@code false} is needed for example when a Web page is composed
     * from several boxes (like portlets, GUI panels, etc.) that aren't inserted
     * with <tt>#include</tt> (or with similar directives) into a master
     * FreeMarker template, rather they are all processed with a separate
     * {@link Template#process(Object, Writer)} call. In a such scenario the
     * automatic flushes would commit the HTTP response after each box, hence
     * interfering with full-page buffering, and also possibly decreasing
     * performance with too frequent and too early response buffer flushes.
     * 
     * @since 2.3.17
     */
    public void setAutoFlush(boolean autoFlush) {
        this.autoFlush = Boolean.valueOf(autoFlush);
        properties.setProperty(AUTO_FLUSH_KEY, String.valueOf(autoFlush));
    }
    
    /**
     * See {@link #setAutoFlush(boolean)}
     * 
     * @since 2.3.17
     */
    public boolean getAutoFlush() {
        return autoFlush != null 
            ? autoFlush.booleanValue()
            : (parent != null ? parent.getAutoFlush() : true);
    }
    
    /**
     * Sets if tips should be shown in error messages of errors arising during template processing.
     * The default is {@code true}. 
     * 
     * @since 2.3.21
     */
    public void setShowErrorTips(boolean showTips) {
        this.showErrorTips = Boolean.valueOf(showTips);
        properties.setProperty(SHOW_ERROR_TIPS_KEY, String.valueOf(showTips));
    }
    
    /**
     * See {@link #setShowErrorTips(boolean)}
     * 
     * @since 2.3.21
     */
    public boolean getShowErrorTips() {
        return showErrorTips != null 
            ? showErrorTips.booleanValue()
            : (parent != null ? parent.getShowErrorTips() : true);
    }
    
    /**
     * Specifies if {@code ?api} can be used in templates. Defaults to {@code false} so that updating FreeMarker won't
     * decrease the security of existing applications.
     * 
     * @since 2.3.22
     */
    public void setAPIBuiltinEnabled(boolean value) {
        apiBuiltinEnabled = Boolean.valueOf(value);
        properties.setProperty(API_BUILTIN_ENABLED_KEY, String.valueOf(value));
    }

    /**
     * See {@link #setAPIBuiltinEnabled(boolean)}
     * 
     * @since 2.3.22
     */
    public boolean isAPIBuiltinEnabled() {
        return apiBuiltinEnabled != null 
                ? apiBuiltinEnabled.booleanValue()
                : (parent != null ? parent.isAPIBuiltinEnabled() : false);
    }
    
    /**
     * Specifies if {@link TemplateException}-s thrown by template processing are logged by FreeMarker or not. The
     * default is {@code true} for backward compatibility, but that results in logging the exception twice in properly
     * written applications, because there the {@link TemplateException} thrown by the public FreeMarker API is also
     * logged by the caller (even if only as the cause exception of a higher level exception). Hence, in modern
     * applications it should be set to {@code false}. Note that this setting has no effect on the logging of exceptions
     * caught by {@code #attempt}; those are always logged, no mater what (because those exceptions won't bubble up
     * until the API caller).
     * 
     * @since 2.3.22
     */
    public void setLogTemplateExceptions(boolean value) {
        logTemplateExceptions = Boolean.valueOf(value);
        properties.setProperty(LOG_TEMPLATE_EXCEPTIONS_KEY, String.valueOf(value));
    }

    /**
     * See {@link #setLogTemplateExceptions(boolean)}
     * 
     * @since 2.3.22
     */
    public boolean getLogTemplateExceptions() {
        return logTemplateExceptions != null 
                ? logTemplateExceptions.booleanValue()
                : (parent != null ? parent.getLogTemplateExceptions() : true);
    }
    
    private static final String ALLOWED_CLASSES = "allowed_classes";
    private static final String TRUSTED_TEMPLATES = "trusted_templates";
    
    /**
     * Sets a FreeMarker setting by a name and string value. If you can configure FreeMarker directly with Java (or
     * other programming language), you should use the dedicated setter methods instead (like
     * {@link #setObjectWrapper(ObjectWrapper)}. This meant to be used if you get the settings from somewhere
     * as text. Regardless, below you will find an overview of the settings available no matter how you set them. 
     * 
     * <p>The list of settings commonly supported in all {@link Configurable} subclasses:
     * <ul>
     *   <li><p>{@code "locale"}:
     *       See {@link #setLocale(Locale)}.
     *       <br>String value: local codes with the usual format in Java, such as {@code "en_US"}.
     *       
     *   <li><p>{@code "classic_compatible"}:
     *       See {@link #setClassicCompatible(boolean)} and {@link Configurable#setClassicCompatibleAsInt(int)}.
     *       <br>String value: {@code "true"}, {@code "false"}, also since 2.3.20 {@code 0} or {@code 1} or {@code 2}.
     *       (Also accepts {@code "yes"}, {@code "no"}, {@code "t"}, {@code "f"}, {@code "y"}, {@code "n"}.)
     *       Case insensitive.
     *       
     *   <li><p>{@code "template_exception_handler"}:
     *       See {@link #setTemplateExceptionHandler(TemplateExceptionHandler)}.
     *       <br>String value: If the value contains dot, then it's interpreted as an <a href="#fm_obe">object builder
     *       expression</a>.
     *       If the value does not contain dot, then it must be one of these predefined values (case insensitive):
     *       {@code "rethrow"} (means {@link TemplateExceptionHandler#RETHROW_HANDLER}),
     *       {@code "debug"} (means {@link TemplateExceptionHandler#DEBUG_HANDLER}),
     *       {@code "html_debug"} (means {@link TemplateExceptionHandler#HTML_DEBUG_HANDLER}),
     *       {@code "ignore"} (means {@link TemplateExceptionHandler#IGNORE_HANDLER}),
     *       {@code "default"} (only allowed for {@link Configuration} instances) for the default.
     *       
     *   <li><p>{@code "arithmetic_engine"}:
     *       See {@link #setArithmeticEngine(ArithmeticEngine)}.  
     *       <br>String value: If the value contains dot, then it's interpreted as an <a href="#fm_obe">object builder
     *       expression</a>.
     *       If the value does not contain dot,
     *       then it must be one of these special values (case insensitive):
     *       {@code "bigdecimal"}, {@code "conservative"}.
     *       
     *   <li><p>{@code "object_wrapper"}:
     *       See {@link #setObjectWrapper(ObjectWrapper)}.
     *       <br>String value: If the value contains dot, then it's interpreted as an <a href="#fm_obe">object builder
     *       expression</a>, with the addition that {@link BeansWrapper}, {@link DefaultObjectWrapper} and
     *       {@link SimpleObjectWrapper} can be referred without package name. For example, these strings are valid
     *       values: {@code "DefaultObjectWrapper(2.3.21)"},
     *       {@code "BeansWrapper(2.3.21, simpleMapWrapper=true)"}.
     *       <br>If the value does not contain dot, then it must be one of these special values (case insensitive):
     *       {@code "default"} means the default of {@link Configuration} (the default depends on the
     *       {@code Configuration#Configuration(Version) incompatible_improvements}, but a bug existed in 2.3.21 where
     *       that was ignored),
     *       {@code "default_2_3_0"} (means the deprecated {@link ObjectWrapper#DEFAULT_WRAPPER})
     *       {@code "simple"} (means the deprecated {@link ObjectWrapper#SIMPLE_WRAPPER}),
     *       {@code "beans"} (means the deprecated {@link BeansWrapper#BEANS_WRAPPER}
     *       or {@link BeansWrapperBuilder#build()}),
     *       {@code "jython"} (means {@link freemarker.ext.jython.JythonWrapper#DEFAULT_WRAPPER})
     *       
     *   <li><p>{@code "number_format"}: See {@link #setNumberFormat(String)}.
     *   
     *   <li><p>{@code "boolean_format"}: See {@link #setBooleanFormat(String)} .
     *   
     *   <li><p>{@code "date_format", "time_format", "datetime_format"}:
     *       See {@link #setDateFormat(String)}, {@link #setTimeFormat(String)}, {@link #setDateTimeFormat(String)}. 
     *        
     *   <li><p>{@code "time_zone"}:
     *       See {@link #setTimeZone(TimeZone)}.
     *       <br>String value: With the format as {@link TimeZone#getTimeZone} defines it. Also, since 2.3.21
     *       {@code "JVM default"} can be used that will be replaced with the actual JVM default time zone when
     *       {@link #setSetting(String, String)} is called.
     *       For example {@code "GMT-8:00"} or {@code "America/Los_Angeles"}
     *       <br>If you set this setting, consider setting {@code sql_date_and_time_time_zone}
     *       too (see below)! 
     *       
     *   <li><p>{@code sql_date_and_time_time_zone}:
     *       See {@link #setSQLDateAndTimeTimeZone(TimeZone)}.
     *       Since 2.3.21.
     *       <br>String value: With the format as {@link TimeZone#getTimeZone} defines it. Also, {@code "JVM default"}
     *       can be used that will be replaced with the actual JVM default time zone when
     *       {@link #setSetting(String, String)} is called. Also {@code "null"} can be used, which has the same effect
     *       as {@link #setSQLDateAndTimeTimeZone(TimeZone) setSQLDateAndTimeTimeZone(null)}.
     *       
     *   <li><p>{@code "output_encoding"}:
     *       See {@link #setOutputEncoding(String)}.
     *       
     *   <li><p>{@code "url_escaping_charset"}:
     *       See {@link #setURLEscapingCharset(String)}.
     *       
     *   <li><p>{@code "auto_flush"}:
     *       See {@link #setAutoFlush(boolean)}.
     *       Since 2.3.17.
     *       <br>String value: {@code "true"}, {@code "false"}, {@code "y"},  etc.
     *       
     *   <li><p>{@code "new_builtin_class_resolver"}:
     *       See {@link #setNewBuiltinClassResolver(TemplateClassResolver)}.
     *       Since 2.3.17.
     *       The value must be one of these (ignore the quotation marks):
     *       <ol>
     *         <li><p>{@code "unrestricted"}:
     *             Use {@link TemplateClassResolver#UNRESTRICTED_RESOLVER}
     *         <li><p>{@code "safer"}:
     *             Use {@link TemplateClassResolver#SAFER_RESOLVER}
     *         <li><p>{@code "allows_nothing"}:
     *             Use {@link TemplateClassResolver#ALLOWS_NOTHING_RESOLVER}
     *         <li><p>Something that contains colon will use
     *             {@link OptInTemplateClassResolver} and is expected to
     *             store comma separated values (possibly quoted) segmented
     *             with {@code "allowed_classes:"} and/or
     *             {@code "trusted_templates:"}. Examples of valid values:
     *             
     *             <table style="width: auto; border-collapse: collapse" border="1"
     *                  summary="trusted_template value examples">
     *               <tr>
     *                 <th>Setting value
     *                 <th>Meaning
     *               <tr>
     *                 <td>
     *                   {@code allowed_classes: com.example.C1, com.example.C2,
     *                   trusted_templates: lib/*, safe.ftl}                 
     *                 <td>
     *                   Only allow instantiating the {@code com.example.C1} and
     *                   {@code com.example.C2} classes. But, allow templates
     *                   within the {@code lib/} directory (like
     *                   {@code lib/foo/bar.ftl}) and template {@code safe.ftl}
     *                   (that does not match {@code foo/safe.ftl}, only
     *                   exactly {@code safe.ftl}) to instantiate anything
     *                   that {@link TemplateClassResolver#SAFER_RESOLVER} allows.
     *               <tr>
     *                 <td>
     *                   {@code allowed_classes: com.example.C1, com.example.C2}
     *                 <td>Only allow instantiating the {@code com.example.C1} and
     *                   {@code com.example.C2} classes. There are no
     *                   trusted templates.
     *               <tr>
     *                 <td>
                         {@code trusted_templates: lib/*, safe.ftl}                 
     *                 <td>
     *                   Do not allow instantiating any classes, except in
     *                   templates inside {@code lib/} or in template 
     *                   {@code safe.ftl}.
     *             </table>
     *             
     *             <p>For more details see {@link OptInTemplateClassResolver}.
     *             
     *         <li><p>Otherwise if the value contains dot, it's interpreted as an <a href="#fm_obe">object builder
     *             expression</a>.
     *       </ol>
     *       
     *   <li><p>{@code "show_error_tips"}:
     *       See {@link #setShowErrorTips(boolean)}.
     *       Since 2.3.21.
     *       <br>String value: {@code "true"}, {@code "false"}, {@code "y"},  etc.
     *       
     *   <li><p>{@code api_builtin_enabled}:
     *       See {@link #setAPIBuiltinEnabled(boolean)}.
     *       Since 2.3.22.
     *       <br>String value: {@code "true"}, {@code "false"}, {@code "y"},  etc.
     *       
     * </ul>
     * 
     * <p>{@link Configuration} (a subclass of {@link Configurable}) also understands these:</p>
     * <ul>
     *   <li><p>{@code "auto_import"}:
     *       See {@link Configuration#setAutoImports(Map)}
     *       <br>String value is something like:
     *       <br>{@code /lib/form.ftl as f, /lib/widget as w, "/lib/odd name.ftl" as odd}
     *       
     *   <li><p>{@code "auto_include"}: Sets the list of auto-includes.
     *       See {@link Configuration#setAutoIncludes(List)}
     *       <br>String value is something like:
     *       <br>{@code /include/common.ftl, "/include/evil name.ftl"}
     *       
     *   <li><p>{@code "default_encoding"}:
     *       See {@link Configuration#setDefaultEncoding(String)}.
     *       <br>As the default value is the system default, which can change
     *       from one server to another, <b>you should always set this!</b>
     *       
     *   <li><p>{@code "localized_lookup"}:
     *       See {@link Configuration#setLocalizedLookup}.
     *       <br>String value: {@code "true"}, {@code "false"} (also the equivalents: {@code "yes"}, {@code "no"},
     *       {@code "t"}, {@code "f"}, {@code "y"}, {@code "n"}).
     *       Case insensitive.
     *       
     *   <li><p>{@code "strict_syntax"}:
     *       See {@link Configuration#setStrictSyntaxMode}. Deprecated.
     *       <br>String value: {@code "true"}, {@code "false"}, {@code yes}, etc.
     *       
     *   <li><p>{@code "whitespace_stripping"}:
     *       See {@link Configuration#setWhitespaceStripping}.
     *       <br>String value: {@code "true"}, {@code "false"}, {@code yes}, etc.
     *       
     *   <li><p>{@code "cache_storage"}:
     *       See {@link Configuration#setCacheStorage}.
     *       <br>String value: If the value contains dot, then it's interpreted as an <a href="#fm_obe">object builder
     *       expression</a>.
     *       If the value does not contain dot,
     *       then a {@link freemarker.cache.MruCacheStorage} will be used with the
     *       maximum strong and soft sizes specified with the setting value. Examples
     *       of valid setting values:
     *       
     *       <table style="width: auto; border-collapse: collapse" border="1" summary="cache_storage value examples">
     *         <tr><th>Setting value<th>max. strong size<th>max. soft size
     *         <tr><td>{@code "strong:50, soft:500"}<td>50<td>500
     *         <tr><td>{@code "strong:100, soft"}<td>100<td>{@code Integer.MAX_VALUE}
     *         <tr><td>{@code "strong:100"}<td>100<td>0
     *         <tr><td>{@code "soft:100"}<td>0<td>100
     *         <tr><td>{@code "strong"}<td>{@code Integer.MAX_VALUE}<td>0
     *         <tr><td>{@code "soft"}<td>0<td>{@code Integer.MAX_VALUE}
     *       </table>
     *       
     *       <p>The value is not case sensitive. The order of <tt>soft</tt> and <tt>strong</tt>
     *       entries is not significant.
     *       
     *   <li><p>{@code "template_update_delay"}:
     *       Template update delay in <b>seconds</b> (not in milliseconds) if no unit is specified; see
     *       {@link Configuration#setTemplateUpdateDelayMilliseconds(long)} for more.
     *       <br>String value: Valid positive integer, optionally followed by a time unit (recommended). The default
     *       unit is seconds. It's strongly recommended to specify the unit for clarity, like in "500 ms" or "30 s".
     *       Supported units are: "s" (seconds), "ms" (milliseconds), "m" (minutes), "h" (hours). The whitespace between
     *       the unit and the number is optional. Units are only supported since 2.3.23.
     *       
     *   <li><p>{@code "tag_syntax"}:
     *       See {@link Configuration#setTagSyntax(int)}.
     *       <br>String value: Must be one of
     *       {@code "auto_detect"}, {@code "angle_bracket"}, and {@code "square_bracket"}. 
     *       
     *   <li><p>{@code "naming_convention"}:
     *       See {@link Configuration#setNamingConvention(int)}.
     *       <br>String value: Must be one of
     *       {@code "auto_detect"}, {@code "legacy"}, and {@code "camel_case"}. 
     *       
     *   <li><p>{@code "incompatible_improvements"}:
     *       See {@link Configuration#setIncompatibleImprovements(Version)}.
     *       <br>String value: version number like {@code 2.3.20}.
     *       
     *   <li><p>{@code "incompatible_enhancements"}:
     *       See: {@link Configuration#setIncompatibleEnhancements(String)}.
     *       This setting name is deprecated, use {@code "incompatible_improvements"} instead.
     *       
     *   <li><p>{@code "template_loader"}:
     *       See: {@link Configuration#setTemplateLoader(TemplateLoader)}.
     *       <br>String value: {@code "default"} (case insensitive) for the default, or else interpreted as an
     *       <a href="#fm_obe">object builder expression</a>.
     *       
     *   <li><p>{@code "template_lookup_strategy"}:
     *       See: {@link Configuration#setTemplateLookupStrategy(freemarker.cache.TemplateLookupStrategy)}.
     *       <br>String value: {@code "default"} (case insensitive) for the default, or else interpreted as an
     *       <a href="#fm_obe">object builder expression</a>.
     *       
     *   <li><p>{@code "template_name_format"}:
     *       See: {@link Configuration#setTemplateNameFormat(freemarker.cache.TemplateNameFormat)}.
     *       <br>String value: {@code "default"} (case insensitive) for the default, {@code "default_2_3_0"}
     *       for {@link freemarker.cache.TemplateNameFormat#DEFAULT_2_3_0}, {@code "default_2_4_0"} for
     *       {@link freemarker.cache.TemplateNameFormat#DEFAULT_2_4_0}.
     * </ul>
     * 
     * <p><a name="fm_obe"></a>Regarding <em>object builder expressions</em> (used by the setting values where it was
     * indicated):
     * <ul>
     *   <li><p>Before FreeMarker 2.3.21 it had to be a fully qualified class name, and nothing else.</li>
     *   <li><p>Since 2.3.21, the generic syntax is:
     *       <tt><i>className</i>(<i>constrArg1</i>, <i>constrArg2</i>, ... <i>constrArgN</i>,
     *       <i>propName1</i>=<i>propValue1</i>, <i>propName2</i>=<i>propValue2</i>, ...
     *       <i>propNameN</i>=<i>propValueN</i>)</tt>,
     *       where
     *       <tt><i>className</i></tt> is the fully qualified class name of the instance to create (except if we have
     *       builder class or <tt>INSTANCE</tt> field around, but see that later),
     *       <tt><i>constrArg</i></tt>-s are the values of constructor arguments,
     *       and <tt><i>propName</i>=<i>propValue</i></tt>-s set JavaBean properties (like <tt>x=1</tt> means
     *       <tt>setX(1)</tt>) on the created instance. You can have any number of constructor arguments and property
     *       setters, including 0. Constructor arguments must precede any property setters.   
     *   </li>
     *   <li>
     *     Example: <tt>com.example.MyObjectWrapper(1, 2, exposeFields=true, cacheSize=5000)</tt> is nearly
     *     equivalent with this Java code:
     *     <tt>obj = new com.example.MyObjectWrapper(1, 2); obj.setExposeFields(true); obj.setCacheSize(5000);</tt>
     *   </li>
     *   <li>
     *      <p>If you have no constructor arguments and property setters, and the <tt><i>className</i></tt> class has
     *      a public static {@code INSTANCE} field, the value of that filed will be the value of the expression, and
     *      the constructor won't be called. Note that if you use the backward compatible
     *      syntax, where these's no parenthesis after the class name, then it will not look for {@code INSTANCE}.
     *   </li>
     *   <li>
     *      <p>If there exists a class named <tt><i>className</i>Builder</tt>, then that class will be instantiated
     *      instead with the given constructor arguments, and the JavaBean properties of that builder instance will be
     *      set. After that, the public <tt>build()</tt> method of the instance will be called, whose return value
     *      will be the value of the whole expression. (The builder class and the <tt>build()</tt> method is simply
     *      found by name, there's no special interface to implement.) Note that if you use the backward compatible
     *      syntax, where these's no parenthesis after the class name, then it will not look for builder class.
     *   </li>
     *   <li>
     *      <p>Currently, the values of arguments and properties can only be one of these:
     *      <ul>
     *        <li>A numerical literal, like {@code 123} or {@code -1.5}. Like in FTL, there are no numerical types,
     *            the value will be automatically converted to the type of the target.</li>
     *        <li>A boolean literal: {@code true} or {@code false}
     *        <li>The null literal: {@code null}
     *        <li>A string literal with FTL syntax, except that  it can't contain <tt>${...}</tt>-s and
     *            <tt>#{...}</tt>-s. Examples: {@code "Line 1\nLine 2"} or {@code r"C:\temp"}.
     *        <li>An object builder expression. That is, object builder expressions can be nested into each other. 
     *      </ul>
     *   </li>
     *   <li>
     *     <p>The top-level object builder expressions may omit {@code ()}. In that case, for backward compatibility,
     *     the {@code INSTANCE} field and the builder class is not searched, so the instance will be always
     *     created with its parameterless constructor. (This behavior will possibly change in 2.4.) The {@code ()}
     *     can't be omitted for nested expressions.
     *   </li>
     *   <li>
     *     <p>The classes and methods that the expression meant to access must be all public.
     *   </li>
     * </ul>
     * 
     * @param name the name of the setting.
     * @param value the string that describes the new value of the setting.
     * 
     * @throws UnknownSettingException if the name is wrong.
     * @throws TemplateException if the new value of the setting can't be set for any other reasons.
     */
    public void setSetting(String name, String value) throws TemplateException {
        boolean unknown = false;
        try {
            if (LOCALE_KEY.equals(name)) {
                setLocale(StringUtil.deduceLocale(value));
            } else if (NUMBER_FORMAT_KEY_SNAKE_CASE.equals(name) || NUMBER_FORMAT_KEY_CAMEL_CASE.equals(name)) {
                setNumberFormat(value);
            } else if (TIME_FORMAT_KEY_SNAKE_CASE.equals(name) || TIME_FORMAT_KEY_CAMEL_CASE.equals(name)) {
                setTimeFormat(value);
            } else if (DATE_FORMAT_KEY_SNAKE_CASE.equals(name) || DATE_FORMAT_KEY_CAMEL_CASE.equals(name)) {
                setDateFormat(value);
            } else if (DATETIME_FORMAT_KEY_SNAKE_CASE.equals(name) || DATETIME_FORMAT_KEY_CAMEL_CASE.equals(name)) {
                setDateTimeFormat(value);
            } else if (TIME_ZONE_KEY_SNAKE_CASE.equals(name) || TIME_ZONE_KEY_CAMEL_CASE.equals(name)) {
                setTimeZone(parseTimeZoneSettingValue(value));
            } else if (SQL_DATE_AND_TIME_TIME_ZONE_KEY_SNAKE_CASE.equals(name)
                    || SQL_DATE_AND_TIME_TIME_ZONE_KEY_CAMEL_CASE.equals(name)) {
                setSQLDateAndTimeTimeZone(value.equals("null") ? null : parseTimeZoneSettingValue(value));
            } else if (CLASSIC_COMPATIBLE_KEY_SNAKE_CASE.equals(name)
                    || CLASSIC_COMPATIBLE_KEY_CAMEL_CASE.equals(name)) {
                char firstChar;
                if (value != null && value.length() > 0) {
                    firstChar =  value.charAt(0);
                } else {
                    firstChar = 0;
                }
                if (Character.isDigit(firstChar) || firstChar == '+' || firstChar == '-') {
                    setClassicCompatibleAsInt(Integer.parseInt(value));
                } else {
                    setClassicCompatible(value != null ? StringUtil.getYesNo(value) : false);
                }
            } else if (TEMPLATE_EXCEPTION_HANDLER_KEY_SNAKE_CASE.equals(name)
                    || TEMPLATE_EXCEPTION_HANDLER_KEY_CAMEL_CASE.equals(name)) {
                if (value.indexOf('.') == -1) {
                    if ("debug".equalsIgnoreCase(value)) {
                        setTemplateExceptionHandler(
                                TemplateExceptionHandler.DEBUG_HANDLER);
                    } else if ("html_debug".equalsIgnoreCase(value) || "htmlDebug".equals(value)) {
                        setTemplateExceptionHandler(
                                TemplateExceptionHandler.HTML_DEBUG_HANDLER);
                    } else if ("ignore".equalsIgnoreCase(value)) {
                        setTemplateExceptionHandler(
                                TemplateExceptionHandler.IGNORE_HANDLER);
                    } else if ("rethrow".equalsIgnoreCase(value)) {
                        setTemplateExceptionHandler(
                                TemplateExceptionHandler.RETHROW_HANDLER);
                    } else if (DEFAULT.equalsIgnoreCase(value) && this instanceof Configuration) {
                        ((Configuration) this).unsetTemplateExceptionHandler();
                    } else {
                        throw invalidSettingValueException(name, value);
                    }
                } else {
                    setTemplateExceptionHandler((TemplateExceptionHandler) _ObjectBuilderSettingEvaluator.eval(
                            value, TemplateExceptionHandler.class, _SettingEvaluationEnvironment.getCurrent()));
                }
            } else if (ARITHMETIC_ENGINE_KEY_SNAKE_CASE.equals(name) || ARITHMETIC_ENGINE_KEY_CAMEL_CASE.equals(name)) {
                if (value.indexOf('.') == -1) { 
                    if ("bigdecimal".equalsIgnoreCase(value)) {
                        setArithmeticEngine(ArithmeticEngine.BIGDECIMAL_ENGINE);
                    } else if ("conservative".equalsIgnoreCase(value)) {
                        setArithmeticEngine(ArithmeticEngine.CONSERVATIVE_ENGINE);
                    } else {
                        throw invalidSettingValueException(name, value);
                    }
                } else {
                    setArithmeticEngine((ArithmeticEngine) _ObjectBuilderSettingEvaluator.eval(
                            value, ArithmeticEngine.class, _SettingEvaluationEnvironment.getCurrent()));
                }
            } else if (OBJECT_WRAPPER_KEY_SNAKE_CASE.equals(name) || OBJECT_WRAPPER_KEY_CAMEL_CASE.equals(name)) {
                if (DEFAULT.equalsIgnoreCase(value)) {
                    if (this instanceof Configuration) {
                        ((Configuration) this).unsetObjectWrapper();
                    } else {
                        setObjectWrapper(Configuration.getDefaultObjectWrapper(Configuration.VERSION_2_3_0));
                    }
                } else if (DEFAULT_2_3_0.equalsIgnoreCase(value)) {
                    setObjectWrapper(Configuration.getDefaultObjectWrapper(Configuration.VERSION_2_3_0));
                } else if ("simple".equalsIgnoreCase(value)) {
                    setObjectWrapper(ObjectWrapper.SIMPLE_WRAPPER);
                } else if ("beans".equalsIgnoreCase(value)) {
                    setObjectWrapper(ObjectWrapper.BEANS_WRAPPER);
                } else if ("jython".equalsIgnoreCase(value)) {
                    Class clazz = Class.forName(
                            "freemarker.ext.jython.JythonWrapper");
                    setObjectWrapper(
                            (ObjectWrapper) clazz.getField("INSTANCE").get(null));        
                } else {
                    setObjectWrapper((ObjectWrapper) _ObjectBuilderSettingEvaluator.eval(
                                    value, ObjectWrapper.class, _SettingEvaluationEnvironment.getCurrent()));
                }
            } else if (BOOLEAN_FORMAT_KEY_SNAKE_CASE.equals(name) || BOOLEAN_FORMAT_KEY_CAMEL_CASE.equals(name)) {
                setBooleanFormat(value);
            } else if (OUTPUT_ENCODING_KEY_SNAKE_CASE.equals(name) || OUTPUT_ENCODING_KEY_CAMEL_CASE.equals(name)) {
                setOutputEncoding(value);
            } else if (URL_ESCAPING_CHARSET_KEY_SNAKE_CASE.equals(name)
                    || URL_ESCAPING_CHARSET_KEY_CAMEL_CASE.equals(name)) {
                setURLEscapingCharset(value);
            } else if (STRICT_BEAN_MODELS_KEY_SNAKE_CASE.equals(name)
                    || STRICT_BEAN_MODELS_KEY_CAMEL_CASE.equals(name)) {
                setStrictBeanModels(StringUtil.getYesNo(value));
            } else if (AUTO_FLUSH_KEY_SNAKE_CASE.equals(name) || AUTO_FLUSH_KEY_CAMEL_CASE.equals(name)) {
                setAutoFlush(StringUtil.getYesNo(value));
            } else if (SHOW_ERROR_TIPS_KEY_SNAKE_CASE.equals(name) || SHOW_ERROR_TIPS_KEY_CAMEL_CASE.equals(name)) {
                setShowErrorTips(StringUtil.getYesNo(value));
            } else if (API_BUILTIN_ENABLED_KEY_SNAKE_CASE.equals(name)
                    || API_BUILTIN_ENABLED_KEY_CAMEL_CASE.equals(name)) {
                setAPIBuiltinEnabled(StringUtil.getYesNo(value));
            } else if (NEW_BUILTIN_CLASS_RESOLVER_KEY_SNAKE_CASE.equals(name)
                    || NEW_BUILTIN_CLASS_RESOLVER_KEY_CAMEL_CASE.equals(name)) {
                if ("unrestricted".equals(value)) {
                    setNewBuiltinClassResolver(TemplateClassResolver.UNRESTRICTED_RESOLVER);
                } else if ("safer".equals(value)) {
                    setNewBuiltinClassResolver(TemplateClassResolver.SAFER_RESOLVER);
                } else if ("allows_nothing".equals(value) || "allowsNothing".equals(value)) {
                    setNewBuiltinClassResolver(TemplateClassResolver.ALLOWS_NOTHING_RESOLVER);
                } else if (value.indexOf(":") != -1) {
                    List segments = parseAsSegmentedList(value);
                    Set allowedClasses = null;
                    List trustedTemplates = null;
                    for (int i = 0; i < segments.size(); i++) {
                        KeyValuePair kv = (KeyValuePair) segments.get(i);
                        String segmentKey = (String) kv.getKey();
                        List segmentValue = (List) kv.getValue();
                        if (segmentKey.equals(ALLOWED_CLASSES)) {
                            allowedClasses = new HashSet(segmentValue); 
                        } else if (segmentKey.equals(TRUSTED_TEMPLATES)) {
                            trustedTemplates = segmentValue;
                        } else {
                            throw new ParseException(
                                    "Unrecognized list segment key: " + StringUtil.jQuote(segmentKey) +
                                    ". Supported keys are: \"" + ALLOWED_CLASSES + "\", \"" +
                                    TRUSTED_TEMPLATES + "\"", 0, 0);
                        }
                    }
                    setNewBuiltinClassResolver(
                            new OptInTemplateClassResolver(allowedClasses, trustedTemplates));
                } else if (value.indexOf('.') != -1) {
                    setNewBuiltinClassResolver((TemplateClassResolver) _ObjectBuilderSettingEvaluator.eval(
                                    value, TemplateClassResolver.class, _SettingEvaluationEnvironment.getCurrent()));
                } else {
                    throw invalidSettingValueException(name, value);
                }
            } else if (LOG_TEMPLATE_EXCEPTIONS_KEY_SNAKE_CASE.equals(name)
                    || LOG_TEMPLATE_EXCEPTIONS_KEY_CAMEL_CASE.equals(name)) {
                setLogTemplateExceptions(StringUtil.getYesNo(value));
            } else {
                unknown = true;
            }
        } catch(Exception e) {
            throw settingValueAssignmentException(name, value, e);
        }
        if (unknown) {
            throw unknownSettingException(name);
        }
    }
    
    /** Returns the possible setting names. */
<<<<<<< HEAD
    // [Java 5] Add type param. [FM 2.4] It must return the camelCase names, then make it public.
    Set/*<String>*/ getSettingNames() {
        return getConfigurableSettingNames(); 
    }
    
    static Set<String> getConfigurableSettingNames() {
        return new _SortedArraySet(SETTING_NAMES); 
=======
    // [Java 5] Add type param. [FM 2.4] Add public parameterless version the returns the camelCase names.
    Set/*<String>*/ getSettingNames(boolean camelCase) {
        return new _SortedArraySet(camelCase ? SETTING_NAMES_CAMEL_CASE : SETTING_NAMES_SNAKE_CASE); 
>>>>>>> 2e65db10
    }

    private TimeZone parseTimeZoneSettingValue(String value) {
        TimeZone tz;
        if (JVM_DEFAULT.equalsIgnoreCase(value)) {
            tz = TimeZone.getDefault();
        } else {
            tz = TimeZone.getTimeZone(value);
        }
        return tz;
    }

    public void setStrictBeanModels(boolean strict) {
	if (!(objectWrapper instanceof BeansWrapper)) {
	    throw new IllegalStateException("The value of the " + OBJECT_WRAPPER_KEY +
	            " setting isn't a " + BeansWrapper.class.getName() + ".");
	}
	((BeansWrapper) objectWrapper).setStrict(strict);
    }
    
    /**
     * Returns the textual representation of a setting.
     * @param key the setting key. Can be any of standard <tt>XXX_KEY</tt>
     * constants, or a custom key.
     *
     * @deprecated It's not possible in general to convert setting values to string,
     *     and thus it's impossible to ensure that {@link #setSetting(String, String)} will work with
     *     the returned value correctly.
     */
    public String getSetting(String key) {
        return properties.getProperty(key);
    }
    
    /**
     * This meant to return the String-to-String <code>Map</code> of the
     * settings. So it actually should return a <code>Properties</code> object,
     * but it doesn't by mistake. The returned <code>Map</code> is read-only,
     * but it will reflect the further configuration changes (aliasing effect).
     *
     * @deprecated This method was always defective, and certainly it always
     *     will be. Don't use it. (Simply, it's hardly possible in general to
     *     convert setting values to text in a way that ensures that
     *     {@link #setSettings(Properties)} will work with them correctly.)
     */
    public Map getSettings() {
        return Collections.unmodifiableMap(properties);
    }
    
    protected Environment getEnvironment() {
        return this instanceof Environment
            ? (Environment) this
            : Environment.getCurrentEnvironment();
    }
    
    /**
     * Creates the exception that should be thrown when a setting name isn't recognized.
     */
    protected TemplateException unknownSettingException(String name) {
        return new UnknownSettingException(
                getEnvironment(), name, getCorrectedNameForUnknownSetting(name));
    }

    /**
     * @param name The wrong name
     * @return The corrected name, or {@code null} if there's no known correction
     * @since 2.3.21
     */
    protected String getCorrectedNameForUnknownSetting(String name) {
        return null;
    }
    
    /**
     * @since 2.3.21
     */
    protected TemplateException settingValueAssignmentException(String name, String value, Throwable cause) {
        return new SettingValueAssignmentException(getEnvironment(), name, value, cause);
    }
    
    protected TemplateException invalidSettingValueException(String name, String value) {
        return new _MiscTemplateException(getEnvironment(), new Object[] {
                "Invalid value for setting ", new _DelayedJQuote(name), ": ",
                new _DelayedJQuote(value) });
    }
    
    /**
     * The setting name was not recognized. 
     */
    public static class UnknownSettingException extends _MiscTemplateException {

        private UnknownSettingException(Environment env, String name, String correctedName) {
            super(env, new Object[] {
                    "Unknown FreeMarker configuration setting: ", new _DelayedJQuote(name),
                    correctedName == null
                            ? (Object) "" : new Object[] { ". You may meant: ", new _DelayedJQuote(correctedName) } });
        }
        
    }

    /**
     * The setting name was recognized, but its value couldn't be parsed or the setting couldn't be set for some 
     * other reason. This exception always has a cause exception.
     *  
     * @since 2.3.21
     */
    public static class SettingValueAssignmentException extends _MiscTemplateException {
        
        private SettingValueAssignmentException(Environment env, String name, String value, Throwable cause) {
            super(cause, env, new Object[] {
                    "Failed to set FreeMarker configuration setting ", new _DelayedJQuote(name),
                    " to value ", new _DelayedJQuote(value), "; see cause exception." });
        }
        
    }
    
    /**
     * Set the settings stored in a <code>Properties</code> object.
     * 
     * @throws TemplateException if the <code>Properties</code> object contains
     *     invalid keys, or invalid setting values, or any other error occurs
     *     while changing the settings.
     */    
    public void setSettings(Properties props) throws TemplateException {
        final _SettingEvaluationEnvironment prevEnv = _SettingEvaluationEnvironment.startScope();
        try {
            for (Iterator it = props.keySet().iterator(); it.hasNext();) {
                String key = (String) it.next();
                setSetting(key, props.getProperty(key).trim()); 
            }
        } finally {
            _SettingEvaluationEnvironment.endScope(prevEnv);
        }
    }
    
    /**
     * Reads a setting list (key and element pairs) from the input stream.
     * The stream has to follow the usual <code>.properties</code> format.
     *
     * @throws TemplateException if the stream contains
     *     invalid keys, or invalid setting values, or any other error occurs
     *     while changing the settings.
     * @throws IOException if an error occurred when reading from the input stream.
     */
    public void setSettings(InputStream propsIn) throws TemplateException, IOException {
        Properties p = new Properties();
        p.load(propsIn);
        setSettings(p);
    }

    /**
     * Used internally for setting custom attributes, both named and unnamed ones.
     */
    void setCustomAttribute(Object key, Object value) {
        synchronized (customAttributesLock) {
            LinkedHashMap<Object, Object> customAttributes = this.customAttributes;
            if (customAttributes == null) {
                customAttributes = createInitialCustomAttributes();
                this.customAttributes = customAttributes;
            }
            customAttributes.put(key, value);
        }
    }

    /**
     * User internally for getting unnamed custom attributes.
     */
    Object getCustomAttribute(Object key, CustomAttribute attr) {
        synchronized (customAttributesLock) {
            LinkedHashMap<Object, Object> customAttributes = this.customAttributes;
            Object value = customAttributes != null ? customAttributes.get(key) : null;
            if(value == null && (customAttributes == null || !customAttributes.containsKey(key))) {
                value = attr.create();
                if (customAttributes == null) {
                    customAttributes = createInitialCustomAttributes();
                    this.customAttributes = customAttributes;
                }
                customAttributes.put(key, value);
            }
            return value;
        }
    }
    
    /**
     * Returns the non-{@code null} writable initial custom attribute map.
     */
    private LinkedHashMap<Object, Object> createInitialCustomAttributes() {
        final Map<String, ?> initialCustomAttributes = getInitialCustomAttributes();
        return initialCustomAttributes == null
                ? new LinkedHashMap<Object, Object>()
                : new LinkedHashMap<Object, Object>(initialCustomAttributes);
    }
    
    /**
     * Sets a named custom attribute for this configurable.
     *
     * @param name the name of the custom attribute
     * @param value the value of the custom attribute. You can set the value to
     * null, however note that there is a semantic difference between an
     * attribute set to null and an attribute that is not present, see
     * {@link #removeCustomAttribute(String)}.
     */
    public void setCustomAttribute(String name, Object value) {
        setCustomAttribute((Object) name, value);
    }
    
    /**
     * Returns an array that contains the snapshot of the names of all custom attributes defined directly 
     * in this configurable. (That is, it doesn't contain the names of custom attributes
     * defined indirectly on its parent configurables.) The returned array is never {@code null},
     * but can be zero-length.
     * Since 2.4.0, the order of the names is the same as the attributes were added. Before 2.4.0, the order was
     * undefined.  
     */
    public String[] getCustomAttributeNames() {
        synchronized(customAttributesLock) {
            final LinkedHashMap<Object, Object> customAttributes = this.customAttributes;
            if (customAttributes == null) {
                return getInitialCustomAttributeNames();
            }
            
            Set<Object> keys = customAttributes.keySet();
            int stringKeyCnt = 0;
            for (Object key : keys) {
                if (key instanceof String) {
                    stringKeyCnt++;
                }
            }
            
            if (stringKeyCnt == 0) {
                return CollectionUtils.EMPTY_STRING_ARRAY;
            }
            
            String[] result = new String[stringKeyCnt];
            int i = 0;
            for (Object key : keys) {
                if (key instanceof String) {
                    result[i++] = (String) key;
                }
            }
            return result;
        }
    }
    
    /**
     * Removes a named custom attribute for this configurable. Note that this
     * is different than setting the custom attribute value to null. If you
     * set the value to null, {@link #getCustomAttribute(String)} will return
     * null, while if you remove the attribute, it will return the value of
     * the attribute in the parent configurable (if there is a parent 
     * configurable, that is). 
     *
     * @param name the name of the custom attribute
     */
    public void removeCustomAttribute(String name) {
        synchronized(customAttributesLock) {
            LinkedHashMap<Object, Object> customAttributes = this.customAttributes;
            if (customAttributes != null) {
                customAttributes.remove(name);
            } else {
                Map<String, ?> initialCustomAttributes = getInitialCustomAttributes();
                if (initialCustomAttributes == null || !initialCustomAttributes.containsKey(name)) {
                    return;
                }
                customAttributes = createInitialCustomAttributes();
                this.customAttributes = customAttributes;
                customAttributes.remove(name);
            }
        }
    }

    /**
     * Retrieves a named custom attribute for this configurable. If the 
     * attribute is not present in the configurable, and the configurable has
     * a parent, then the parent is looked up as well.
     *
     * @param name the name of the custom attribute
     *
     * @return the value of the custom attribute. Note that if the custom attribute
     * was created with <tt>&lt;#ftl&nbsp;attributes={...}&gt;</tt>, then this value is already
     * unwrapped (i.e. it's a <code>String</code>, or a <code>List</code>, or a
     * <code>Map</code>, ...etc., not a FreeMarker specific class).
     */
    public Object getCustomAttribute(String name) {
        Object retval;
        synchronized (customAttributesLock) {
            final LinkedHashMap<Object, Object> customAttributes = this.customAttributes;
            if (customAttributes == null) {
                Map<String, ?> initialCustomAttributes = getInitialCustomAttributes();
                if (initialCustomAttributes == null) {
                    retval = null;
                } else {
                    retval = initialCustomAttributes.get(name);
                    if (retval == null && initialCustomAttributes.containsKey(name)) {
                        return null;
                    }
                }
            } else {
                retval = customAttributes.get(name);
                if (retval == null && customAttributes.containsKey(name)) {
                    return null;
                }
            }
        }
        if (retval == null && parent != null) {
            return parent.getCustomAttribute(name);
        }
        return retval;
    }
    
    /**
     * Returns the initial (default) set of custom attributes, or {@code null}. The returned {@link Map} must not be
     * modified. It shouldn't be accessed during template parsing, as during that the content is possibly changing.
     * 
     * <p>
     * This was added so that it can be overidden in {@link Template}, where it gives the custom attributes defined in
     * the {@code #ftl} header. The returned {@link Map} must not be modified! When the custom attributes need to be
     * written, a copy of this {@link Map} will be made, modified, and after that this {@link Map} isn't used anymore
     * from this {@link Configurable} instance.
     * 
     * @since 2.4.0
     */
    protected Map<String, ?> getInitialCustomAttributes() {
        return null;
    }

    /**
     * Returns the initial (default) set of custom attribute names (maybe an empty array, but not {@code null}).
     */
    private String[] getInitialCustomAttributeNames() {
        Map<String, ?> initalCustomAttributes = getInitialCustomAttributes();
        if (initalCustomAttributes == null) {
            return CollectionUtils.EMPTY_STRING_ARRAY;
        }
        
        final Set<String> keys = initalCustomAttributes.keySet();
        final String[] result = new String[keys.size()];
        int i = 0;
        for (String key : keys) {
            result[i++] = key;
        }
        return result;
    }

    protected void doAutoImportsAndIncludes(Environment env)
    throws TemplateException, IOException
    {
        if(parent != null) parent.doAutoImportsAndIncludes(env);
    }

    protected ArrayList parseAsList(String text) throws ParseException {
        return new SettingStringParser(text).parseAsList();
    }

    protected ArrayList parseAsSegmentedList(String text)
    throws ParseException {
        return new SettingStringParser(text).parseAsSegmentedList();
    }
    
    protected HashMap parseAsImportList(String text) throws ParseException {
        return new SettingStringParser(text).parseAsImportList();
    }
    
    private static class KeyValuePair {
        private final Object key;
        private final Object value;
        
        KeyValuePair(Object key, Object value) {
            this.key = key;
            this.value = value;
        }
        
        Object getKey() {
            return key;
        }
        
        Object getValue() {
            return value;
        }
    }
    
    /**
     * Helper class for parsing setting values given with string.
     */
    private static class SettingStringParser {
        private String text;
        private int p;
        private int ln;

        private SettingStringParser(String text) {
            this.text = text;
            this.p = 0;
            this.ln = text.length();
        }

        ArrayList parseAsSegmentedList() throws ParseException {
            ArrayList segments = new ArrayList();
            ArrayList currentSegment = null;
            
            char c;
            while (true) {
                c = skipWS();
                if (c == ' ') break;
                String item = fetchStringValue();
                c = skipWS();
                
                if (c == ':') {
                    currentSegment = new ArrayList();
                    segments.add(new KeyValuePair(item, currentSegment));
                } else {
                    if (currentSegment == null) {
                        throw new ParseException(
                                "The very first list item must be followed by \":\" so " +
                                "it will be the key for the following sub-list.",
                                0, 0);
                    }
                    currentSegment.add(item);
                }
                
                if (c == ' ') break;
                if (c != ',' && c != ':') throw new ParseException(
                        "Expected \",\" or \":\" or the end of text but " +
                        "found \"" + c + "\"", 0, 0);
                p++;
            }
            return segments;
        }

        ArrayList parseAsList() throws ParseException {
            char c;
            ArrayList seq = new ArrayList();
            while (true) {
                c = skipWS();
                if (c == ' ') break;
                seq.add(fetchStringValue());
                c = skipWS();
                if (c == ' ') break;
                if (c != ',') throw new ParseException(
                        "Expected \",\" or the end of text but " +
                        "found \"" + c + "\"", 0, 0);
                p++;
            }
            return seq;
        }

        HashMap parseAsImportList() throws ParseException {
            char c;
            HashMap map = new HashMap();
            while (true) {
                c = skipWS();
                if (c == ' ') break;
                String lib = fetchStringValue();

                c = skipWS();
                if (c == ' ') throw new ParseException(
                        "Unexpected end of text: expected \"as\"", 0, 0);
                String s = fetchKeyword();
                if (!s.equalsIgnoreCase("as")) throw new ParseException(
                        "Expected \"as\", but found " + StringUtil.jQuote(s), 0, 0);

                c = skipWS();
                if (c == ' ') throw new ParseException(
                        "Unexpected end of text: expected gate hash name", 0, 0);
                String ns = fetchStringValue();
                
                map.put(ns, lib);

                c = skipWS();
                if (c == ' ') break;
                if (c != ',') throw new ParseException(
                        "Expected \",\" or the end of text but "
                        + "found \"" + c + "\"", 0, 0);
                p++;
            }
            return map;
        }

        String fetchStringValue() throws ParseException {
            String w = fetchWord();
            if (w.startsWith("'") || w.startsWith("\"")) {
                w = w.substring(1, w.length() - 1);
            }
            return StringUtil.FTLStringLiteralDec(w);
        }

        String fetchKeyword() throws ParseException {
            String w = fetchWord();
            if (w.startsWith("'") || w.startsWith("\"")) {
                throw new ParseException(
                    "Keyword expected, but a string value found: " + w, 0, 0);
            }
            return w;
        }

        char skipWS() {
            char c;
            while (p < ln) {
                c = text.charAt(p);
                if (!Character.isWhitespace(c)) return c;
                p++;
            }
            return ' ';
        }

        private String fetchWord() throws ParseException {
            if (p == ln) throw new ParseException(
                    "Unexpeced end of text", 0, 0);

            char c = text.charAt(p);
            int b = p;
            if (c == '\'' || c == '"') {
                boolean escaped = false;
                char q = c;
                p++;
                while (p < ln) {
                    c = text.charAt(p);
                    if (!escaped) {
                        if (c == '\\') {
                            escaped = true;
                        } else if (c == q) {
                            break;
                        }
                    } else {
                        escaped = false;
                    }
                    p++;
                }
                if (p == ln) {
                    throw new ParseException("Missing " + q, 0, 0);
                }
                p++;
                return text.substring(b, p);
            } else {
                do {
                    c = text.charAt(p);
                    if (!(Character.isLetterOrDigit(c)
                            || c == '/' || c == '\\' || c == '_'
                            || c == '.' || c == '-' || c == '!'
                            || c == '*' || c == '?')) break;
                    p++;
                } while (p < ln);
                if (b == p) {
                    throw new ParseException("Unexpected character: " + c, 0, 0);
                } else {
                    return text.substring(b, p);
                }
            }
        }
    }
    
}<|MERGE_RESOLUTION|>--- conflicted
+++ resolved
@@ -22,7 +22,6 @@
 import java.text.NumberFormat;
 import java.text.SimpleDateFormat;
 import java.util.ArrayList;
-import java.util.Collection;
 import java.util.Collections;
 import java.util.HashMap;
 import java.util.HashSet;
@@ -1637,19 +1636,9 @@
     }
     
     /** Returns the possible setting names. */
-<<<<<<< HEAD
-    // [Java 5] Add type param. [FM 2.4] It must return the camelCase names, then make it public.
-    Set/*<String>*/ getSettingNames() {
-        return getConfigurableSettingNames(); 
-    }
-    
-    static Set<String> getConfigurableSettingNames() {
-        return new _SortedArraySet(SETTING_NAMES); 
-=======
-    // [Java 5] Add type param. [FM 2.4] Add public parameterless version the returns the camelCase names.
-    Set/*<String>*/ getSettingNames(boolean camelCase) {
+    // [FM 2.4] Add public parameterless version the returns the camelCase names.
+    Set<String> getSettingNames(boolean camelCase) {
         return new _SortedArraySet(camelCase ? SETTING_NAMES_CAMEL_CASE : SETTING_NAMES_SNAKE_CASE); 
->>>>>>> 2e65db10
     }
 
     private TimeZone parseTimeZoneSettingValue(String value) {
