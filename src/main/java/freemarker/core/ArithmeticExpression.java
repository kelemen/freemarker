/*
 * Copyright 2014 Attila Szegedi, Daniel Dekany, Jonathan Revusky
 * 
 * Licensed under the Apache License, Version 2.0 (the "License");
 * you may not use this file except in compliance with the License.
 * You may obtain a copy of the License at
 * 
 * http://www.apache.org/licenses/LICENSE-2.0
 * 
 * Unless required by applicable law or agreed to in writing, software
 * distributed under the License is distributed on an "AS IS" BASIS,
 * WITHOUT WARRANTIES OR CONDITIONS OF ANY KIND, either express or implied.
 * See the License for the specific language governing permissions and
 * limitations under the License.
 */

package freemarker.core;

import freemarker.template.SimpleNumber;
import freemarker.template.TemplateException;
import freemarker.template.TemplateModel;

/**
 * An operator for arithmetic operations. Note that the + operator is in {@link AddConcatExpression}, because its
 * overloaded (does string concatenation and more).
 */
final class ArithmeticExpression extends Expression {

    static final int TYPE_SUBSTRACTION = 0;
    static final int TYPE_MULTIPLICATION = 1;
    static final int TYPE_DIVISION = 2;
    static final int TYPE_MODULO = 3;

    private static final char[] OPERATOR_IMAGES = new char[] { '-', '*', '/', '%' };

    private final Expression lho;
    private final Expression rho;
    private final int operator;

    ArithmeticExpression(Expression lho, Expression rho, int operator) {
        this.lho = lho;
        this.rho = rho;
        this.operator = operator;
    }

    TemplateModel _eval(Environment env) throws TemplateException {
        return _eval(env, this, lho.evalToNumber(env), operator, rho.evalToNumber(env));
    }

    static TemplateModel _eval(Environment env, TemplateObject parent, Number lhoNumber, int operator, Number rhoNumber)
            throws TemplateException, _MiscTemplateException {
        ArithmeticEngine ae = 
            env != null 
                ? env.getArithmeticEngine()
<<<<<<< HEAD
                : getUnboundTemplate().getConfiguration().getArithmeticEngine();
=======
                : parent.getTemplate().getArithmeticEngine();
>>>>>>> 4a12c72d
        switch (operator) {
            case TYPE_SUBSTRACTION : 
                return new SimpleNumber(ae.subtract(lhoNumber, rhoNumber));
            case TYPE_MULTIPLICATION :
                return new SimpleNumber(ae.multiply(lhoNumber, rhoNumber));
            case TYPE_DIVISION :
                return new SimpleNumber(ae.divide(lhoNumber, rhoNumber));
            case TYPE_MODULO :
                return new SimpleNumber(ae.modulus(lhoNumber, rhoNumber));
            default:
                if (parent instanceof Expression) {
                    throw new _MiscTemplateException((Expression) parent, new Object[] {
                            "Unknown operation: ", new Integer(operator) });
                } else {
                    throw new _MiscTemplateException(new Object[] {
                            "Unknown operation: ", new Integer(operator) });
                }
        }
    }

    public String getCanonicalForm() {
        return lho.getCanonicalForm() + ' ' + OPERATOR_IMAGES[operator] + ' ' + rho.getCanonicalForm();
    }
    
    String getNodeTypeSymbol() {
        return String.valueOf(OPERATOR_IMAGES[operator]);
    }
    
    boolean isLiteral() {
        return constantValue != null || (lho.isLiteral() && rho.isLiteral());
    }

    protected Expression deepCloneWithIdentifierReplaced_inner(
            String replacedIdentifier, Expression replacement, ReplacemenetState replacementState) {
    	return new ArithmeticExpression(
    	        lho.deepCloneWithIdentifierReplaced(replacedIdentifier, replacement, replacementState),
    	        rho.deepCloneWithIdentifierReplaced(replacedIdentifier, replacement, replacementState),
    	        operator);
    }
    
    int getParameterCount() {
        return 3;
    }

    Object getParameterValue(int idx) {
        switch (idx) {
        case 0: return lho;
        case 1: return rho;
        case 2: return new Integer(operator);
        default: throw new IndexOutOfBoundsException();
        }
    }

    ParameterRole getParameterRole(int idx) {
        switch (idx) {
        case 0: return ParameterRole.LEFT_HAND_OPERAND;
        case 1: return ParameterRole.RIGHT_HAND_OPERAND;
        case 2: return ParameterRole.AST_NODE_SUBTYPE;
        default: throw new IndexOutOfBoundsException();
        }
    }
    
}<|MERGE_RESOLUTION|>--- conflicted
+++ resolved
@@ -52,11 +52,7 @@
         ArithmeticEngine ae = 
             env != null 
                 ? env.getArithmeticEngine()
-<<<<<<< HEAD
-                : getUnboundTemplate().getConfiguration().getArithmeticEngine();
-=======
-                : parent.getTemplate().getArithmeticEngine();
->>>>>>> 4a12c72d
+                : parent.getUnboundTemplate().getConfiguration().getArithmeticEngine();
         switch (operator) {
             case TYPE_SUBSTRACTION : 
                 return new SimpleNumber(ae.subtract(lhoNumber, rhoNumber));
