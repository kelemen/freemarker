--- conflicted
+++ resolved
@@ -56,16 +56,9 @@
     @Override
     TemplateElement postParseCleanup(boolean stripWhitespace)
         throws ParseException {
-<<<<<<< HEAD
-        if (getRegulatedChildCount() == 1) {
-            ConditionalBlock cblock = (ConditionalBlock) getRegulatedChild(0);
-            cblock.isLonelyIf = true;
-            cblock.setLocation(getUnboundTemplate(), cblock, this);
-=======
         if (getChildCount() == 1) {
             ConditionalBlock cblock = (ConditionalBlock) getChild(0);
-            cblock.setLocation(getTemplate(), cblock, this);
->>>>>>> 204723f0
+            cblock.setLocation(getUnboundTemplate(), cblock, this);
             return cblock.postParseCleanup(stripWhitespace);
         } else {
             return super.postParseCleanup(stripWhitespace);
