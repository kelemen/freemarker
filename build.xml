<?xml version="1.0" encoding="UTF-8"?>
<!--
  Licensed to the Apache Software Foundation (ASF) under one
  or more contributor license agreements.  See the NOTICE file
  distributed with this work for additional information
  regarding copyright ownership.  The ASF licenses this file
  to you under the Apache License, Version 2.0 (the
  "License"); you may not use this file except in compliance
  with the License.  You may obtain a copy of the License at
  
    http://www.apache.org/licenses/LICENSE-2.0
  
  Unless required by applicable law or agreed to in writing,
  software distributed under the License is distributed on an
  "AS IS" BASIS, WITHOUT WARRANTIES OR CONDITIONS OF ANY
  KIND, either express or implied.  See the License for the
  specific language governing permissions and limitations
  under the License.
-->

<project basedir="." default="jar" name="freemarker"
  xmlns:ivy="antlib:org.apache.ivy.ant"
  xmlns:javacc="http://javacc.dev.java.net/"
  xmlns:docgen="http://freemarker.org/docgen"
  xmlns:bnd="http://www.aqute.biz/bnd"
  xmlns:rat="antlib:org.apache.rat.anttasks"
  xmlns:u="http://freemarker.org/util"
>

  <!-- ================================================================== -->
  <!-- Properties                                                         -->
  <!-- ================================================================== -->

  <!-- Ivy project coordinates: -->
  <property name="moduleOrg" value="org.freemarker" />
  <property name="moduleName" value="freemarker" />
  <property name="moduleBranch" value="2.3" />

  <!-- Will be overidden on the Continous Integration server: -->
  <property name="server.ivy.repo.root" value="${basedir}/build/dummy-server-ivy-repo" />
  
  <property file="build.properties"/>
  <condition property="has.explicit.boot.classpath.j2se1.5">
    <isset property="boot.classpath.j2se1.5"/>
  </condition>
  <condition property="has.explicit.boot.classpath.j2se1.6">
    <isset property="boot.classpath.j2se1.6"/>
  </condition>
  <condition property="has.all.explicit.boot.classpaths">
    <and>
      <isset property="has.explicit.boot.classpath.j2se1.5"/>
      <isset property="has.explicit.boot.classpath.j2se1.6"/>
    </and>
  </condition>
  <available property="atLeastJDK8" classname="java.util.function.Predicate"/>

  <!-- When boot.classpath.j2se* is missing, these will be the defaults: -->
  <!-- Note: Target "dist" doesn't allow using these. -->
  <property name="boot.classpath.j2se1.5" value="${sun.boot.class.path}" />
  <property name="boot.classpath.j2se1.6" value="${sun.boot.class.path}" />
  
  <!-- For checking the correctness of the boot.classpath.j2se* -->
  <available classpath="${boot.classpath.j2se1.5}"
    classname="java.util.concurrent.ConcurrentHashMap" ignoresystemclasses="true" 
    property="boot.classpath.j2se1.5.correct"
  />
  <available classpath="${boot.classpath.j2se1.6}"
    classname="java.util.ServiceLoader" ignoresystemclasses="true" 
    property="boot.classpath.j2se1.6.correct"
  />
  
  <!-- Set up version/timestamp filters and the version property: -->
  <tstamp>
    <format property="timestampNice" pattern="yyyy-MM-dd'T'HH:mm:ss'Z'"
        timezone="UTC" />
    <format property="timestampInVersion" pattern="yyyyMMdd'T'HHmmss'Z'"
        timezone="UTC" />
  </tstamp>
  <filter token="timestampInVersion" value="${timestampInVersion}" />
  <filter token="timestampNice" value="${timestampNice}" />
  <mkdir dir="build"/>
  <!-- Copying is needed to substitute the timestamps. -->
  <copy
      file="src/main/resources/freemarker/version.properties"
      tofile="build/version.properties.tmp"
      filtering="true"
      overwrite="true"
  />
  <property file="build/version.properties.tmp" />
  <delete file="build/version.properties.tmp" />
  <filter token="version" value="${version}" />
  
  <property name="dist.dir" value="build/dist" />
  <property name="dist.archiveBaseName" value="apache-freemarker-gae" />
  <property name="dist.bin.dir" value="${dist.dir}/bin/${dist.archiveBaseName}" />
  <property name="dist.src.dir" value="${dist.dir}/src/${dist.archiveBaseName}-src" />
  
  <!-- ================================================================== -->
  <!-- Initialization                                                     -->
  <!-- ================================================================== -->

  
  <target name="clean" description="get rid of all generated files">
    <delete dir="build" />
  </target>

  <target name="clean-classes" description="get rid of compiled classes">
    <delete dir="build/classes" />
    <delete dir="build/test-classes" />
    <delete dir="build/coverage/classes" />
  </target>

  <condition property="deps.available">
    <available file=".ivy" />
  </condition>
  
  <target name="init" depends="_autoget-deps"
    description="Fetch dependencies if any are missing and create the build directory if necessary"
  >
    <mkdir dir="build"/>
  </target>

  
  <!-- ================================================================= -->
  <!-- Compilation                                                       -->
  <!-- ================================================================= -->

  
  <target name="javacc" depends="init" unless="parser.uptodate"
    description="Build the parser from its grammar file"
  >
    <ivy:cachepath conf="parser" pathid="ivy.dep" />
    <taskdef name="generate" classname="org.apache.tools.ant.taskdefs.optional.javacc.JavaCC"
      uri="http://javacc.dev.java.net/"
      classpathref="ivy.dep"
    />
    
    <property name="_javaccOutputDir"
      value="build/generated-sources/java/freemarker/core/"
    />

    <mkdir dir="${_javaccOutputDir}" />
    <ivy:retrieve conf="parser" pattern="build/javacc-home.tmp/[artifact].[ext]" />
    <javacc:generate
      target="src/main/javacc/FTL.jj"
      outputdirectory="${_javaccOutputDir}"
      javacchome="build/javacc-home.tmp"
    />
    <delete dir="build/javacc-home.tmp" />
    
    <replace
      file="${_javaccOutputDir}/FMParser.java"
      token="private final LookaheadSuccess"
      value="private static final LookaheadSuccess"
    />
    <replace
      file="${_javaccOutputDir}/FMParserConstants.java"
      token="public interface FMParserConstants"
      value="interface FMParserConstants"
    />
    <replace
      file="${_javaccOutputDir}/FMParserTokenManager.java"
      token="public class FMParserTokenManager"
      value="class FMParserTokenManager"
    />
    <replace
      file="${_javaccOutputDir}/Token.java"
      token="public class Token"
      value="class Token"
    />
    <replace
      file="${_javaccOutputDir}/SimpleCharStream.java"
      token="public final class SimpleCharStream"
      value="final class SimpleCharStream"
    />
    <replace
      file="${_javaccOutputDir}/FMParser.java"
      token="enum"
      value="ENUM"
    />
    
    <!-- As we have a modified version in src/main/java: -->
    <move 
      file="${_javaccOutputDir}/ParseException.java"
      tofile="${_javaccOutputDir}/ParseException.java.ignore"
    />
    <move 
      file="${_javaccOutputDir}/TokenMgrError.java"
      tofile="${_javaccOutputDir}/TokenMgrError.java.ignore"
    />
  </target>
   
  <target name="compile" depends="javacc">
    <fail unless="boot.classpath.j2se1.5.correct"><!--
      -->The "boot.classpath.j2se1.5" property value (${boot.classpath.j2se1.5}) <!--
      -->seems to be an incorrect boot classpath. Please fix it in <!--
      -->the &lt;projectDir>/build.properties file, or wherever you <!--
      -->set it.<!--
    --></fail>
    <fail unless="boot.classpath.j2se1.6.correct"><!--
      -->The "boot.classpath.j2se1.6" property value (${boot.classpath.j2se1.6}) <!--
      -->seems to be an incorrect boot classpath. Please fix it in <!--
      -->the &lt;projectDir>/build.properties file, or wherever you <!--
      -->set it.<!--
    --></fail>
    <echo level="info"><!--
      -->Using boot classpaths:<!--
      -->Java 5: ${boot.classpath.j2se1.5}; <!--
      -->Java 6: ${boot.classpath.j2se1.6}<!--
    --></echo>

    <mkdir dir="build/classes" />
    
    <!-- Note: the "build.base" conf doesn't include optional FreeMarker dependencies. -->
    <ivy:cachepath conf="build.base" pathid="ivy.dep" />
    <javac destdir="build/classes" deprecation="off" 
      debug="on" optimize="off" target="1.5" source="1.5" encoding="utf-8"
      includeantruntime="false"
      classpathref="ivy.dep"
      bootclasspath="${boot.classpath.j2se1.5}"
      excludes="
        freemarker/core/_Java6Impl.java,
        freemarker/ext/jsp/**,
        freemarker/ext/servlet/**,
        freemarker/cache/WebappTemplateLoader.java,
        
        freemarker/ext/jython/**,
        freemarker/template/utility/JythonRuntime.java,
        freemarker/ext/ant/**"
    >
      <src>
        <pathelement location="src/main/java" />
        <pathelement location="build/generated-sources" />
      </src>
    </javac>

    <ivy:cachepath conf="build.base" pathid="ivy.dep" />
    <javac srcdir="src/main/java" destdir="build/classes" deprecation="off" 
      debug="on" optimize="off" target="1.5" source="1.5" encoding="utf-8"
      includeantruntime="false"
      classpathref="ivy.dep"
      bootclasspath="${boot.classpath.j2se1.6}"
      includes="freemarker/core/_Java6Impl.java"
    />
    
    <rmic
      base="build/classes" includes="freemarker/debug/impl/Rmi*Impl.class"
      classpathref="ivy.dep"
      verify="yes" stubversion="1.2"
    />

    <ivy:cachepath conf="build.jsp2.0" pathid="ivy.dep.jsp2.0" />
    <javac srcdir="src/main/java" destdir="build/classes" deprecation="off" 
      debug="on" optimize="off" target="1.5" source="1.5" encoding="utf-8"
      includeantruntime="false"
      classpathref="ivy.dep.jsp2.0"
      bootclasspath="${boot.classpath.j2se1.5}"
      includes="
        freemarker/ext/jsp/**,
        freemarker/ext/servlet/**,
        freemarker/cache/WebappTemplateLoader.java"
      excludes="
        freemarker/ext/jsp/_FreeMarkerPageContext21.java,
        freemarker/ext/jsp/FreeMarkerJspFactory21.java,
        freemarker/ext/jsp/FreeMarkerJspApplicationContext.java"
    />
    
    <!-- There's no build.jsp2.0, as those classes are part of the common build subset. -->
    
    <ivy:cachepath conf="build.jsp2.1" pathid="ivy.dep.jsp2.1" />
    <javac srcdir="src/main/java" destdir="build/classes" deprecation="off" 
      debug="on" optimize="off" target="1.5" source="1.5" encoding="utf-8"
      includeantruntime="false"
      classpathref="ivy.dep.jsp2.1"
      bootclasspath="${boot.classpath.j2se1.5}"
      includes="
        freemarker/ext/jsp/_FreeMarkerPageContext21.java,
        freemarker/ext/jsp/FreeMarkerJspFactory21.java,
        freemarker/ext/jsp/FreeMarkerJspApplicationContext.java"
    />

    <ivy:cachepath conf="build.jython2.0" pathid="ivy.dep.jython2.0" />
    <javac srcdir="src/main/java" destdir="build/classes" deprecation="off" 
      debug="on" optimize="off" target="1.5" source="1.5" encoding="utf-8"
      includeantruntime="false"
      classpathref="ivy.dep.jython2.0"
      bootclasspath="${boot.classpath.j2se1.5}"
      includes="
        freemarker/ext/ant/**,
        freemarker/template/utility/JythonRuntime.java,
        freemarker/ext/jython/**"
      excludes="
        freemarker/ext/jython/_Jython22VersionAdapter.java,
        freemarker/ext/jython/_Jython25VersionAdapter.java"
    />
    
    <ivy:cachepath conf="build.jython2.2" pathid="ivy.dep.jython2.2" />
    <javac srcdir="src/main/java" destdir="build/classes" deprecation="off" 
      debug="on" optimize="off" target="1.5" source="1.5" encoding="utf-8"
      includeantruntime="false"
      classpathref="ivy.dep.jython2.2"
      bootclasspath="${boot.classpath.j2se1.5}"
      includes="
        freemarker/ext/jython/_Jython22VersionAdapter.java"
    />
    
    <ivy:cachepath conf="build.jython2.5" pathid="ivy.dep.jython2.5" />
    <javac srcdir="src/main/java" destdir="build/classes" deprecation="off" 
      debug="on" optimize="off" target="1.5" source="1.5" encoding="utf-8"
      includeantruntime="false"
      classpathref="ivy.dep.jython2.5"
      bootclasspath="${boot.classpath.j2se1.5}"
      includes="
        freemarker/ext/jython/_Jython25VersionAdapter.java"
    />
    
    <rmic base="build/classes" classpathref="ivy.dep"
      includes="src/main/java/freemarker/debug/impl/Rmi*Impl.class"
      verify="yes" stubversion="1.2"
    />
    
    <!-- We don't have this file in 2.4.X... yet?
    <copy
      file="build/classes/freemarker/core/SecureRendererImpl.class"
      tofile="build/classes/freemarker/core/SecureRendererImpl.clazz"
    />
    -->
    
    <copy toDir="build/classes">
      <fileset dir="src/main/resources"
        excludes="
          freemarker/version.properties"
      />
    </copy>
    <copy toDir="build/classes" filtering="true" overwrite="true">
      <fileset dir="src/main/resources"
        includes="
          freemarker/version.properties"
      />
    </copy>
    <copy toDir="build/classes/META-INF">
      <fileset dir="."
        includes="LICENSE"
      />
    </copy>
  </target>

  <target name="compileTest" depends="compile">
    <mkdir dir="build/test-classes" />
  
    <ivy:cachepath conf="build.test" pathid="ivy.dep.build.test" />
    <javac srcdir="src/test/java" destdir="build/test-classes" deprecation="off" 
      debug="on" optimize="off" target="1.5" source="1.5" encoding="utf-8"
      includeantruntime="false"
      classpath="build/classes"
      classpathref="ivy.dep.build.test"
      bootclasspath="${boot.classpath.j2se1.6}"
    />
    <copy toDir="build/test-classes">
      <fileset dir="src/test/resources"
        excludes=""
      />
    </copy>
  </target>
   
   <target name="jar" depends="compile">
    <ivy:cachepath pathid="ivy.dep" conf="bnd" />
    <taskdef resource="aQute/bnd/ant/taskdef.properties"
      uri="http://www.aqute.biz/bnd"
      classpathref="ivy.dep"
    />
  
    <!-- Hack: This file should be excluded, but I can't explain that to bnd. -->
    <!-- We don't have this file in 2.4.X... yet?
    <move
        file="build/classes/freemarker/core/SecureRendererImpl.class"
        tofile="build/SecureRendererImpl.class.tmp"
        preservelastmodified="true" overwrite="true"
    />
    -->
    <bnd:bnd
        files="osgi.bnd" eclipse="false"
        output="build/freemarker.jar"
    />
    <!-- Revert previous hack... -->
    <!-- We don't have this file in 2.4.X... yet?
    <move
        file="build/SecureRendererImpl.class.tmp"
        tofile="build/classes/freemarker/core/SecureRendererImpl.class"
        preservelastmodified="true" overwrite="true"
    />
    -->
  </target>

  <!-- ================================================================= -->
  <!-- Testing                                                           -->
  <!-- ================================================================= -->

  <target name="test" depends="compileTest" description="Run test cases">
    <mkdir dir="build/junit-reports" />
    <ivy:cachepath conf="run.test" pathid="ivy.dep.run.test" />
    <junit haltonfailure="on" fork="true" forkmode="once">
      <classpath>
        <pathelement path="build/test-classes" />
        <pathelement path="build/classes" />
        <path refid="ivy.dep.run.test" />
      </classpath>
      <formatter type="plain" />
      <formatter type="xml" />
      <batchtest todir="build/junit-reports">
        <fileset dir="src/test/java">
          <include name="**/*Test.java" />
          <include name="**/*TestSuite.java" />
          <exclude name="**/Abstract*.java" />
        </fileset>
      </batchtest>
    </junit>
  </target>
  
  <!-- ================================================================= -->
  <!-- Generate docs                                                     -->
  <!-- ================================================================= -->

  <target depends="javacc" name="_rawJavadoc">
    <!-- depends="javacc" is needed as its output is referred in the docs. -->
    <mkdir dir="build/api" />
    <delete includeEmptyDirs="yes">
      <fileset dir="build/api" includes="**/*" />
    </delete>
    <!-- javadoc with <fileset> has bugs, so we create a filtered copy: -->
    <copy todir="build/javadoc-sources">
      <fileset dir="src/main/java">
        <exclude name="**/_*.java" />
        <exclude name="**/SunInternalXalanXPathSupport.java" />
        <!-- Remove classes that are, I suppose, only accidentally public: -->
        <exclude name="**/core/LocalContext.java" />
        <exclude name="**/core/CollectionAndSequence.java" />
        <exclude name="**/core/Comment.java" />
        <exclude name="**/core/DebugBreak.java" />
        <exclude name="**/core/Expression.java" />
        <exclude name="**/core/LibraryLoad.java" />
        <exclude name="**/core/Macro.java" />
        <exclude name="**/core/ReturnInstruction.java" />
        <exclude name="**/core/StringArraySequence.java" />
        <exclude name="**/core/TemplateElement.java" />
        <exclude name="**/core/TemplateObject.java" />
        <exclude name="**/core/TextBlock.java" />
        <exclude name="**/core/ReturnInstruction.java" />
        <exclude name="**/core/TokenMgrError.java" />
        <exclude name="**/template/EmptyMap.java" />
        <exclude name="**/log/SLF4JLoggerFactory.java" />
        <exclude name="**/log/CommonsLoggingLoggerFactory.java" />
      </fileset>
    </copy>
    
    <!-- conf="IDE": as that has to contain all depedencies -->
    <ivy:cachepath conf="IDE" pathid="ivy.dep" />
    <javadoc
      sourcepath="build/javadoc-sources"
      destdir="build/api"
      doctitle="FreeMarker ${version}"
      packagenames="
        freemarker.debug, freemarker.template.*,
        freemarker.core.*, freemarker.ext.*,
        freemarker.cache.*, freemarker.log.*"
      use="true"
      version="true"
      author="true"
      windowtitle="FreeMarker ${version} API"
      classpath="build/classes"
      classpathref="ivy.dep"
      failonerror="true"
      charset="UTF-8"
      docencoding="UTF-8"
      locale="en_US"
    >
      <link href="http://docs.oracle.com/javase/8/docs/api/"/>
    </javadoc>
    <delete dir="build/javadoc-sources" />
  </target>

  <target name="javadoc" depends="_rawJavadoc, _fixJDK8JavadocCSS" description="Build the JavaDocs" />
  
  <target name="_fixJDK8JavadocCSS" depends="_rawJavadoc" if="atLeastJDK8">
    <property name="file" value="build/api/stylesheet.css" />
        
    <available file="${file}" property="stylesheet.available"/>
    <fail unless="stylesheet.available">CSS file not found: ${file}</fail>
    <echo>Fixing JDK 8 CSS in ${file}</echo>
    
    <!-- Tell that it's modified: -->
    <replaceregexp
        file="${file}" flags="gs" encoding="utf-8"
        match="/\* (Javadoc style sheet) \*/" replace="/\* \1 - JDK 8 usability fix regexp substitutions applied \*/"
    />

    <!-- Remove broken link: -->
    <replaceregexp
        file="${file}" flags="gs" encoding="utf-8"
        match="@import url\('resources/fonts/dejavu.css'\);\s*" replace=""
    />
    
    <!-- Font family fixes: -->
    <replaceregexp
        file="${file}" flags="gsi" encoding="utf-8"
        match="['&quot;]DejaVu Sans['&quot;]" replace="Arial"
    />
    <replaceregexp
        file="${file}" flags="gsi" encoding="utf-8"
        match="['&quot;]DejaVu Sans Mono['&quot;]" replace="'Courier New'"
    />
    <replaceregexp
        file="${file}" flags="gsi" encoding="utf-8"
        match="['&quot;]DejaVu Serif['&quot;]" replace="Arial"
    />
    <replaceregexp
        file="${file}" flags="gsi" encoding="utf-8"
        match="(?&lt;=[\s,:])serif\b" replace="sans-serif"
    />
    <replaceregexp
        file="${file}" flags="gsi" encoding="utf-8"
        match="(?&lt;=[\s,:])Georgia,\s*" replace=""
    />
    <replaceregexp
        file="${file}" flags="gsi" encoding="utf-8"
        match="['&quot;]Times New Roman['&quot;],\s*" replace=""
    />
    <replaceregexp
        file="${file}" flags="gsi" encoding="utf-8"
        match="(?&lt;=[\s,:])Times,\s*" replace=""
    />
    <replaceregexp
        file="${file}" flags="gsi" encoding="utf-8"
        match="(?&lt;=[\s,:])Arial\s*,\s*Arial\b" replace="Arial"
    />
    
    <!-- "Parameters:", "Returns:", "Throws:", "Since:", "See also:" etc. fixes: -->
    <property name="ddSelectorStart" value="(?:\.contentContainer\s+\.(?:details|description)|\.serializedFormContainer)\s+dl\s+dd\b.*?\{[^\}]*\b" />
    <property name="ddPropertyEnd" value="\b.+?;" />
    <!-- - Put back description (dd) indentation: -->
    <replaceregexp
        file="${file}" flags="gs" encoding="utf-8"
        match="(${ddSelectorStart})margin${ddPropertyEnd}" replace="\1margin: 5px 0 10px 20px;"
    />
    <!-- - No monospace font for the description (dd) part: -->
    <replaceregexp
        file="${file}" flags="gs" encoding="utf-8"
        match="(${ddSelectorStart})font-family${ddPropertyEnd}" replace="\1"
    />
  </target>
  
  <!-- ====================== -->
  <!-- Manual                 -->
  <!-- ====================== -->
  
  <macrodef name="manual" uri="http://freemarker.org/util">
    <attribute name="offline" />
    <attribute name="locale" />
    <sequential>
      <ivy:cachepath conf="manual" pathid="ivy.dep" />
      <taskdef resource="org/freemarker/docgen/antlib.properties"
        uri="http://freemarker.org/docgen"
        classpathref="ivy.dep"
      />
      
      <docgen:transform
        srcdir="src/manual/@{locale}" destdir="build/manual/@{locale}"
        offline="@{offline}"
      />
    </sequential>
  </macrodef>
  
  <target name="manualOffline" depends="init" description="Build the Manual for offline use" >
    <u:manual offline="true" locale="en_US" />
  </target>

  <target name="manualFreemarkerOrg" depends="init" description="Build the Manual to be upload to freemarker.org" >
    <u:manual offline="false" locale="en_US" />
  </target>
  
  <target name="manualOffline_zh_CN" depends="init" description="Build the Manual for offline use" >
    <u:manual offline="true" locale="zh_CN" />
  </target>

  <target name="manualFreemarkerOrg_zh_CN" depends="init" description="Build the Manual to be upload to freemarker.org" >
    <u:manual offline="false" locale="zh_CN" />
  </target>
  

  <!-- ====================== -->
  <!-- Distributuion building -->
  <!-- ====================== -->

  <target name="dist"
    description="Build the FreeMarker distribution files"
  >
    <fail
      unless="has.all.explicit.boot.classpaths"
      message="All boot.classpath properties must be set in build.properties for dist!"
    />
    <fail unless="atLeastJDK8" message="The release should be built with JDK 8+ (you may need to set JAVA_HOME)" />
    <antcall target="clean" />  <!-- To improve the reliability -->
    <antcall target="_dist" />
  </target>
  
  <target name="_dist"
    depends="jar, javadoc, manualOffline"
  >
    <delete dir="${dist.dir}" />

    <!-- ..................................... -->
    <!-- Binary distribution                   -->
    <!-- ..................................... -->
    
    <mkdir dir="${dist.bin.dir}" />
    
    <!-- Copy txt-s -->
    <copy todir="${dist.bin.dir}" includeEmptyDirs="no">
      <fileset dir="." defaultexcludes="no">
        <include name="README" />
        <include name="DISCLAIMER" />
        <include name="RELEASE-NOTES" />
        <!-- LICENSE and NOTICE are binary-distribution-specific, and are copied later. -->
      </fileset>
    </copy>
    <replace
      file="${dist.bin.dir}/README"
      token="{version}"
      value="${version}"
    />
    <!-- Copy binary-distribution-specific files: -->
    <copy todir="${dist.bin.dir}/">
      <fileset dir="src/dist/bin/" />
    </copy>

    <!-- Copy binary -->
    <copy file="build/freemarker.jar" tofile="${dist.bin.dir}/freemarker.jar" />

    <!-- Copy documentation -->
    <mkdir dir="${dist.bin.dir}/documentation" />
    
    <!--
      The US English Manual is the source of any translations and thus it's the
      only one that is guaranteed to be up to date when doing the release, so we
      only pack that into it.
    -->
    <copy todir="${dist.bin.dir}/documentation/_html" includeEmptyDirs="no">
      <fileset dir="build/manual/en_US" />
    </copy>
    <copy todir="${dist.bin.dir}/documentation/_html/api" includeEmptyDirs="no">
      <fileset dir="build/api" />
    </copy>
    
    <u:packageAndSignDist
<<<<<<< HEAD
        srcDir="${dist.dir}/bin"
        archiveNameWithoutExt="apache-freemarker-${version}-bin"
=======
        srcDir="${dist.bin.dir}/.."
        archiveNameWithoutExt="${dist.archiveBaseName}-${version}-bin"
>>>>>>> 3944629f
    />

    <!-- ..................................... -->
    <!-- Source distribution                   -->
    <!-- ..................................... -->
    
    <mkdir dir="${dist.src.dir}" />

    <!-- Copy txt-s -->
    <copy todir="${dist.src.dir}" includeEmptyDirs="no">
      <fileset dir="." defaultexcludes="no">
        <include name="README" />
        <include name="LICENSE" />
        <include name="NOTICE" />
        <include name="DISCLAIMER" />
        <include name="RELEASE-NOTES" />
      </fileset>
    </copy>
    <replace
      file="${dist.src.dir}/README"
      token="{version}"
      value="${version}"
    />
    
    <copy todir="${dist.src.dir}" includeEmptyDirs="no">
      <fileset dir="." defaultexcludes="no">
        <exclude name="**/*.bak" />
        <exclude name="**/*.~*" />
        <exclude name="**/*.*~" />
        <include name="src/**" />
        <include name="examples/**" />
        <include name=".settings/**" />
        <include name="*.xml" />
        <include name="*.sample" />
        <include name="*.txt" />
        <include name="osgi.bnd" />
        <include name=".classpath" />
        <include name=".project" />
        <include name=".git*" />
      </fileset>
    </copy>
    
    <u:packageAndSignDist
<<<<<<< HEAD
        srcDir="${dist.dir}/src"
        archiveNameWithoutExt="apache-freemarker-${version}-src"
=======
        srcDir="${dist.src.dir}/.."
        archiveNameWithoutExt="${dist.archiveBaseName}-${version}-src"
>>>>>>> 3944629f
    />
  </target>

  <macrodef name="packageAndSignDist" uri="http://freemarker.org/util">
    <attribute name="srcDir" />
    <attribute name="archiveNameWithoutExt" />
    <sequential>
      <local name="archive.tar"/>
      <property name="archive.tar" value="build/dist/@{archiveNameWithoutExt}.tar" />
      <local name="archive.gzip"/>
      <property name="archive.gzip" value="${archive.tar}.gz" />
      <delete file="${archive.tar}" />
      <tar tarfile="${archive.tar}" basedir="@{srcDir}" />
      <delete file="${archive.gzip}" />
      <gzip zipfile="${archive.gzip}" src="${archive.tar}" />
      <delete file="${archive.tar}" />

      <echo>Signing "${archive.gzip}"...</echo>
      <!-- gpg may hang if it exists: -->
      <delete file="${archive.gzip}.asc" />
      <exec executable="${gpgCommand}" failonerror="true">
        <arg value="--armor" />
        <arg value="--output" />
        <arg value="${archive.gzip}.asc" />
        <arg value="--detach-sig" />
        <arg value="${archive.gzip}" />
      </exec>
      
      <echo>*** Signature verification: ***</echo>
      <exec executable="${gpgCommand}" failonerror="true">
        <arg value="--verify" />
        <arg value="${archive.gzip}.asc" />
        <arg value="${archive.gzip}" />
      </exec>
      <local name="signatureGood" />
      <local name="signatureGood.y" />
      <input
         validargs="y,n"
         addproperty="signatureGood"
      >Is the above signer the intended one for Apache releases?</input>
      <condition property="signatureGood.y">
        <equals arg1="y" arg2="${signatureGood}"/>
      </condition>
      <fail unless="signatureGood.y" message="Task aborted by user." />
    
      <echo>Creating checksum files for "${archive.gzip}"...</echo>
      <checksum file="${archive.gzip}" fileext=".md5" algorithm="MD5" forceOverwrite="yes" />
      <checksum file="${archive.gzip}" fileext=".sha512" algorithm="SHA-512" forceOverwrite="yes" />
    </sequential>
  </macrodef>
  
  <target name="maven-pom">
    <echo file="build/pom.xml"><![CDATA[<?xml version="1.0" encoding="utf-8"?>
<!--
  Licensed to the Apache Software Foundation (ASF) under one
  or more contributor license agreements.  See the NOTICE file
  distributed with this work for additional information
  regarding copyright ownership.  The ASF licenses this file
  to you under the Apache License, Version 2.0 (the
  "License"); you may not use this file except in compliance
  with the License.  You may obtain a copy of the License at
  
    http://www.apache.org/licenses/LICENSE-2.0
  
  Unless required by applicable law or agreed to in writing,
  software distributed under the License is distributed on an
  "AS IS" BASIS, WITHOUT WARRANTIES OR CONDITIONS OF ANY
  KIND, either express or implied.  See the License for the
  specific language governing permissions and limitations
  under the License.
-->
    
<project xmlns="http://maven.apache.org/POM/4.0.0"
    xmlns:xsi="http://www.w3.org/2001/XMLSchema-instance"
    xsi:schemaLocation="http://maven.apache.org/POM/4.0.0 http://maven.apache.org/maven-v4_0_0.xsd">
  <modelVersion>4.0.0</modelVersion>
  
  <parent>
    <groupId>org.apache</groupId>
    <artifactId>apache</artifactId>
    <version>17</version>
  </parent>
  
  <groupId>org.freemarker</groupId>
  <artifactId>freemarker</artifactId>
  <version>${mavenVersion}</version>
  
  <packaging>jar</packaging>
  
  <name>Apache FreeMarker</name>
  <description>
    Google App Engine compliant variation of FreeMarker.
    FreeMarker is a "template engine"; a generic tool to generate text output based on templates.
  </description>
  <url>http://freemarker.org/</url>
  <organization>
    <name>Apache Software Foundation</name>
    <url>http://apache.org</url>
  </organization>
  
  <licenses>
    <license>
      <name>Apache License, Version 2.0</name>
      <url>http://www.apache.org/licenses/LICENSE-2.0.txt</url>
      <distribution>repo</distribution>      
    </license>
  </licenses>
  
  <scm>
    <connection>scm:git:https://git-wip-us.apache.org/repos/asf/incubator-freemarker.git</connection>
    <developerConnection>scm:git:https://git-wip-us.apache.org/repos/asf/incubator-freemarker.git</developerConnection>
    <url>https://git-wip-us.apache.org/repos/asf?p=incubator-freemarker.git</url>
    <tag>v${version}</tag>
  </scm>

  <issueManagement>
    <system>jira</system>
    <url>https://issues.apache.org/jira/browse/FREEMARKER/</url>
  </issueManagement>

  <mailingLists>
    <mailingList>
        <name>FreeMarker developer list</name>
        <post>dev@freemarker.incubator.apache.org</post>
        <subscribe>dev-subscribe@freemarker.incubator.apache.org</subscribe>
        <unsubscribe>dev-unsubscribe@freemarker.incubator.apache.org</unsubscribe>
        <archive>http://mail-archives.apache.org/mod_mbox/incubator-freemarker-dev/</archive>
    </mailingList>
    <mailingList>
        <name>FreeMarker commit and Jira notifications list</name>
        <post>notifications@freemarker.incubator.apache.org</post>
        <subscribe>notifications-subscribe@freemarker.incubator.apache.org</subscribe>
        <unsubscribe>notifications-unsubscribe@freemarker.incubator.apache.org</unsubscribe>
        <archive>http://mail-archives.apache.org/mod_mbox/incubator-freemarker-notifications/</archive>
    </mailingList>
    <mailingList>
      <name>FreeMarker management private</name>
      <post>private@freemarker.incubator.apache.org</post>
    </mailingList>
  </mailingLists>
  
  <dependencies>
    <!-- no required dependencies -->
  </dependencies>
</project>
]]></echo>
  </target>
  
  <!--
    Uploads the freemarker.jar that is in the current DISTRIBUTION DIRECTORY
    to a Maven repository (snapshot or central).
    Use this after "dist" (without interleaving "clean").
  -->
  <target name="maven-dist" depends="maven-pom"
      description="Releases the already built distro to a Maven repository">
    <jar destfile="build/maven-source-attachment.jar">
      <fileset dir="${dist.src.dir}/src/main/java" />
      <fileset dir="${dist.src.dir}/src/main/resources" />
    </jar>

    <jar destfile="build/maven-javadoc-attachment.jar">
      <fileset dir="${dist.bin.dir}/documentation/_html/api" />
    </jar>

    <!-- These were copy-pasted from the org.apacha:apache parent POM: -->
    <property name="maven-server-id" value="apache.releases.https" />
    <property name="maven-repository-url" value="https://repository.apache.org/service/local/staging/deploy/maven2" />
    <!--
    Don't deploy to public snapshot repositories here!
    It isn't backward compatible as version ranges will pick them up.
    -->
    <input
       validargs="y,n"
       addproperty="mavenUpload.answer"
    >
You are about uploading
${dist.bin.dir}/freemarker.jar
and its attachments to this Maven repository:
${maven-repository-url}
with Maven artifact version number ${mavenVersion}.
Note that it's assumed that you have run `ant dist` just before this.
Proceed? </input>
    <condition property="mavenUpload.yes">
      <equals arg1="y" arg2="${mavenUpload.answer}"/>
    </condition>
    <fail unless="mavenUpload.yes" message="Task aborted by user." />
    
		<!-- Sign and deploy the main artifact -->
		<exec executable="${mvnCommand}" failonerror="true">
			<arg value="org.apache.maven.plugins:maven-gpg-plugin:1.3:sign-and-deploy-file" />
      <!--
        As we use the gpg plugin instead of a normal Maven "deploy", sadly we can't just
        inherit the repo URL and repositoryId from the parent POM.
      -->
			<arg value="-Durl=${maven-repository-url}" />
			<arg value="-DrepositoryId=${maven-server-id}" />
			<arg value="-DpomFile=build/pom.xml" />
			<arg value="-Dfile=${dist.bin.dir}/freemarker.jar" />
      <arg value="-Pgpg" />
		</exec>

		<!-- Sign and deploy the sources artifact -->
		<exec executable="${mvnCommand}" failonerror="true">
			<arg value="org.apache.maven.plugins:maven-gpg-plugin:1.3:sign-and-deploy-file" />
			<arg value="-Durl=${maven-repository-url}" />
			<arg value="-DrepositoryId=${maven-server-id}" />
			<arg value="-DpomFile=build/pom.xml" />
			<arg value="-Dfile=build/maven-source-attachment.jar" />
			<arg value="-Dclassifier=sources" />
      <arg value="-Pgpg" />
		</exec>

		<!-- Sign and deploy the javadoc artifact -->
		<exec executable="${mvnCommand}" failonerror="true">
			<arg value="org.apache.maven.plugins:maven-gpg-plugin:1.3:sign-and-deploy-file" />
			<arg value="-Durl=${maven-repository-url}" />
			<arg value="-DrepositoryId=${maven-server-id}" />
			<arg value="-DpomFile=build/pom.xml" />
			<arg value="-Dfile=build/maven-javadoc-attachment.jar" />
			<arg value="-Dclassifier=javadoc" />
      <arg value="-Pgpg" />
		</exec>
    
    <echo>*****************************************************************</echo>
    <echo>Check the above lines for any Maven errors!</echo>
    <echo>Now you need to close and maybe release the staged repo on</echo>
    <echo>http://repository.apache.org.</echo>
    <echo>Note that before releasing, voting is needed!</echo>
    <echo>*****************************************************************</echo>
  </target>
  
  
  <!-- ================================================================== -->
  <!-- Dependency management (keep it exactly identical for all projects) -->
  <!-- ================================================================== -->
  
  <target name="_autoget-deps" unless="deps.available">
    <antcall target="update-deps" />
  </target>
  
  <target name="update-deps"
    description="Gets the latest version of the dependencies from the Web"
  >
    <echo>Getting dependencies...</echo>
    <echo>-------------------------------------------------------</echo>
    <ivy:settings id="remote" url="http://freemarker.org/repos/ivy/ivysettings-remote.xml" />
    <!-- Build an own repository that will serve us even offline: -->
    <ivy:retrieve settingsRef="remote" sync="true"
      ivypattern=".ivy.part/repo/[organisation]/[module]/ivy-[revision].xml"
      pattern=".ivy.part/repo/[organisation]/[module]/[artifact]-[revision].[ext]"
    />
    <echo>-------------------------------------------------------</echo>
    <echo>*** Successfully acquired dependencies from the Web ***</echo>
    <echo>Eclipse users: Now right-click on ivy.xml and Resolve! </echo>
    <echo>-------------------------------------------------------</echo>
    <!-- Only now that we got all the dependencies will we delete anything. -->
    <!-- Thus a net or repo outage doesn't left us without the dependencies. -->

    <!-- Save the resolution cache from the soon coming <delete>: -->
    <move todir=".ivy.part/update-deps-reso-cache">
      <fileset dir=".ivy/update-deps-reso-cache" />
    </move>
    <!-- Drop all the old stuff: -->
    <delete dir=".ivy" />
    <!-- And use the new stuff instead: -->
    <move todir=".ivy">
      <fileset dir=".ivy.part" />
    </move>
  </target>

  <!-- Do NOT call this from 'clean'; offline guys would stuck after that. -->
  <target name="clean-deps"
    description="Deletes all dependencies"
  >
    <delete dir=".ivy" />
  </target>

  <target name="publish-override" depends="jar"
    description="Ivy-publishes THIS project locally as an override"
  >
    <ivy:resolve />
    <ivy:publish
      pubrevision="${moduleBranch}-branch-head"
      artifactspattern="build/[artifact].[ext]"
      overwrite="true" forcedeliver="true"
      resolver="freemarker-devel-local-override"
    >
      <artifact name="freemarker" type="jar" ext="jar" />
    </ivy:publish>
    <delete file="build/ivy.xml" />  <!-- ivy:publish makes this -->
    <echo>-------------------------------------------------------</echo>
    <echo>*** Don't forget to `ant unpublish-override` later! ***</echo>
  </target>

  <target name="unpublish-override"
    description="Undoes publish-override (made in THIS project)"
  >
    <delete dir="${user.home}/.ivy2/freemarker-devel-local-override/${moduleOrg}/${moduleName}" />
    <delete dir="${user.home}/.ivy2/freemarker-devel-local-override-cache/${moduleOrg}/${moduleName}" />
  </target>  

  <target name="unpublish-override-all"
    description="Undoes publish-override-s made in ALL projects"
  >
    <delete dir="${user.home}/.ivy2/freemarker-devel-local-override" />
    <delete dir="${user.home}/.ivy2/freemarker-devel-local-override-cache" />
  </target>  

  <target name="uninstall"
    description="Deletes external files created by FreeMarker developement"
  >
    <delete dir="${user.home}/.ivy2/freemarker-devel-cache" />
    <delete dir="${user.home}/.ivy2/freemarker-devel-local-override" />
    <delete dir="${user.home}/.ivy2/freemarker-devel-local-override-cache " />
  </target>

  <target name="report-deps"
    description="Creates a HTML document that summarizes the dependencies."
  >
    <mkdir dir="build/deps-report" />
    <ivy:resolve />
    <ivy:report todir="build/deps-report" />
  </target>
  
  <target name="ide-dependencies" description="If your IDE has no Ivy support, this generates ide-lib/*.jar for it">
    <mkdir dir="ide-dependencies" />
    <delete includeEmptyDirs="true">  
      <fileset dir="ide-dependencies">  
         <include name="*/**" />  
      </fileset>  
    </delete>    
    <ivy:retrieve conf="IDE" pattern="ide-dependencies/[artifact]-[revision].[ext]" />
  </target>
  
  <!--
    This meant to be called on the Continuous Integration server, so the
    integration builds appear in the freemarker.org public Ivy repository.
    The artifacts must be already built.
  -->
  <target name="server-publish-last-build"
    description="(For the Continuous Integration server only)"
  >
    <delete dir="build/dummy-server-ivy-repo" />
    <ivy:resolve />
    <ivy:publish
      pubrevision="${moduleBranch}-branch-head"
      artifactspattern="build/[artifact].[ext]"
      overwrite="true" forcedeliver="true"
      resolver="server-publishing-target"
    >
      <artifact name="freemarker" type="jar" ext="jar" />
    </ivy:publish>
    <delete file="build/ivy.xml" />  <!-- ivy:publish makes this -->
  </target>
  
  <target name="rat">
    <ivy:cachepath conf="rat" pathid="ivy.dep" />
    <taskdef
      uri="antlib:org.apache.rat.anttasks"
      resource="org/apache/rat/anttasks/antlib.xml"
      classpathref="ivy.dep"
    />  
    
    <rat:report reportFile="build/rat-report-src.txt">
        <fileset dir="src"/>
    </rat:report>
    <rat:report reportFile="build/rat-report-dist-src.txt">
        <fileset dir="build/dist/src"/>
    </rat:report>
    <rat:report reportFile="build/rat-report-dist-bin.txt">
        <fileset dir="build/dist/bin"/>
    </rat:report>
    <echo level="info"><!--
    -->Rat reports were written into build/rat-report-*.txt<!--
    --></echo>
  </target>

  <target name="archive" depends=""
    description='Archives project with Git repo into the "archive" directory.'
  >
    <mkdir dir="archive" />
    <tstamp>
      <format property="tstamp" pattern="yyyyMMdd-HHmm" />
    </tstamp>
    <delete file="archive/freemarker-git-${tstamp}.tar" />
    <delete file="archive/freemarker-git-${tstamp}.tar.bz2" />
    <tar tarfile="archive/freemarker-git-${tstamp}.tar"
      basedir="."
      longfile="gnu"
      excludes="build/** .build/** .bin/** .ivy/**  archive/**"
    />
    <bzip2 src="archive/freemarker-git-${tstamp}.tar"
        zipfile="archive/freemarker-git-${tstamp}.tar.bz2" />
    <delete file="archive/freemarker-git-${tstamp}.tar" />
  </target>
    
</project><|MERGE_RESOLUTION|>--- conflicted
+++ resolved
@@ -91,7 +91,7 @@
   <filter token="version" value="${version}" />
   
   <property name="dist.dir" value="build/dist" />
-  <property name="dist.archiveBaseName" value="apache-freemarker-gae" />
+  <property name="dist.archiveBaseName" value="apache-freemarker" />
   <property name="dist.bin.dir" value="${dist.dir}/bin/${dist.archiveBaseName}" />
   <property name="dist.src.dir" value="${dist.dir}/src/${dist.archiveBaseName}-src" />
   
@@ -652,13 +652,8 @@
     </copy>
     
     <u:packageAndSignDist
-<<<<<<< HEAD
-        srcDir="${dist.dir}/bin"
-        archiveNameWithoutExt="apache-freemarker-${version}-bin"
-=======
         srcDir="${dist.bin.dir}/.."
         archiveNameWithoutExt="${dist.archiveBaseName}-${version}-bin"
->>>>>>> 3944629f
     />
 
     <!-- ..................................... -->
@@ -702,13 +697,8 @@
     </copy>
     
     <u:packageAndSignDist
-<<<<<<< HEAD
-        srcDir="${dist.dir}/src"
-        archiveNameWithoutExt="apache-freemarker-${version}-src"
-=======
         srcDir="${dist.src.dir}/.."
         archiveNameWithoutExt="${dist.archiveBaseName}-${version}-src"
->>>>>>> 3944629f
     />
   </target>
 
